# Copyright 2019-2021 ETH Zurich and the DaCe authors. All rights reserved.
import dace.serialize
from dace import data, symbolic, dtypes
import re
import sympy as sp
from functools import reduce
import sympy.core.sympify
from typing import List, Optional, Sequence, Set, Union
import warnings
from dace.config import Config


class Subset(object):
    """ Defines a subset of a data descriptor. """
    def covers(self, other):
        """ Returns True if this subset covers (using a bounding box) another
            subset. """
        def nng(expr):
            # When dealing with set sizes, assume symbols are non-negative
            try:
                # TODO: Fix in symbol definition, not here
                for sym in list(expr.free_symbols):
                    expr = expr.subs({sym: sp.Symbol(sym.name, nonnegative=True)})
                return expr
            except AttributeError:  # No free_symbols in expr
                return expr

        symbolic_positive = Config.get('optimizer', 'symbolic_positive')

        if not symbolic_positive:
            try:
                return all([(symbolic.simplify_ext(nng(rb)) <= symbolic.simplify_ext(nng(orb))) == True
                            and (symbolic.simplify_ext(nng(re)) >= symbolic.simplify_ext(nng(ore))) == True
                            for rb, re, orb, ore in zip(self.min_element_approx(), self.max_element_approx(),
                                                        other.min_element_approx(), other.max_element_approx())])
            except TypeError:
                return False

        else:
            try:
                for rb, re, orb, ore in zip(self.min_element_approx(), self.max_element_approx(),
                                            other.min_element_approx(), other.max_element_approx()):

                    # lower bound: first check whether symbolic positive condition applies
                    if not (len(rb.free_symbols) == 0 and len(orb.free_symbols) == 1):
                        if not symbolic.simplify_ext(nng(rb)) <= symbolic.simplify_ext(nng(orb)):
                            return False

                    # upper bound: first check whether symbolic positive condition applies
                    if not (len(re.free_symbols) == 1 and len(ore.free_symbols) == 0):
                        if not symbolic.simplify_ext(nng(re)) >= symbolic.simplify_ext(nng(ore)):
                            return False
            except TypeError:
                return False

            return True

    def __repr__(self):
        return '%s (%s)' % (type(self).__name__, self.__str__())

    def offset(self, other, negative, indices=None):
        raise NotImplementedError

    def offset_new(self, other, negative, indices=None):
        raise NotImplementedError

    def at(self, i, strides):
        """ Returns the absolute index (1D memory layout) of this subset at
            the given index tuple.

            For example, the range [2:10:2] at index 2 would return 6 (2+2*2).

            :param i: A tuple of the same dimensionality as subset.dims() or
                      subset.data_dims().
            :param strides: The strides of the array we are subsetting.
            :return: Absolute 1D index at coordinate i.
        """
        raise NotImplementedError

    def coord_at(self, i):
        """ Returns the offseted coordinates of this subset at
            the given index tuple.

            For example, the range [2:10:2] at index 2 would return 6 (2+2*2).

            :param i: A tuple of the same dimensionality as subset.dims() or
                      subset.data_dims().
            :return: Absolute coordinates for index i (length equal to
                     `data_dims()`, may be larger than `dims()`).
        """
        raise NotImplementedError

    @property
    def free_symbols(self) -> Set[str]:
        """ Returns a set of undefined symbols in this subset. """
        raise NotImplementedError('free_symbols not implemented by "%s"' % type(self).__name__)


def _simplified_str(val):
    val = _expr(val)
    try:
        return str(int(val))
    except TypeError:
        return str(val)


def _expr(val):
    if isinstance(val, symbolic.SymExpr):
        return val.expr
    return val


def _approx(val):
    if isinstance(val, symbolic.SymExpr):
        return val.approx
    elif isinstance(val, sp.Basic):
        return val
    return symbolic.pystr_to_symbolic(val)


def _tuple_to_symexpr(val):
    return (symbolic.SymExpr(val[0], val[1]) if isinstance(val, tuple) else symbolic.pystr_to_symbolic(val))


@dace.serialize.serializable
class Range(Subset):
    """ Subset defined in terms of a fixed range. """
    def __init__(self, ranges):
        parsed_ranges = []
        parsed_tiles = []
        for r in ranges:
            if len(r) != 3 and len(r) != 4:
                raise ValueError("Expected 3-tuple or 4-tuple")
            parsed_ranges.append((_tuple_to_symexpr(r[0]), _tuple_to_symexpr(r[1]), _tuple_to_symexpr(r[2])))
            if len(r) == 3:
                parsed_tiles.append(symbolic.pystr_to_symbolic(1))
            else:
                parsed_tiles.append(symbolic.pystr_to_symbolic(r[3]))
        self.ranges = parsed_ranges
        self.tile_sizes = parsed_tiles

    @staticmethod
    def from_indices(indices: 'Indices'):
        return Range([(i, i, 1) for i in indices.indices])

    def to_json(self):
        ret = []

        def a2s(obj):
            if isinstance(obj, symbolic.SymExpr):
                return {'main': str(obj.expr), 'approx': str(obj.approx)}
            else:
                return str(obj)

        # TODO: Check if approximations should also be saved
        for (start, end, step), tile in zip(self.ranges, self.tile_sizes):
            ret.append({'start': a2s(start), 'end': a2s(end), 'step': a2s(step), 'tile': a2s(tile)})

        return {'type': 'Range', 'ranges': ret}

    @staticmethod
    def from_json(obj, context=None):
        if not isinstance(obj, dict):
            raise TypeError("Expected dict, got {}".format(type(obj)))
        if obj['type'] != 'Range':
            raise TypeError("from_json of class \"Range\" called on json "
                            "with type %s (expected 'Range')" % obj['type'])

        ranges = obj['ranges']
        tuples = []

        def p2s(x):
            pts = symbolic.pystr_to_symbolic
            if isinstance(x, str):
                return pts(x)
            else:
                return symbolic.SymExpr(pts(x['main']), pts(x['approx']))

        for r in ranges:
            tuples.append((p2s(r['start']), p2s(r['end']), p2s(r['step']), p2s(r['tile'])))

        return Range(tuples)

    @staticmethod
    def from_array(array: 'dace.data.Data'):
        """ Constructs a range that covers the full array given as input. """
<<<<<<< HEAD
        return Range([(-o, s - 1 -o , 1) for s, o in zip(array.shape, array.offset)])
=======
        result = Range([(0, s - 1, 1) for s in array.shape])
        if any(o != 0 for o in array.offset):
            result.offset(array.offset, True)
        return result
>>>>>>> ffade28b

    def __hash__(self):
        return hash(tuple(r for r in self.ranges))

    def __add__(self, other):
        sum_ranges = self.ranges + other.ranges
        return Range(sum_ranges)

    def num_elements(self):
        return reduce(sp.Mul, self.size(), 1)

    def num_elements_exact(self):
        return reduce(sp.Mul, self.bounding_box_size(), 1)

    def size(self, for_codegen=False):
        """ Returns the number of elements in each dimension. """
        offset = [-1 if (s < 0) == True else 1 for _, _, s in self.ranges]

        if for_codegen:
            int_ceil = symbolic.int_ceil
            return [
                ts * int_ceil(((iMax.approx if isinstance(iMax, symbolic.SymExpr) else iMax) + off -
                               (iMin.approx if isinstance(iMin, symbolic.SymExpr) else iMin)),
                              (step.approx if isinstance(step, symbolic.SymExpr) else step))
                for (iMin, iMax, step), off, ts in zip(self.ranges, offset, self.tile_sizes)
            ]
        else:
            return [
                ts * sp.ceiling(((iMax.approx if isinstance(iMax, symbolic.SymExpr) else iMax) + off -
                                 (iMin.approx if isinstance(iMin, symbolic.SymExpr) else iMin)) /
                                (step.approx if isinstance(step, symbolic.SymExpr) else step))
                for (iMin, iMax, step), off, ts in zip(self.ranges, offset, self.tile_sizes)
            ]

    def size_exact(self):
        """ Returns the number of elements in each dimension. """
        return [
            ts * sp.ceiling(((iMax.expr if isinstance(iMax, symbolic.SymExpr) else iMax) + 1 -
                             (iMin.expr if isinstance(iMin, symbolic.SymExpr) else iMin)) /
                            (step.expr if isinstance(step, symbolic.SymExpr) else step))
            for (iMin, iMax, step), ts in zip(self.ranges, self.tile_sizes)
        ]

    def bounding_box_size(self):
        """ Returns the size of a bounding box around this range. """
        return [
            # sp.floor((iMax - iMin) / step) - iMin
            ts * ((iMax.approx if isinstance(iMax, symbolic.SymExpr) else iMax) -
                  (iMin.approx if isinstance(iMin, symbolic.SymExpr) else iMin) + 1)
            for (iMin, iMax, step), ts in zip(self.ranges, self.tile_sizes)
        ]

    def min_element(self):
        return [_expr(x[0]) for x in self.ranges]

    def max_element(self):
        return [_expr(x[1]) for x in self.ranges]

    def max_element_approx(self):
        return [_approx(x[1]) for x in self.ranges]

    def min_element_approx(self):
        return [_approx(x[0]) for x in self.ranges]

    def coord_at(self, i):
        """ Returns the offseted coordinates of this subset at
            the given index tuple.

            For example, the range [2:10:2] at index 2 would return 6 (2+2*2).

            :param i: A tuple of the same dimensionality as subset.dims() or
                      subset.data_dims().
            :return: Absolute coordinates for index i (length equal to
                     `data_dims()`, may be larger than `dims()`).
        """
        tiles = sum(1 if ts != 1 else 0 for ts in self.tile_sizes)
        if len(i) != len(self.ranges) and len(i) != len(self.ranges) + tiles:
            raise ValueError('Invalid dimensionality of input tuple (expected'
                             ' %d, got %d)' % (len(self.ranges), len(i)))

        # Pad with zeros for tiles
        ts_len = len(i) - len(self.ranges)
        ti = i[len(self.ranges):] + [0] * (tiles - ts_len)

        i = i[:len(self.ranges)]

        return tuple(_expr(rb) + k * _expr(rs) for k, (rb, _, rs) in zip(i, self.ranges)) + tuple(ti)

    def at(self, i, strides):
        """ Returns the absolute index (1D memory layout) of this subset at
            the given index tuple.

            For example, the range [2:10:2] at index 2 would return 6 (2+2*2).

            :param i: A tuple of the same dimensionality as subset.dims() or
                      subset.data_dims().
            :param strides: The strides of the array we are subsetting.
            :return: Absolute 1D index at coordinate i.
        """
        coord = self.coord_at(i)

        # Return i0 + i1*size0 + i2*size1*size0 + ....
        # Cancel out stride since we determine the initial offset only here
        return sum(
            _expr(s) * _expr(astr) / _expr(rs)
            for s, (_, _, rs), astr in zip(coord, self.ranges, self.absolute_strides(strides)))

    def data_dims(self):
        return (sum(1 if (re - rb + 1) != 1 else 0 for rb, re, _ in self.ranges) + sum(1 if ts != 1 else 0
                                                                                       for ts in self.tile_sizes))

    def offset(self, other, negative, indices=None):
        if not isinstance(other, Subset):
            if isinstance(other, (list, tuple)):
                other = Indices(other)
            else:
                other = Indices([other for _ in self.ranges])
        mult = -1 if negative else 1
        if indices is None:
            indices = set(range(len(self.ranges)))
        off = other.min_element()
        for i in indices:
            rb, re, rs = self.ranges[i]
            if rb == re and rb!=0 :
                rbmult=0
                remult=0
            else: 
                rbmult=1    
                remult=1   
            self.ranges[i] = (rb + rbmult * mult * off[i], re + remult * mult * off[i], rs)

    def offset_new(self, other, negative, indices=None):
        if not isinstance(other, Subset):
            if isinstance(other, (list, tuple)):
                other = Indices(other)
            else:
                other = Indices([other for _ in self.ranges])
        mult = -1 if negative else 1
        if indices is None:
            indices = set(range(len(self.ranges)))
        off = other.min_element()
        return Range([(self.ranges[i][0] + mult * off[i], self.ranges[i][1] + mult * off[i], self.ranges[i][2])
                      for i in indices])

    def dims(self):
        return len(self.ranges)

    def absolute_strides(self, global_shape):
        """ Returns a list of strides for advancing one element in each
            dimension. Size of the list is equal to `data_dims()`, which may
            be larger than `dims()` depending on tile sizes. """
        # ..., stride2*size1*size0, stride1*size0, stride0, ..., tile strides
        return [rs * global_shape[i] for i, (_, _, rs) in enumerate(self.ranges)
                ] + [global_shape[i] for i, ts in enumerate(self.tile_sizes) if ts != 1]

    def strides(self):
        return [rs for _, _, rs in self.ranges]

    @staticmethod
    def _range_pystr(range):
        return "(" + ", ".join(map(str, range)) + ")"

    def pystr(self):
        return "[" + ", ".join(map(Range._range_pystr, self.ranges)) + "]"

    @property
    def free_symbols(self) -> Set[str]:
        result = set()
        for dim in self.ranges:
            for d in dim:
                result |= symbolic.symlist(d).keys()
        return result

    def reorder(self, order):
        """ Re-orders the dimensions in-place according to a permutation list.
            :param order: List or tuple of integers from 0 to self.dims() - 1,
                          indicating the desired order of the dimensions.
        """
        new_ranges = [self.ranges[o] for o in order]
        self.ranges = new_ranges

    @staticmethod
    def dim_to_string(d, t=1):
        if isinstance(d, tuple):
            dres = _simplified_str(d[0])
            if d[1] is not None:
                if d[1] - d[0] != 0:
                    off = 1
                    if d[2] is not None and (d[2] < 0) == True:
                        off = -1
                    dres += ':' + _simplified_str(d[1] + off)
            if d[2] != 1:
                if d[1] is None:
                    dres += ':'
                dres += ':' + _simplified_str(d[2])
            if t != 1:
                if d[1] is None and d[2] == 1:
                    dres += '::'
                elif d[2] == 1:
                    dres += ':'
                dres += ':' + _simplified_str(t)
            return dres
        else:
            return _simplified_str(d)

    @staticmethod
    def from_string(string):

        # The following code uses regular expressions in order to support the
        # use of comma not only for separating range dimensions, but also
        # inside function calls.

        # Example (with 2 dimensions):
        # tile_i * ts_i : min(int_ceil(M, rs_i), tile_i * ts_i + ts_i),
        # regtile_j * rs_j : min(K, regtile_j * rs_j + rs_j)

        ranges = []

        # Split string to tokens separated by colons.
        # tokens = [
        #   'tile_i * ts_i ',
        #   'min(int_ceil(M, rs_i), tile_i * ts_i + ts_i), regtile_j * rs_j ',
        #   'min(K, regtile_j * rs_j + rs_j)'
        # ]
        tokens = string.split(':')

        # In the example, the second token must be split to 2 separate tokens.

        # List of list of tokens (one list per range dimension)
        multi_dim_tokens = []
        # List of tokens (single dimension)
        uni_dim_tokens = []

        for token in tokens:

            i = 0  # Character index in the token
            count = 0  # Number of open parenthesis

            while i < len(token):
                # Comma found while not in a function or any other expression
                # with parenthesis. This is a comma separating range dimensions.
                if token[i] == ',' and count == 0:
                    # Split the token to token[:i] and token[i+1:]
                    # Append token[:i] to the current range dimension
                    uni_dim_tokens.append(token[0:i])
                    # Append current range dimension to the list of lists
                    multi_dim_tokens.append(uni_dim_tokens)
                    # Start a new range dimension
                    uni_dim_tokens = []
                    # Adjust the token
                    token = token[i + 1:]
                    i = 0
                    continue
                # Open parenthesis found, increase count by 1
                if token[i] == '(':
                    count += 1
                # Closing parenthesis found, decrease cound by 1
                elif token[i] == ')':
                    count -= 1
                # Move to the next character
                i += 1

            # Append token to the current range dimension
            uni_dim_tokens.append(token)

        # Append current range dimension to the list of lists
        multi_dim_tokens.append(uni_dim_tokens)

        # Generate ranges
        for uni_dim_tokens in multi_dim_tokens:
            # If dimension has only 1 token, then it is an index (not a range),
            # treat as range of size 1
            if len(uni_dim_tokens) < 2:
                ranges.append(
                    (symbolic.pystr_to_symbolic(uni_dim_tokens[0]), symbolic.pystr_to_symbolic(uni_dim_tokens[0]), 1))
                continue
                #return Range(ranges)
            # If dimension has more than 4 tokens, the range is invalid
            if len(uni_dim_tokens) > 4:
                raise SyntaxError("Invalid range: {}".format(multi_dim_tokens))
            # Support for SymExpr
            tokens = []
            for token in uni_dim_tokens:
                expr = token.split('|')
                if len(expr) == 1:
                    tokens.append(expr[0])
                elif len(expr) == 2:
                    tokens.append((expr[0], expr[1]))
                else:
                    raise SyntaxError("Invalid range: {}".format(multi_dim_tokens))
            # Parse tokens
            try:
                if isinstance(tokens[0], tuple):
                    begin = symbolic.SymExpr(tokens[0][0], tokens[0][1])
                else:
                    begin = symbolic.pystr_to_symbolic(tokens[0])
                if len(tokens) >= 3:
                    if isinstance(tokens[2], tuple):
                        step = symbolic.SymExpr(tokens[2][0], tokens[2][1])
                    else:
                        step = symbolic.SymExpr(tokens[2])
                else:
                    step = 1
                eoff = -1
                if (step < 0) == True:
                    eoff = 1
                if isinstance(tokens[1], tuple):
                    end = symbolic.SymExpr(tokens[1][0], tokens[1][1]) + eoff
                else:
                    end = symbolic.pystr_to_symbolic(tokens[1]) + eoff
                if len(tokens) >= 4:
                    if isinstance(tokens[3], tuple):
                        tsize = tokens[3][0]
                    else:
                        tsize = tokens[3]
                else:
                    tsize = 1
            except sympy.SympifyError:
                raise SyntaxError("Invalid range: {}".format(string))
            # Append range
            ranges.append((begin, end, step, tsize))

        return Range(ranges)

    @staticmethod
    def ndslice_to_string(slice, tile_sizes=None):
        if tile_sizes is None:
            return ", ".join([Range.dim_to_string(s) for s in slice])
        return ", ".join([Range.dim_to_string(s, t) for s, t in zip(slice, tile_sizes)])

    @staticmethod
    def ndslice_to_string_list(slice, tile_sizes=None):
        if tile_sizes is None:
            return [Range.dim_to_string(s) for s in slice]
        return [Range.dim_to_string(s, t) for s, t in zip(slice, tile_sizes)]

    def ndrange(self):
        return [(rb, re, rs) for rb, re, rs in self.ranges]

    def __str__(self):
        return Range.ndslice_to_string(self.ranges, self.tile_sizes)

    def __iter__(self):
        return iter(self.ranges)

    def __len__(self):
        return len(self.ranges)

    def __getitem__(self, key):
        return self.ranges.__getitem__(key)

    def __setitem__(self, key, value):
        return self.ranges.__setitem__(key, value)

    def __eq__(self, other):
        if not isinstance(other, Range):
            return False
        if len(self.ranges) != len(other.ranges):
            return False
        return all([(rb == orb and re == ore and rs == ors)
                    for (rb, re, rs), (orb, ore, ors) in zip(self.ranges, other.ranges)])

    def __ne__(self, other):
        return not self.__eq__(other)

    def compose(self, other) -> 'Range':
        if not isinstance(other, Subset):
            raise TypeError("Cannot compose ranges with non-subsets")

        new_subset = []
        if self.data_dims() == other.dims():
            # case 1: subsets may differ in dimensions, but data_dims correspond
            #         to other dims -> all non-data dims are cut out
            idx = 0
            off = self.min_element()
            for (rb, re, rs), rt in zip(self.ranges, self.tile_sizes):
                if re - rb == 0:
                    if isinstance(other, Indices):
                        new_subset.append(rb)
                    else:
                        new_subset.append((rb, re, rs, rt))
                else:
                    if isinstance(other[idx], tuple):
                        new_subset.append((rb + rs * other[idx][0], rb + rs * other[idx][1], rs * other[idx][2], rt))
                    else:
                        new_subset.append(rb + rs * other[idx])
                    idx += 1
        elif self.dims() == other.dims():
            # case 2: subsets have the same dimensions (but possibly different
            # data_dims) -> all non-data dims remain
            for idx, ((rb, re, rs), rt) in enumerate(zip(self.ranges, self.tile_sizes)):
                if re - rb == 0:
                    if isinstance(other, Indices):
                        new_subset.append(rb)
                    else:
                        new_subset.append((rb, re, rs, rt))
                else:
                    if isinstance(other[idx], tuple):
                        new_subset.append((rb + rs * other[idx][0], rb + rs * other[idx][1], rs * other[idx][2], rt))
                    else:
                        new_subset.append(rb + rs * other[idx])
        elif (other.data_dims() == 0 and all([r == (0, 0, 1) if isinstance(other, Range) else r == 0 for r in other])):
            # NOTE: This is a special case where the other subset is the
            # (potentially multidimensional) index zero.
            # For example, A[i, j] -> tmp[0]. The result of such a
            # composition should be equal to the first subset.
            if isinstance(other, Range):
                new_subset.extend(self.ranges)
            else:
                new_subset.extend([rb for rb, _, _ in self.ranges])
        else:
            raise ValueError("Dimension mismatch in composition: "
                             "Subset composed must be either completely "
                             "stripped of all non-data dimensions "
                             "or be not stripped of latter at all.")

        if isinstance(other, Range):
            return Range(new_subset)
        elif isinstance(other, Indices):
            return Indices(new_subset)
        else:
            raise NotImplementedError

    def squeeze(self, ignore_indices=None, offset=True):
        ignore_indices = ignore_indices or []
        shape = self.size()
        non_ones = []
        offset_indices = []
        sqz_idx = 0
        for i, d in enumerate(shape):
            if i in ignore_indices:
                non_ones.append(i)
                sqz_idx += 1
            elif d != 1:
                non_ones.append(i)
                offset_indices.append(sqz_idx)
                sqz_idx += 1
            else:
                pass
        squeezed_ranges = [self.ranges[i] for i in non_ones]
        squeezed_tsizes = [self.tile_sizes[i] for i in non_ones]
        if not squeezed_ranges:
            squeezed_ranges = [(0, 0, 1)]
            squeezed_tsizes = [1]
        self.ranges = squeezed_ranges
        self.tile_sizes = squeezed_tsizes
        if offset:
            self.offset(self, True, indices=offset_indices)
        return non_ones

    def unsqueeze(self, axes: Sequence[int]) -> List[int]:
        """ Adds 0:1 ranges to the subset, in the indices contained in axes.
        
        The method is mostly used to restore subsets that had their length-1
        ranges removed (i.e., squeezed subsets). Hence, the method is
        called 'unsqueeze'.

        Examples (initial subset, axes -> result subset, output):
        - [i:i+10], [0] -> [0:1, i], [0]
        - [i:i+10], [0, 1] -> [0:1, 0:1, i:i+10], [0, 1]
        - [i:i+10], [0, 2] -> [0:1, i:i+10, 0:1], [0, 2]
        - [i:i+10], [0, 1, 2, 3] -> [0:1, 0:1, 0:1, 0:1, i:i+10], [0, 1, 2, 3]
        - [i:i+10], [0, 2, 3, 4] -> [0:1, i:i+10, 0:1, 0:1, 0:1], [0, 2, 3, 4]
        - [i:i+10], [0, 1, 1] -> [0:1, 0:1, 0:1, i:i+10], [0:1, 1, 2]

        :param axes: The axes where the 0:1 ranges should be added.
        :return: A list of the actual axes where the 0:1 ranges were added.
        """
        result = []
        for axis in sorted(axes):
            self.ranges.insert(axis, (0, 0, 1))
            self.tile_sizes.insert(axis, 1)

            if len(result) > 0 and result[-1] >= axis:
                result.append(result[-1] + 1)
            else:
                result.append(axis)
        return result

    def pop(self, dimensions):
        new_ranges = []
        new_tsizes = []
        for i in range(len(self.ranges)):
            if i not in dimensions:
                new_ranges.append(self.ranges[i])
                new_tsizes.append(self.tile_sizes[i])
        if not new_ranges:
            new_ranges = [(symbolic.pystr_to_symbolic(0), symbolic.pystr_to_symbolic(0), symbolic.pystr_to_symbolic(1))]
            new_tsizes = [symbolic.pystr_to_symbolic(1)]
        self.ranges = new_ranges
        self.tile_sizes = new_tsizes

    def string_list(self):
        return Range.ndslice_to_string_list(self.ranges, self.tile_sizes)

    def replace(self, repl_dict):
        for i, ((rb, re, rs), ts) in enumerate(zip(self.ranges, self.tile_sizes)):
            self.ranges[i] = (rb.subs(repl_dict) if symbolic.issymbolic(rb) else rb,
                              re.subs(repl_dict) if symbolic.issymbolic(re) else re,
                              rs.subs(repl_dict) if symbolic.issymbolic(rs) else rs)
            self.tile_sizes[i] = (ts.subs(repl_dict) if symbolic.issymbolic(ts) else ts)

    def intersects(self, other: 'Range'):
        type_error = False
        for i, (rng, orng) in enumerate(zip(self.ranges, other.ranges)):
            if (rng[2] != 1 or orng[2] != 1 or self.tile_sizes[i] != 1 or other.tile_sizes[i] != 1):
                # TODO: This function does not consider strides or tiles
                return None

            # Special case: ranges match
            if rng[0] == orng[0] or rng[1] == orng[1]:
                continue

            # Since conditions can be indeterminate, we check them separately
            # for being False, then make a check that may raise a TypeError
            cond1 = (rng[0] <= orng[1])
            cond2 = (orng[0] <= rng[1])
            # NOTE: We have to use the "==" operator because of SymPy returning
            #       a special boolean type!
            try:
                if cond1 == False or cond2 == False:
                    return False
                if not (cond1 and cond2):
                    return False
            except TypeError:  # cannot determine truth value of Relational
                type_error = True

        if type_error:
            raise TypeError("cannot determine truth value of Relational")

        return True


@dace.serialize.serializable
class Indices(Subset):
    """ A subset of one element representing a single index in an
        N-dimensional data descriptor. """
    def __init__(self, indices):
        if indices is None or len(indices) == 0:
            raise TypeError('Expected an array of index expressions: got empty' ' array or None')
        if isinstance(indices, str):
            raise TypeError("Expected collection of index expression: got str")
        elif isinstance(indices, symbolic.SymExpr):
            self.indices = indices
        else:
            self.indices = [symbolic.pystr_to_symbolic(i) for i in indices]
        self.tile_sizes = [1]

    def to_json(self):
        def a2s(obj):
            if isinstance(obj, symbolic.SymExpr):
                return str(obj.expr)
            else:
                return str(obj)

        return {'type': 'Indices', 'indices': list(map(a2s, self.indices))}

    @staticmethod
    def from_json(obj, context=None):
        if obj['type'] != 'Indices':
            raise TypeError("from_json of class \"Indices\" called on json "
                            "with type %s (expected 'Indices')" % obj['type'])

        #return Indices(symbolic.SymExpr(obj['indices']))
        return Indices([*map(symbolic.pystr_to_symbolic, obj['indices'])])

    def __hash__(self):
        return hash(tuple(i for i in self.indices))

    def num_elements(self):
        return 1

    def num_elements_exact(self):
        return 1

    def bounding_box_size(self):
        return [1] * len(self.indices)

    def size(self):
        return [1] * len(self.indices)

    def size_exact(self):
        return self.size()

    def min_element(self):
        return self.indices

    def max_element(self):
        return self.indices

    def max_element_approx(self):
        return [_approx(ind) for ind in self.indices]

    def min_element_approx(self):
        return [_approx(ind) for ind in self.indices]

    def data_dims(self):
        return 0

    def dims(self):
        return len(self.indices)

    def strides(self):
        return [1] * len(self.indices)

    def absolute_strides(self, global_shape):
        return [1] * len(self.indices)

    def offset(self, other, negative, indices=None):
        if not isinstance(other, Subset):
            if isinstance(other, (list, tuple)):
                other = Indices(other)
            else:
                other = Indices([other for _ in self.indices])
        mult = -1 if negative else 1
        for i, off in enumerate(other.min_element()):
            self.indices[i] += mult * off

    def offset_new(self, other, negative, indices=None):
        if not isinstance(other, Subset):
            if isinstance(other, (list, tuple)):
                other = Indices(other)
            else:
                other = Indices([other for _ in self.indices])
        mult = -1 if negative else 1
        return Indices([self.indices[i] + mult * off for i, off in enumerate(other.min_element())])

    def coord_at(self, i):
        """ Returns the offseted coordinates of this subset at
            the given index tuple.
            For example, the range [2:10:2] at index 2 would return 6 (2+2*2).
            :param i: A tuple of the same dimensionality as subset.dims().
            :return: Absolute coordinates for index i.
        """
        if len(i) != len(self.indices):
            raise ValueError('Invalid dimensionality of input tuple (expected'
                             ' %d, got %d)' % (len(self.indices), len(i)))
        if any([k != 0 for k in i]):
            raise ValueError('Value out of bounds')

        return tuple(r for r in self.indices)

    def at(self, i, strides):
        """ Returns the absolute index (1D memory layout) of this subset at
            the given index tuple.
            For example, the range [2:10::2] at index 2 would return 6 (2+2*2).
            :param i: A tuple of the same dimensionality as subset.dims().
            :param strides: The strides of the array we are subsetting.
            :return: Absolute 1D index at coordinate i.
        """
        coord = self.coord_at(i)

        # Return i0 + i1*size0 + i2*size1*size0 + ....
        return sum(s * strides[i] for i, s in enumerate(coord))

    def pystr(self):
        return str(self.indices)

    def __str__(self):
        return ", ".join(map(str, self.indices))

    @property
    def free_symbols(self) -> Set[str]:
        result = set()
        for dim in self.indices:
            result |= symbolic.symlist(dim).keys()
        return result

    @staticmethod
    def from_string(s):
        return Indices([symbolic.pystr_to_symbolic(m.group(0)) for m in re.finditer("[^,;:]+", s)])

    def __iter__(self):
        return iter(self.indices)

    def __len__(self):
        return len(self.indices)

    def __getitem__(self, key):
        return self.indices.__getitem__(key)

    def __setitem__(self, key, value):
        return self.indices.__setitem__(key, value)

    def __eq__(self, other):
        if not isinstance(other, Indices):
            return False
        if len(self.indices) != len(other.indices):
            return False
        return all([i == o_i for i, o_i in zip(self.indices, other.indices)])

    def reorder(self, order):
        """ Re-orders the dimensions in-place according to a permutation list.
            :param order: List or tuple of integers from 0 to self.dims() - 1,
                          indicating the desired order of the dimensions.
        """
        new_indices = [self.indices[o] for o in order]
        self.indices = new_indices

    def __ne__(self, other):
        return not self.__eq__(other)

    def ndrange(self):
        return [(i, i, 1) for i in self.indices]

    def compose(self, other):
        raise TypeError('Index subsets cannot be composed with other subsets')

    def squeeze(self, ignore_indices=None):
        ignore_indices = ignore_indices or []
        non_ones = []
        for i in range(len(self.indices)):
            if i in ignore_indices:
                non_ones.append(i)
        squeezed_indices = [self.indices[i] for i in non_ones]
        if not squeezed_indices:
            squeezed_indices = [0]
        self.indices = squeezed_indices
        return non_ones

    def unsqueeze(self, axes: Sequence[int]) -> List[int]:
        """ Adds zeroes to the subset, in the indices contained in axes.
        
        The method is mostly used to restore subsets that had their
        zero-indices removed (i.e., squeezed subsets). Hence, the method is
        called 'unsqueeze'.

        Examples (initial subset, axes -> result subset, output):
        - [i], [0] -> [0, i], [0]
        - [i], [0, 1] -> [0, 0, i], [0, 1]
        - [i], [0, 2] -> [0, i, 0], [0, 2]
        - [i], [0, 1, 2, 3] -> [0, 0, 0, 0, i], [0, 1, 2, 3]
        - [i], [0, 2, 3, 4] -> [0, i, 0, 0, 0], [0, 2, 3, 4]
        - [i], [0, 1, 1] -> [0, 0, 0, i], [0, 1, 2]

        :param axes: The axes where the zero-indices should be added.
        :return: A list of the actual axes where the zero-indices were added.
        """
        result = []
        for axis in sorted(axes):
            self.indices.insert(axis, 0)

            if len(result) > 0 and result[-1] >= axis:
                result.append(result[-1] + 1)
            else:
                result.append(axis)
        return result

    def replace(self, repl_dict):
        for i, ind in enumerate(self.indices):
            self.indices[i] = (ind.subs(repl_dict) if symbolic.issymbolic(ind) else ind)

    def pop(self, dimensions):
        new_indices = []
        for i in range(len(self.indices)):
            if i not in dimensions:
                new_indices.append(self.indices[i])
        self.indices = new_indices

    def intersects(self, other: 'Indices'):
        return all(ind == oind for ind, oind in zip(self.indices, other.indices))

    def intersection(self, other: 'Indices'):
        if self.intersects(other):
            return self
        return None


def _union_special_cases(arb: symbolic.SymbolicType, brb: symbolic.SymbolicType, are: symbolic.SymbolicType,
                         bre: symbolic.SymbolicType):
    """ 
    Special cases of subset unions. If case found, returns pair of 
    (min,max), otherwise returns None.
    """
    if are + 1 == brb:
        return (arb, bre)
    elif bre + 1 == arb:
        return (brb, are)
    return None


def bounding_box_union(subset_a: Subset, subset_b: Subset) -> Range:
    """ Perform union by creating a bounding-box of two subsets. """
    if subset_a.dims() != subset_b.dims():
        raise ValueError('Dimension mismatch between %s and %s' % (str(subset_a), str(subset_b)))

    # Check whether all expressions containing a symbolic value should
    # always be evaluated to positive. If so, union will yield
    # a different result respectively.
    symbolic_positive = Config.get('optimizer', 'symbolic_positive')

    result = []
    for arb, brb, are, bre in zip(subset_a.min_element_approx(), subset_b.min_element_approx(),
                                  subset_a.max_element_approx(), subset_b.max_element_approx()):
        # Special case
        spcase = _union_special_cases(arb, brb, are, bre)
        if spcase is not None:
            minrb, maxre = spcase
            result.append((minrb, maxre, 1))
            continue

        try:
            minrb = min(arb, brb)
        except TypeError:
            if symbolic_positive:
                if len(arb.free_symbols) == 0:
                    minrb = arb
                elif len(brb.free_symbols) == 0:
                    minrb = brb
                else:
                    raise
            else:
                raise

        try:
            maxre = max(are, bre)
        except TypeError:
            if symbolic_positive:
                if len(are.free_symbols) == 0:
                    maxre = bre
                elif len(bre.free_symbols) == 0:
                    maxre = are
                else:
                    raise
            else:
                raise

        result.append((minrb, maxre, 1))

    return Range(result)


def union(subset_a: Subset, subset_b: Subset) -> Subset:
    """ Compute the union of two Subset objects.
        If the subsets are not of the same type, degenerates to bounding-box
        union.
        :param subset_a: The first subset.
        :param subset_b: The second subset.
        :return: A Subset object whose size is at least the union of the two
                 inputs. If union failed, returns None.
    """
    try:

        if subset_a is not None and subset_b is None:
            return subset_a
        elif subset_b is not None and subset_a is None:
            return subset_b
        elif subset_a is None and subset_b is None:
            raise TypeError('Both subsets cannot be None')
        elif type(subset_a) != type(subset_b):
            return bounding_box_union(subset_a, subset_b)
        elif isinstance(subset_a, Indices):
            # Two indices. If they are adjacent, returns a range that contains both,
            # otherwise, returns a bounding box of the two
            return bounding_box_union(subset_a, subset_b)
        elif isinstance(subset_a, Range):
            # TODO(later): More involved Strided-Tiled Range union
            return bounding_box_union(subset_a, subset_b)
        else:
            warnings.warn('Unrecognized Subset type %s in union, degenerating to'
                          ' bounding box' % type(subset_a).__name__)
            return bounding_box_union(subset_a, subset_b)
    except TypeError:  # cannot determine truth value of Relational
        return None


def intersects(subset_a: Subset, subset_b: Subset) -> Union[bool, None]:
    """
    Returns True if two subsets intersect, False if they do not, or
    None if the answer cannot be determined.

    :param subset_a: The first subset.
    :param subset_b: The second subset.
    :return: True if subsets intersect, False if not, None if indeterminate.
    """
    try:
        if subset_a is None or subset_b is None:
            return False
        if isinstance(subset_a, Indices):
            subset_a = Range.from_indices(subset_a)
        if isinstance(subset_b, Indices):
            subset_b = Range.from_indices(subset_b)
        if type(subset_a) is type(subset_b):
            return subset_a.intersects(subset_b)
        return None
    except TypeError:  # cannot determine truth value of Relational
        return None<|MERGE_RESOLUTION|>--- conflicted
+++ resolved
@@ -184,14 +184,10 @@
     @staticmethod
     def from_array(array: 'dace.data.Data'):
         """ Constructs a range that covers the full array given as input. """
-<<<<<<< HEAD
         return Range([(-o, s - 1 -o , 1) for s, o in zip(array.shape, array.offset)])
-=======
-        result = Range([(0, s - 1, 1) for s in array.shape])
         if any(o != 0 for o in array.offset):
             result.offset(array.offset, True)
         return result
->>>>>>> ffade28b
 
     def __hash__(self):
         return hash(tuple(r for r in self.ranges))
