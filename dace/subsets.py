# Copyright 2019-2021 ETH Zurich and the DaCe authors. All rights reserved.
import dace.serialize
from dace import data, symbolic, dtypes
import re
import sympy as sp
from functools import reduce
import sympy.core.sympify
from typing import List, Optional, Sequence, Set, Union
import warnings
from dace.config import Config


def nng(expr):
    # When dealing with set sizes, assume symbols are non-negative
    try:
        # TODO: Fix in symbol definition, not here
        for sym in list(expr.free_symbols):
            expr = expr.subs({sym: sp.Symbol(sym.name, nonnegative=True)})
        return expr
    except AttributeError:  # No free_symbols in expr
        return expr

def bounding_box_cover_exact(subset_a, subset_b) -> bool:
    return all([(symbolic.simplify_ext(nng(rb)) <= symbolic.simplify_ext(nng(orb))) == True
                and (symbolic.simplify_ext(nng(re)) >= symbolic.simplify_ext(nng(ore))) == True
                for rb, re, orb, ore in zip(subset_a.min_element(), subset_a.max_element(),
                                            subset_b.min_element(), subset_b.max_element())])

def bounding_box_symbolic_positive(subset_a, subset_b, approximation = False)-> bool:
    min_elements_a = subset_a.min_element_approx() if approximation else subset_a.min_element()
    max_elements_a = subset_a.max_element_approx() if approximation else subset_a.max_element()
    min_elements_b = subset_b.min_element_approx() if approximation else subset_b.min_element()
    max_elements_b = subset_b.max_element_approx() if approximation else subset_b.max_element()

    for rb, re, orb, ore in zip(min_elements_a, max_elements_a,
                                min_elements_b, max_elements_b):
        # NOTE: We first test for equality, which always returns True or False. If the equality test returns
        # False, then we test for less-equal and greater-equal, which may return an expression, leading to
        # TypeError. This is a workaround for the case where two expressions are the same or equal and
        # SymPy confirms this but fails to return True when testing less-equal and greater-equal.

        # lower bound: first check whether symbolic positive condition applies
        if not (len(rb.free_symbols) == 0 and len(orb.free_symbols) == 1):
            if not (symbolic.simplify_ext(nng(rb)) == symbolic.simplify_ext(nng(orb)) or
                    symbolic.simplify_ext(nng(rb)) <= symbolic.simplify_ext(nng(orb))):
                return False
        # upper bound: first check whether symbolic positive condition applies
        if not (len(re.free_symbols) == 1 and len(ore.free_symbols) == 0):
            if not (symbolic.simplify_ext(nng(re)) == symbolic.simplify_ext(nng(ore)) or
                    symbolic.simplify_ext(nng(re)) >= symbolic.simplify_ext(nng(ore))):
                return False
    return True

class Subset(object):
    """ Defines a subset of a data descriptor. """

    def covers(self, other):
        """ Returns True if this subset covers (using a bounding box) another
            subset. """
<<<<<<< HEAD

        def nng(expr):
            # When dealing with set sizes, assume symbols are non-negative
            try:
                # TODO: Fix in symbol definition, not here
                for sym in list(expr.free_symbols):
                    expr = expr.subs({sym: sp.Symbol(sym.name, nonnegative=True)})
                return expr
            except AttributeError:  # No free_symbols in expr
                return expr

=======
>>>>>>> 0b286a06
        symbolic_positive = Config.get('optimizer', 'symbolic_positive')

        if not symbolic_positive:
            try:
                return all([(symbolic.simplify_ext(nng(rb)) <= symbolic.simplify_ext(nng(orb))) == True
                            and (symbolic.simplify_ext(nng(re)) >= symbolic.simplify_ext(nng(ore))) == True
                            for rb, re, orb, ore in zip(self.min_element_approx(), self.max_element_approx(),
                                                        other.min_element_approx(), other.max_element_approx())])
            except TypeError:
                return False

        else:
            try:
<<<<<<< HEAD
                for rb, re, orb, ore in zip(self.min_element_approx(), self.max_element_approx(),
                                            other.min_element_approx(), other.max_element_approx()):
                    # NOTE: We first test for equality, which always returns True or False. If the equality test returns
                    # False, then we test for less-equal and greater-equal, which may return an expression, leading to
                    # TypeError. This is a workaround for the case where two expressions are the same or equal and
                    # SymPy confirms this but fails to return True when testing less-equal and greater-equal.

                    # lower bound: first check whether symbolic positive condition applies
                    if not (len(rb.free_symbols) == 0 and len(orb.free_symbols) == 1):
                        if not (symbolic.simplify_ext(nng(rb)) == symbolic.simplify_ext(nng(orb))
                                or symbolic.simplify_ext(nng(rb)) <= symbolic.simplify_ext(nng(orb))):
                            return False

                    # upper bound: first check whether symbolic positive condition applies
                    if not (len(re.free_symbols) == 1 and len(ore.free_symbols) == 0):
                        if not (symbolic.simplify_ext(nng(re)) == symbolic.simplify_ext(nng(ore))
                                or symbolic.simplify_ext(nng(re)) >= symbolic.simplify_ext(nng(ore))):
                            return False
=======
                if not bounding_box_symbolic_positive(self, other, True):
                    return False
>>>>>>> 0b286a06
            except TypeError:
                return False

            return True
        
    def covers_precise(self, other):
        """ Returns True if self contains all the elements in other. """

        # If self does not cover other with a bounding box union, return false.
        symbolic_positive = Config.get('optimizer', 'symbolic_positive')
        try:
            bounding_box_cover = bounding_box_cover_exact(self, other) if symbolic_positive else bounding_box_symbolic_positive(self, other)
            if not bounding_box_cover:
                return False
        except TypeError:
            return False

        try:
            # if self is an index no further distinction is needed
            if isinstance(self, Indices):
                return True

            elif isinstance(self, Range):
                # other is an index so we need to check if the step of self is such that other is covered
                # self.start % self.step == other.index % self.step
                if isinstance(other, Indices):
                    try:
                        return all(
                            [(symbolic.simplify_ext(nng(start)) % symbolic.simplify_ext(nng(step)) ==
                              symbolic.simplify_ext(nng(i)) % symbolic.simplify_ext(nng(step))) == True
                             for (start, _, step), i in zip(self.ranges, other.indices)])
                    except:
                        return False
                if isinstance(other, Range):
                    # other is a range so in every dimension self.step has to divide other.step and
                    # self.start % self.step = other.start % other.step
                    try:
                        self_steps = [r[2] for r in self.ranges]
                        other_steps = [r[2] for r in other.ranges]
                        for start, step, ostart, ostep in zip(self.min_element(), self_steps, other.min_element(),
                                                              other_steps):
                            if not (ostep % step == 0 and
                                    ((symbolic.simplify_ext(nng(start)) == symbolic.simplify_ext(nng(ostart))) or
                                     (symbolic.simplify_ext(nng(start)) % symbolic.simplify_ext(
                                         nng(step)) == symbolic.simplify_ext(nng(ostart)) % symbolic.simplify_ext(
                                         nng(ostep))) == True)):
                                return False
                    except:
                        return False
                    return True
        # unknown type
            else:
                raise TypeError

        except TypeError:
            return False


    def __repr__(self):
        return '%s (%s)' % (type(self).__name__, self.__str__())

    def offset(self, other, negative, indices=None, offset_end=True):
        raise NotImplementedError

    def offset_new(self, other, negative, indices=None, offset_end=True):
        raise NotImplementedError

    def at(self, i, strides):
        """ Returns the absolute index (1D memory layout) of this subset at
            the given index tuple.

            For example, the range [2:10:2] at index 2 would return 6 (2+2*2).

            :param i: A tuple of the same dimensionality as subset.dims() or
                      subset.data_dims().
            :param strides: The strides of the array we are subsetting.
            :return: Absolute 1D index at coordinate i.
        """
        raise NotImplementedError

    def coord_at(self, i):
        """ Returns the offseted coordinates of this subset at
            the given index tuple.

            For example, the range [2:10:2] at index 2 would return 6 (2+2*2).

            :param i: A tuple of the same dimensionality as subset.dims() or
                      subset.data_dims().
            :return: Absolute coordinates for index i (length equal to
                     `data_dims()`, may be larger than `dims()`).
        """
        raise NotImplementedError

    @property
    def free_symbols(self) -> Set[str]:
        """ Returns a set of undefined symbols in this subset. """
        raise NotImplementedError('free_symbols not implemented by "%s"' % type(self).__name__)


def _simplified_str(val):
    val = _expr(val)
    try:
        return str(int(val))
    except TypeError:
        return str(val)


def _expr(val):
    if isinstance(val, symbolic.SymExpr):
        return val.expr
    return val


def _approx(val):
    if isinstance(val, symbolic.SymExpr):
        return val.approx
    elif isinstance(val, sp.Basic):
        return val
    return symbolic.pystr_to_symbolic(val)


def _tuple_to_symexpr(val):
    return (symbolic.SymExpr(val[0], val[1]) if isinstance(val, tuple) else symbolic.pystr_to_symbolic(val))


@dace.serialize.serializable
class Range(Subset):
    """ Subset defined in terms of a fixed range. """

    def __init__(self, ranges):
        parsed_ranges = []
        parsed_tiles = []
        for r in ranges:
            if len(r) != 3 and len(r) != 4:
                raise ValueError("Expected 3-tuple or 4-tuple")
            parsed_ranges.append((_tuple_to_symexpr(r[0]), _tuple_to_symexpr(r[1]), _tuple_to_symexpr(r[2])))
            if len(r) == 3:
                parsed_tiles.append(symbolic.pystr_to_symbolic(1))
            else:
                parsed_tiles.append(symbolic.pystr_to_symbolic(r[3]))
        self.ranges = parsed_ranges
        self.tile_sizes = parsed_tiles

    @staticmethod
    def from_indices(indices: 'Indices'):
        return Range([(i, i, 1) for i in indices.indices])

    def to_json(self):
        ret = []

        def a2s(obj):
            if isinstance(obj, symbolic.SymExpr):
                return {'main': str(obj.expr), 'approx': str(obj.approx)}
            else:
                return _simplified_str(obj)

        for (start, end, step), tile in zip(self.ranges, self.tile_sizes):
            ret.append({'start': a2s(start), 'end': a2s(end), 'step': a2s(step), 'tile': a2s(tile)})

        return {'type': 'Range', 'ranges': ret}

    @staticmethod
    def from_json(obj, context=None):
        if not isinstance(obj, dict):
            raise TypeError("Expected dict, got {}".format(type(obj)))
        if obj['type'] != 'Range':
            raise TypeError("from_json of class \"Range\" called on json "
                            "with type %s (expected 'Range')" % obj['type'])

        ranges = obj['ranges']
        tuples = []

        def p2s(x):
            pts = symbolic.pystr_to_symbolic
            if isinstance(x, str):
                return pts(x)
            else:
                return symbolic.SymExpr(pts(x['main']), pts(x['approx']))

        for r in ranges:
            tuples.append((p2s(r['start']), p2s(r['end']), p2s(r['step']), p2s(r['tile'])))

        return Range(tuples)

    @staticmethod
    def from_array(array: 'dace.data.Data'):
        """ Constructs a range that covers the full array given as input. """
        result = Range([(0, s - 1, 1) for s in array.shape])
        if any(o != 0 for o in array.offset):
            result.offset(array.offset, True)
        return result

    def __hash__(self):
        return hash(tuple(r for r in self.ranges))

    def __add__(self, other):
        sum_ranges = self.ranges + other.ranges
        return Range(sum_ranges)

    def num_elements(self):
        return reduce(sp.Mul, self.size(), 1)

    def num_elements_exact(self):
        return reduce(sp.Mul, self.bounding_box_size(), 1)

    def size(self, for_codegen=False):
        """ Returns the number of elements in each dimension. """
        offset = [-1 if (s < 0) == True else 1 for _, _, s in self.ranges]

        if for_codegen:
            int_ceil = symbolic.int_ceil
            return [
                ts * int_ceil(((iMax.approx if isinstance(iMax, symbolic.SymExpr) else iMax) + off -
                               (iMin.approx if isinstance(iMin, symbolic.SymExpr) else iMin)),
                              (step.approx if isinstance(step, symbolic.SymExpr) else step))
                for (iMin, iMax, step), off, ts in zip(self.ranges, offset, self.tile_sizes)
            ]
        else:
            return [
                ts * sp.ceiling(((iMax.approx if isinstance(iMax, symbolic.SymExpr) else iMax) + off -
                                 (iMin.approx if isinstance(iMin, symbolic.SymExpr) else iMin)) /
                                (step.approx if isinstance(step, symbolic.SymExpr) else step))
                for (iMin, iMax, step), off, ts in zip(self.ranges, offset, self.tile_sizes)
            ]

    def size_exact(self):
        """ Returns the number of elements in each dimension. """
        return [
            ts * sp.ceiling(((iMax.expr if isinstance(iMax, symbolic.SymExpr) else iMax) + 1 -
                             (iMin.expr if isinstance(iMin, symbolic.SymExpr) else iMin)) /
                            (step.expr if isinstance(step, symbolic.SymExpr) else step))
            for (iMin, iMax, step), ts in zip(self.ranges, self.tile_sizes)
        ]

    def bounding_box_size(self):
        """ Returns the size of a bounding box around this range. """
        return [
            # sp.floor((iMax - iMin) / step) - iMin
            ts * ((iMax.approx if isinstance(iMax, symbolic.SymExpr) else iMax) -
                  (iMin.approx if isinstance(iMin, symbolic.SymExpr) else iMin) + 1)
            for (iMin, iMax, step), ts in zip(self.ranges, self.tile_sizes)
        ]

    def min_element(self):
        return [_expr(x[0]) for x in self.ranges]

    def max_element(self):
        return [_expr(x[1]) for x in self.ranges]

    def max_element_approx(self):
        return [_approx(x[1]) for x in self.ranges]

    def min_element_approx(self):
        return [_approx(x[0]) for x in self.ranges]

    def coord_at(self, i):
        """ Returns the offseted coordinates of this subset at
            the given index tuple.

            For example, the range [2:10:2] at index 2 would return 6 (2+2*2).

            :param i: A tuple of the same dimensionality as subset.dims() or
                      subset.data_dims().
            :return: Absolute coordinates for index i (length equal to
                     `data_dims()`, may be larger than `dims()`).
        """
        tiles = sum(1 if ts != 1 else 0 for ts in self.tile_sizes)
        if len(i) != len(self.ranges) and len(i) != len(self.ranges) + tiles:
            raise ValueError('Invalid dimensionality of input tuple (expected'
                             ' %d, got %d)' % (len(self.ranges), len(i)))

        # Pad with zeros for tiles
        ts_len = len(i) - len(self.ranges)
        ti = i[len(self.ranges):] + [0] * (tiles - ts_len)

        i = i[:len(self.ranges)]

        return tuple(_expr(rb) + k * _expr(rs) for k, (rb, _, rs) in zip(i, self.ranges)) + tuple(ti)

    def at(self, i, strides):
        """ Returns the absolute index (1D memory layout) of this subset at
            the given index tuple.

            For example, the range [2:10:2] at index 2 would return 6 (2+2*2).

            :param i: A tuple of the same dimensionality as subset.dims() or
                      subset.data_dims().
            :param strides: The strides of the array we are subsetting.
            :return: Absolute 1D index at coordinate i.
        """
        coord = self.coord_at(i)

        # Return i0 + i1*size0 + i2*size1*size0 + ....
        # Cancel out stride since we determine the initial offset only here
        return sum(
            _expr(s) * _expr(astr) / _expr(rs)
            for s, (_, _, rs), astr in zip(coord, self.ranges, self.absolute_strides(strides)))

    def data_dims(self):
        return (sum(1 if (re - rb + 1) != 1 else 0 for rb, re, _ in self.ranges) + sum(1 if ts != 1 else 0
                                                                                       for ts in self.tile_sizes))

    def offset(self, other, negative, indices=None, offset_end=True):
        if not isinstance(other, Subset):
            if isinstance(other, (list, tuple)):
                other = Indices(other)
            else:
                other = Indices([other for _ in self.ranges])
        mult = -1 if negative else 1
        if indices is None:
            indices = set(range(len(self.ranges)))
        off = other.min_element()
        for i in indices:
            rb, re, rs = self.ranges[i]
            if offset_end:
                re = re + mult * off[i]
            self.ranges[i] = (rb + mult * off[i], re, rs)

    def offset_new(self, other, negative, indices=None, offset_end=True):
        if not isinstance(other, Subset):
            if isinstance(other, (list, tuple)):
                other = Indices(other)
            else:
                other = Indices([other for _ in self.ranges])
        mult = -1 if negative else 1
        if indices is None:
            indices = set(range(len(self.ranges)))
        off = other.min_element()
        return Range([(self.ranges[i][0] + mult * off[i], self.ranges[i][1] if not offset_end else
                       (self.ranges[i][1] + mult * off[i]), self.ranges[i][2]) for i in indices])

    def dims(self):
        return len(self.ranges)

    def absolute_strides(self, global_shape):
        """ Returns a list of strides for advancing one element in each
            dimension. Size of the list is equal to `data_dims()`, which may
            be larger than `dims()` depending on tile sizes. """
        # ..., stride2*size1*size0, stride1*size0, stride0, ..., tile strides
        return [rs * global_shape[i] for i, (_, _, rs) in enumerate(self.ranges)
                ] + [global_shape[i] for i, ts in enumerate(self.tile_sizes) if ts != 1]

    def strides(self):
        return [rs for _, _, rs in self.ranges]

    @staticmethod
    def _range_pystr(range):
        return "(" + ", ".join(map(str, range)) + ")"

    def pystr(self):
        return "[" + ", ".join(map(Range._range_pystr, self.ranges)) + "]"

    @property
    def free_symbols(self) -> Set[str]:
        result = set()
        for dim in self.ranges:
            for d in dim:
                result |= symbolic.symlist(d).keys()
        return result

    def get_free_symbols_by_indices(self, indices: List[int]) -> Set[str]:
        """
        Get set of free symbols by only looking at the dimension given by the indices list

        :param indices: The indices of the dimensions to look at
        :type indices: List[int]
        :return: The set of free symbols
        :rtype: Set[str]
        """
        result = set()
        for i, dim in enumerate(self.ranges):
            if i in indices:
                for d in dim:
                    result |= symbolic.symlist(d).keys()
        return result

    def reorder(self, order):
        """ Re-orders the dimensions in-place according to a permutation list.

            :param order: List or tuple of integers from 0 to self.dims() - 1,
                          indicating the desired order of the dimensions.
        """
        new_ranges = [self.ranges[o] for o in order]
        self.ranges = new_ranges

    @staticmethod
    def dim_to_string(d, t=1):
        if isinstance(d, tuple):
            dres = _simplified_str(d[0])
            if d[1] is not None:
                if d[1] - d[0] != 0:
                    off = 1
                    if d[2] is not None and (d[2] < 0) == True:
                        off = -1
                    dres += ':' + _simplified_str(d[1] + off)
            if d[2] != 1:
                if d[1] is None:
                    dres += ':'
                dres += ':' + _simplified_str(d[2])
            if t != 1:
                if d[1] is None and d[2] == 1:
                    dres += '::'
                elif d[2] == 1:
                    dres += ':'
                dres += ':' + _simplified_str(t)
            return dres
        else:
            return _simplified_str(d)

    @staticmethod
    def from_string(string):

        # The following code uses regular expressions in order to support the
        # use of comma not only for separating range dimensions, but also
        # inside function calls.

        # Example (with 2 dimensions):
        # tile_i * ts_i : min(int_ceil(M, rs_i), tile_i * ts_i + ts_i),
        # regtile_j * rs_j : min(K, regtile_j * rs_j + rs_j)

        ranges = []

        # Split string to tokens separated by colons.
        # tokens = [
        #   'tile_i * ts_i ',
        #   'min(int_ceil(M, rs_i), tile_i * ts_i + ts_i), regtile_j * rs_j ',
        #   'min(K, regtile_j * rs_j + rs_j)'
        # ]
        tokens = string.split(':')

        # In the example, the second token must be split to 2 separate tokens.

        # List of list of tokens (one list per range dimension)
        multi_dim_tokens = []
        # List of tokens (single dimension)
        uni_dim_tokens = []

        for token in tokens:

            i = 0  # Character index in the token
            count = 0  # Number of open parenthesis

            while i < len(token):
                # Comma found while not in a function or any other expression
                # with parenthesis. This is a comma separating range dimensions.
                if token[i] == ',' and count == 0:
                    # Split the token to token[:i] and token[i+1:]
                    # Append token[:i] to the current range dimension
                    uni_dim_tokens.append(token[0:i])
                    # Append current range dimension to the list of lists
                    multi_dim_tokens.append(uni_dim_tokens)
                    # Start a new range dimension
                    uni_dim_tokens = []
                    # Adjust the token
                    token = token[i + 1:]
                    i = 0
                    continue
                # Open parenthesis found, increase count by 1
                if token[i] == '(':
                    count += 1
                # Closing parenthesis found, decrease cound by 1
                elif token[i] == ')':
                    count -= 1
                # Move to the next character
                i += 1

            # Append token to the current range dimension
            uni_dim_tokens.append(token)

        # Append current range dimension to the list of lists
        multi_dim_tokens.append(uni_dim_tokens)

        # Generate ranges
        for uni_dim_tokens in multi_dim_tokens:
            # If dimension has only 1 token, then it is an index (not a range),
            # treat as range of size 1
            if len(uni_dim_tokens) < 2:
                value = symbolic.pystr_to_symbolic(uni_dim_tokens[0].strip())
                ranges.append((value, value, 1))
                continue
                #return Range(ranges)
            # If dimension has more than 4 tokens, the range is invalid
            if len(uni_dim_tokens) > 4:
                raise SyntaxError("Invalid range: {}".format(multi_dim_tokens))
            # Support for SymExpr
            tokens = []
            for token in uni_dim_tokens:
                expr = token.split('|')
                if len(expr) == 1:
                    tokens.append(expr[0])
                elif len(expr) == 2:
                    tokens.append((expr[0], expr[1]))
                else:
                    raise SyntaxError("Invalid range: {}".format(multi_dim_tokens))
            # Parse tokens
            try:
                if isinstance(tokens[0], tuple):
                    begin = symbolic.SymExpr(tokens[0][0], tokens[0][1])
                else:
                    begin = symbolic.pystr_to_symbolic(tokens[0])
                if len(tokens) >= 3:
                    if isinstance(tokens[2], tuple):
                        step = symbolic.SymExpr(tokens[2][0], tokens[2][1])
                    else:
                        step = symbolic.SymExpr(tokens[2])
                else:
                    step = 1
                eoff = -1
                if (step < 0) == True:
                    eoff = 1
                if isinstance(tokens[1], tuple):
                    end = symbolic.SymExpr(tokens[1][0], tokens[1][1]) + eoff
                else:
                    end = symbolic.pystr_to_symbolic(tokens[1]) + eoff
                if len(tokens) >= 4:
                    if isinstance(tokens[3], tuple):
                        tsize = tokens[3][0]
                    else:
                        tsize = tokens[3]
                else:
                    tsize = 1
            except sympy.SympifyError:
                raise SyntaxError("Invalid range: {}".format(string))
            # Append range
            ranges.append((begin, end, step, tsize))

        return Range(ranges)

    @staticmethod
    def ndslice_to_string(slice, tile_sizes=None):
        if tile_sizes is None:
            return ", ".join([Range.dim_to_string(s) for s in slice])
        return ", ".join([Range.dim_to_string(s, t) for s, t in zip(slice, tile_sizes)])

    @staticmethod
    def ndslice_to_string_list(slice, tile_sizes=None):
        if tile_sizes is None:
            return [Range.dim_to_string(s) for s in slice]
        return [Range.dim_to_string(s, t) for s, t in zip(slice, tile_sizes)]

    def ndrange(self):
        return [(rb, re, rs) for rb, re, rs in self.ranges]

    def __str__(self):
        return Range.ndslice_to_string(self.ranges, self.tile_sizes)

    def __iter__(self):
        return iter(self.ranges)

    def __len__(self):
        return len(self.ranges)

    def __getitem__(self, key):
        return self.ranges.__getitem__(key)

    def __setitem__(self, key, value):
        return self.ranges.__setitem__(key, value)

    def __eq__(self, other):
        if not isinstance(other, Range):
            return False
        if len(self.ranges) != len(other.ranges):
            return False
        return all([(rb == orb and re == ore and rs == ors)
                    for (rb, re, rs), (orb, ore, ors) in zip(self.ranges, other.ranges)])

    def __ne__(self, other):
        return not self.__eq__(other)

    def compose(self, other):
        if not isinstance(other, Subset):
            raise TypeError("Cannot compose ranges with non-subsets")

        new_subset = []
        if self.data_dims() == other.dims():
            # case 1: subsets may differ in dimensions, but data_dims correspond
            #         to other dims -> all non-data dims are cut out
            idx = 0
            for (rb, re, rs), rt in zip(self.ranges, self.tile_sizes):
                if re - rb == 0:
                    if isinstance(other, Indices):
                        new_subset.append(rb)
                    else:
                        new_subset.append((rb, re, rs, rt))
                else:
                    if isinstance(other[idx], tuple):
                        new_subset.append((rb + rs * other[idx][0], rb + rs * other[idx][1], rs * other[idx][2], rt))
                    else:
                        new_subset.append(rb + rs * other[idx])
                    idx += 1
        elif self.dims() == other.dims():
            # case 2: subsets have the same dimensions (but possibly different
            # data_dims) -> all non-data dims remain
            for idx, ((rb, re, rs), rt) in enumerate(zip(self.ranges, self.tile_sizes)):
                if re - rb == 0:
                    if isinstance(other, Indices):
                        new_subset.append(rb)
                    else:
                        new_subset.append((rb, re, rs, rt))
                else:
                    if isinstance(other[idx], tuple):
                        new_subset.append((rb + rs * other[idx][0], rb + rs * other[idx][1], rs * other[idx][2], rt))
                    else:
                        new_subset.append(rb + rs * other[idx])
        elif (other.data_dims() == 0 and all([r == (0, 0, 1) if isinstance(other, Range) else r == 0 for r in other])):
            # NOTE: This is a special case where the other subset is the
            # (potentially multidimensional) index zero.
            # For example, A[i, j] -> tmp[0]. The result of such a
            # composition should be equal to the first subset.
            if isinstance(other, Range):
                new_subset.extend(self.ranges)
            else:
                new_subset.extend([rb for rb, _, _ in self.ranges])
        else:
            raise ValueError("Dimension mismatch in composition: "
                             "Subset composed must be either completely "
                             "stripped of all non-data dimensions "
                             "or be not stripped of latter at all.")

        if isinstance(other, Range):
            return Range(new_subset)
        elif isinstance(other, Indices):
            return Indices(new_subset)
        else:
            raise NotImplementedError

    def squeeze(self, ignore_indices=None, offset=True):
        ignore_indices = ignore_indices or []
        shape = self.size()
        non_ones = []
        offset_indices = []
        sqz_idx = 0
        for i, d in enumerate(shape):
            if i in ignore_indices:
                non_ones.append(i)
                sqz_idx += 1
            elif d != 1:
                non_ones.append(i)
                offset_indices.append(sqz_idx)
                sqz_idx += 1
            else:
                pass
        squeezed_ranges = [self.ranges[i] for i in non_ones]
        squeezed_tsizes = [self.tile_sizes[i] for i in non_ones]
        if not squeezed_ranges:
            squeezed_ranges = [(0, 0, 1)]
            squeezed_tsizes = [1]
        self.ranges = squeezed_ranges
        self.tile_sizes = squeezed_tsizes
        if offset:
            self.offset(self, True, indices=offset_indices)
        return non_ones

    def unsqueeze(self, axes: Sequence[int]) -> List[int]:
        """ Adds 0:1 ranges to the subset, in the indices contained in axes.
        
        The method is mostly used to restore subsets that had their length-1
        ranges removed (i.e., squeezed subsets). Hence, the method is
        called 'unsqueeze'.

        Examples (initial subset, axes -> result subset, output):
        - [i:i+10], [0] -> [0:1, i], [0]
        - [i:i+10], [0, 1] -> [0:1, 0:1, i:i+10], [0, 1]
        - [i:i+10], [0, 2] -> [0:1, i:i+10, 0:1], [0, 2]
        - [i:i+10], [0, 1, 2, 3] -> [0:1, 0:1, 0:1, 0:1, i:i+10], [0, 1, 2, 3]
        - [i:i+10], [0, 2, 3, 4] -> [0:1, i:i+10, 0:1, 0:1, 0:1], [0, 2, 3, 4]
        - [i:i+10], [0, 1, 1] -> [0:1, 0:1, 0:1, i:i+10], [0:1, 1, 2]

        :param axes: The axes where the 0:1 ranges should be added.
        :return: A list of the actual axes where the 0:1 ranges were added.
        """
        result = []
        for axis in sorted(axes):
            self.ranges.insert(axis, (0, 0, 1))
            self.tile_sizes.insert(axis, 1)

            if len(result) > 0 and result[-1] >= axis:
                result.append(result[-1] + 1)
            else:
                result.append(axis)
        return result

    def pop(self, dimensions):
        new_ranges = []
        new_tsizes = []
        for i in range(len(self.ranges)):
            if i not in dimensions:
                new_ranges.append(self.ranges[i])
                new_tsizes.append(self.tile_sizes[i])
        if not new_ranges:
            new_ranges = [(symbolic.pystr_to_symbolic(0), symbolic.pystr_to_symbolic(0), symbolic.pystr_to_symbolic(1))]
            new_tsizes = [symbolic.pystr_to_symbolic(1)]
        self.ranges = new_ranges
        self.tile_sizes = new_tsizes

    def string_list(self):
        return Range.ndslice_to_string_list(self.ranges, self.tile_sizes)

    def replace(self, repl_dict):
        for i, ((rb, re, rs), ts) in enumerate(zip(self.ranges, self.tile_sizes)):
            self.ranges[i] = (rb.subs(repl_dict) if symbolic.issymbolic(rb) else rb,
                              re.subs(repl_dict) if symbolic.issymbolic(re) else re,
                              rs.subs(repl_dict) if symbolic.issymbolic(rs) else rs)
            self.tile_sizes[i] = (ts.subs(repl_dict) if symbolic.issymbolic(ts) else ts)

    def intersects(self, other: 'Range'):
        type_error = False
        for i, (rng, orng) in enumerate(zip(self.ranges, other.ranges)):
            if (rng[2] != 1 or orng[2] != 1 or self.tile_sizes[i] != 1 or other.tile_sizes[i] != 1):
                # TODO: This function does not consider strides or tiles
                return None

            # Special case: ranges match
            if rng[0] == orng[0] or rng[1] == orng[1]:
                continue

            # Since conditions can be indeterminate, we check them separately
            # for being False, then make a check that may raise a TypeError
            cond1 = (rng[0] <= orng[1])
            cond2 = (orng[0] <= rng[1])
            # NOTE: We have to use the "==" operator because of SymPy returning
            #       a special boolean type!
            try:
                if cond1 == False or cond2 == False:
                    return False
                if not (cond1 and cond2):
                    return False
            except TypeError:  # cannot determine truth value of Relational
                type_error = True

        if type_error:
            raise TypeError("cannot determine truth value of Relational")

        return True


@dace.serialize.serializable
class Indices(Subset):
    """ A subset of one element representing a single index in an
        N-dimensional data descriptor. """

    def __init__(self, indices):
        if indices is None or len(indices) == 0:
            raise TypeError('Expected an array of index expressions: got empty'
                            ' array or None')
        if isinstance(indices, str):
            raise TypeError("Expected collection of index expression: got str")
        elif isinstance(indices, symbolic.SymExpr):
            self.indices = indices
        else:
            self.indices = [symbolic.pystr_to_symbolic(i) for i in indices]
        self.tile_sizes = [1]

    def to_json(self):

        def a2s(obj):
            if isinstance(obj, symbolic.SymExpr):
                return str(obj.expr)
            else:
                return str(obj)

        return {'type': 'Indices', 'indices': list(map(a2s, self.indices))}

    @staticmethod
    def from_json(obj, context=None):
        if obj['type'] != 'Indices':
            raise TypeError("from_json of class \"Indices\" called on json "
                            "with type %s (expected 'Indices')" % obj['type'])

        #return Indices(symbolic.SymExpr(obj['indices']))
        return Indices([*map(symbolic.pystr_to_symbolic, obj['indices'])])

    def __hash__(self):
        return hash(tuple(i for i in self.indices))

    def num_elements(self):
        return 1

    def num_elements_exact(self):
        return 1

    def bounding_box_size(self):
        return [1] * len(self.indices)

    def size(self):
        return [1] * len(self.indices)

    def size_exact(self):
        return self.size()

    def min_element(self):
        return self.indices

    def max_element(self):
        return self.indices

    def max_element_approx(self):
        return [_approx(ind) for ind in self.indices]

    def min_element_approx(self):
        return [_approx(ind) for ind in self.indices]

    def data_dims(self):
        return 0

    def dims(self):
        return len(self.indices)

    def strides(self):
        return [1] * len(self.indices)

    def absolute_strides(self, global_shape):
        return [1] * len(self.indices)

    def offset(self, other, negative, indices=None, offset_end=True):
        if not isinstance(other, Subset):
            if isinstance(other, (list, tuple)):
                other = Indices(other)
            else:
                other = Indices([other for _ in self.indices])
        mult = -1 if negative else 1
        for i, off in enumerate(other.min_element()):
            self.indices[i] += mult * off

    def offset_new(self, other, negative, indices=None, offset_end=True):
        if not isinstance(other, Subset):
            if isinstance(other, (list, tuple)):
                other = Indices(other)
            else:
                other = Indices([other for _ in self.indices])
        mult = -1 if negative else 1
        return Indices([self.indices[i] + mult * off for i, off in enumerate(other.min_element())])

    def coord_at(self, i):
        """ Returns the offseted coordinates of this subset at
            the given index tuple.
            For example, the range [2:10:2] at index 2 would return 6 (2+2*2).

            :param i: A tuple of the same dimensionality as subset.dims().
            :return: Absolute coordinates for index i.
        """
        if len(i) != len(self.indices):
            raise ValueError('Invalid dimensionality of input tuple (expected'
                             ' %d, got %d)' % (len(self.indices), len(i)))
        if any([k != 0 for k in i]):
            raise ValueError('Value out of bounds')

        return tuple(r for r in self.indices)

    def at(self, i, strides):
        """ Returns the absolute index (1D memory layout) of this subset at
            the given index tuple.
            For example, the range [2:10::2] at index 2 would return 6 (2+2*2).

            :param i: A tuple of the same dimensionality as subset.dims().
            :param strides: The strides of the array we are subsetting.
            :return: Absolute 1D index at coordinate i.
        """
        coord = self.coord_at(i)

        # Return i0 + i1*size0 + i2*size1*size0 + ....
        return sum(s * strides[i] for i, s in enumerate(coord))

    def pystr(self):
        return str(self.indices)

    def __str__(self):
        return ", ".join(map(str, self.indices))

    @property
    def free_symbols(self) -> Set[str]:
        result = set()
        for dim in self.indices:
            result |= symbolic.symlist(dim).keys()
        return result

    @staticmethod
    def from_string(s):
        return Indices([symbolic.pystr_to_symbolic(m.group(0)) for m in re.finditer("[^,;:]+", s)])

    def __iter__(self):
        return iter(self.indices)

    def __len__(self):
        return len(self.indices)

    def __getitem__(self, key):
        return self.indices.__getitem__(key)

    def __setitem__(self, key, value):
        return self.indices.__setitem__(key, value)

    def __eq__(self, other):
        if not isinstance(other, Indices):
            return False
        if len(self.indices) != len(other.indices):
            return False
        return all([i == o_i for i, o_i in zip(self.indices, other.indices)])

    def reorder(self, order):
        """ Re-orders the dimensions in-place according to a permutation list.

            :param order: List or tuple of integers from 0 to self.dims() - 1,
                          indicating the desired order of the dimensions.
        """
        new_indices = [self.indices[o] for o in order]
        self.indices = new_indices

    def __ne__(self, other):
        return not self.__eq__(other)

    def ndrange(self):
        return [(i, i, 1) for i in self.indices]

    def compose(self, other):
        raise TypeError('Index subsets cannot be composed with other subsets')

    def squeeze(self, ignore_indices=None):
        ignore_indices = ignore_indices or []
        non_ones = []
        for i in range(len(self.indices)):
            if i in ignore_indices:
                non_ones.append(i)
        squeezed_indices = [self.indices[i] for i in non_ones]
        if not squeezed_indices:
            squeezed_indices = [0]
        self.indices = squeezed_indices
        return non_ones

    def unsqueeze(self, axes: Sequence[int]) -> List[int]:
        """ Adds zeroes to the subset, in the indices contained in axes.
        
        The method is mostly used to restore subsets that had their
        zero-indices removed (i.e., squeezed subsets). Hence, the method is
        called 'unsqueeze'.

        Examples (initial subset, axes -> result subset, output):
        - [i], [0] -> [0, i], [0]
        - [i], [0, 1] -> [0, 0, i], [0, 1]
        - [i], [0, 2] -> [0, i, 0], [0, 2]
        - [i], [0, 1, 2, 3] -> [0, 0, 0, 0, i], [0, 1, 2, 3]
        - [i], [0, 2, 3, 4] -> [0, i, 0, 0, 0], [0, 2, 3, 4]
        - [i], [0, 1, 1] -> [0, 0, 0, i], [0, 1, 2]

        :param axes: The axes where the zero-indices should be added.
        :return: A list of the actual axes where the zero-indices were added.
        """
        result = []
        for axis in sorted(axes):
            self.indices.insert(axis, 0)

            if len(result) > 0 and result[-1] >= axis:
                result.append(result[-1] + 1)
            else:
                result.append(axis)
        return result

    def replace(self, repl_dict):
        for i, ind in enumerate(self.indices):
            self.indices[i] = (ind.subs(repl_dict) if symbolic.issymbolic(ind) else ind)

    def pop(self, dimensions):
        new_indices = []
        for i in range(len(self.indices)):
            if i not in dimensions:
                new_indices.append(self.indices[i])
        self.indices = new_indices

    def intersects(self, other: 'Indices'):
        return all(ind == oind for ind, oind in zip(self.indices, other.indices))

    def intersection(self, other: 'Indices'):
        if self.intersects(other):
            return self
        return None

class SubsetUnion(Subset):
    """
    Wrapper subset type that stores multiple Subsets in a list.
    """

    def __init__(self, subset):
        self.subset_list: list[Subset] = []
        if isinstance(subset, SubsetUnion):
            self.subset_list = subset.subset_list
        elif isinstance(subset, list):
            for subset in subset:
                if not subset:
                    break
                if isinstance(subset, (Range, Indices)):
                    self.subset_list.append(subset)
                else:
                    raise NotImplementedError
        elif isinstance(subset, (Range, Indices)):
            self.subset_list = [subset]

    def covers(self, other):
        """ 
        Returns True if this SubsetUnion covers another subset (using a bounding box).
        If other is another SubsetUnion then self and other will
        only return true if self is other. If other is a different type of subset
        true is returned when one of the subsets in self is equal to other.
        """

        if isinstance(other, SubsetUnion):
            for subset in self.subset_list:
                # check if ther is a subset in self that covers every subset in other
                if all(subset.covers(s) for s in other.subset_list):
                    return True
            # return False if that's not the case for any of the subsets in self
            return False
        else:
            return any(s.covers(other) for s in self.subset_list)
        
    def covers_precise(self, other):
        """ 
        Returns True if this SubsetUnion covers another
        subset. If other is another SubsetUnion then self and other will
        only return true if self is other. If other is a different type of subset
        true is returned when one of the subsets in self is equal to other 
        """

        if isinstance(other, SubsetUnion):
            for subset in self.subset_list:
                # check if ther is a subset in self that covers every subset in other
                if all(subset.covers_precise(s) for s in other.subset_list):
                    return True
            # return False if that's not the case for any of the subsets in self
            return False
        else:
            return any(s.covers_precise(other) for s in self.subset_list)

    def __str__(self):
        string = ''
        for subset in self.subset_list:
            if not string == '':
                string += " "
            string += subset.__str__()
        return string
    
    def dims(self):
        if not self.subset_list:
            return 0
        return next(iter(self.subset_list)).dims()

    def union(self, other: Subset):
        """In place union of self with another Subset"""
        try:
            if isinstance(other, SubsetUnion):
                self.subset_list += other.subset_list
            elif isinstance(other, Indices) or isinstance(other, Range):
                self.subset_list.append(other)
            else:
                raise TypeError
        except TypeError:  # cannot determine truth value of Relational
            return None

    @property
    def free_symbols(self) -> Set[str]:
        result = set()
        for subset in self.subset_list:
            result |= subset.free_symbols
        return result
    
    def replace(self, repl_dict):
        for subset in self.subset_list:
            subset.replace(repl_dict)

    def num_elements(self):
        # TODO: write something more meaningful here
        min = 0
        for subset in self.subset_list:
            try:
                if subset.num_elements() < min or min ==0:
                    min = subset.num_elements()
            except:
                continue
            
        return min



def _union_special_cases(arb: symbolic.SymbolicType, brb: symbolic.SymbolicType, are: symbolic.SymbolicType,
                         bre: symbolic.SymbolicType):
    """ 
    Special cases of subset unions. If case found, returns pair of 
    (min,max), otherwise returns None.
    """
    if are + 1 == brb:
        return (arb, bre)
    elif bre + 1 == arb:
        return (brb, are)
    return None


def bounding_box_union(subset_a: Subset, subset_b: Subset) -> Range:
    """ Perform union by creating a bounding-box of two subsets. """
    if subset_a.dims() != subset_b.dims():
        raise ValueError('Dimension mismatch between %s and %s' % (str(subset_a), str(subset_b)))

    # Check whether all expressions containing a symbolic value should
    # always be evaluated to positive. If so, union will yield
    # a different result respectively.
    symbolic_positive = Config.get('optimizer', 'symbolic_positive')

    result = []
    for arb, brb, are, bre in zip(subset_a.min_element_approx(), subset_b.min_element_approx(),
                                  subset_a.max_element_approx(), subset_b.max_element_approx()):
        # Special case
        spcase = _union_special_cases(arb, brb, are, bre)
        if spcase is not None:
            minrb, maxre = spcase
            result.append((minrb, maxre, 1))
            continue

        try:
            minrb = min(arb, brb)
        except TypeError:
            if symbolic_positive:
                if len(arb.free_symbols) == 0:
                    minrb = arb
                elif len(brb.free_symbols) == 0:
                    minrb = brb
                else:
                    minrb = sympy.Min(arb, brb)
            else:
                minrb = sympy.Min(arb, brb)

        try:
            maxre = max(are, bre)
        except TypeError:
            if symbolic_positive:
                if len(are.free_symbols) == 0:
                    maxre = bre
                elif len(bre.free_symbols) == 0:
                    maxre = are
                else:
                    maxre = sympy.Max(are, bre)
            else:
                maxre = sympy.Max(are, bre)

        result.append((minrb, maxre, 1))

    return Range(result)




def union(subset_a: Subset, subset_b: Subset) -> Subset:
    """ Compute the union of two Subset objects.
        If the subsets are not of the same type, degenerates to bounding-box
        union.
        
        :param subset_a: The first subset.
        :param subset_b: The second subset.
        :return: A Subset object whose size is at least the union of the two
                 inputs. If union failed, returns None.
    """
    try:

        if subset_a is not None and subset_b is None:
            return subset_a
        elif subset_b is not None and subset_a is None:
            return subset_b
        elif subset_a is None and subset_b is None:
            raise TypeError('Both subsets cannot be None')
        elif isinstance(subset_a, SubsetUnion) or isinstance(
                subset_b, SubsetUnion):
            return list_union(subset_a, subset_b)
        elif type(subset_a) != type(subset_b):
            return bounding_box_union(subset_a, subset_b)
        elif isinstance(subset_a, Indices):
            # Two indices. If they are adjacent, returns a range that contains both,
            # otherwise, returns a bounding box of the two
            return bounding_box_union(subset_a, subset_b)
        elif isinstance(subset_a, Range):
            # TODO(later): More involved Strided-Tiled Range union
            return bounding_box_union(subset_a, subset_b)
        else:
            warnings.warn(
                'Unrecognized Subset type %s in union, degenerating to'
                ' bounding box' % type(subset_a).__name__)
            return bounding_box_union(subset_a, subset_b)
    except TypeError:  # cannot determine truth value of Relational
        return None


def list_union(subset_a: Subset, subset_b: Subset) -> Subset:
    """ 
    Returns the union of two Subset lists.

    :param subset_a: The first subset.
    :param subset_b: The second subset.
    :return: A SubsetUnion object that contains all elements of subset_a and subset_b.
    """
    # TODO(later): Merge subsets in both lists if possible
    try:
        if subset_a is not None and subset_b is None:
            return subset_a
        elif subset_b is not None and subset_a is None:
            return subset_b
        elif subset_a is None and subset_b is None:
            raise TypeError('Both subsets cannot be None')
        elif type(subset_a) != type(subset_b):
            if isinstance(subset_b, SubsetUnion):
                return SubsetUnion(subset_b.subset_list.append(subset_a))
            else:
                return SubsetUnion(subset_a.subset_list.append(subset_b))
        elif isinstance(subset_a, SubsetUnion):
            return SubsetUnion(subset_a.subset_list + subset_b.subset_list)
        else:
            return SubsetUnion([subset_a, subset_b])

    except TypeError:
        return None

def intersects(subset_a: Subset, subset_b: Subset) -> Union[bool, None]:
    """
    Returns True if two subsets intersect, False if they do not, or
    None if the answer cannot be determined.

    :param subset_a: The first subset.
    :param subset_b: The second subset.
    :return: True if subsets intersect, False if not, None if indeterminate.
    """
    try:
        if subset_a is None or subset_b is None:
            return False
        if isinstance(subset_a, Indices):
            subset_a = Range.from_indices(subset_a)
        if isinstance(subset_b, Indices):
            subset_b = Range.from_indices(subset_b)
        if type(subset_a) is type(subset_b):
            return subset_a.intersects(subset_b)
        return None
    except TypeError:  # cannot determine truth value of Relational
        return None<|MERGE_RESOLUTION|>--- conflicted
+++ resolved
@@ -57,20 +57,6 @@
     def covers(self, other):
         """ Returns True if this subset covers (using a bounding box) another
             subset. """
-<<<<<<< HEAD
-
-        def nng(expr):
-            # When dealing with set sizes, assume symbols are non-negative
-            try:
-                # TODO: Fix in symbol definition, not here
-                for sym in list(expr.free_symbols):
-                    expr = expr.subs({sym: sp.Symbol(sym.name, nonnegative=True)})
-                return expr
-            except AttributeError:  # No free_symbols in expr
-                return expr
-
-=======
->>>>>>> 0b286a06
         symbolic_positive = Config.get('optimizer', 'symbolic_positive')
 
         if not symbolic_positive:
@@ -84,29 +70,8 @@
 
         else:
             try:
-<<<<<<< HEAD
-                for rb, re, orb, ore in zip(self.min_element_approx(), self.max_element_approx(),
-                                            other.min_element_approx(), other.max_element_approx()):
-                    # NOTE: We first test for equality, which always returns True or False. If the equality test returns
-                    # False, then we test for less-equal and greater-equal, which may return an expression, leading to
-                    # TypeError. This is a workaround for the case where two expressions are the same or equal and
-                    # SymPy confirms this but fails to return True when testing less-equal and greater-equal.
-
-                    # lower bound: first check whether symbolic positive condition applies
-                    if not (len(rb.free_symbols) == 0 and len(orb.free_symbols) == 1):
-                        if not (symbolic.simplify_ext(nng(rb)) == symbolic.simplify_ext(nng(orb))
-                                or symbolic.simplify_ext(nng(rb)) <= symbolic.simplify_ext(nng(orb))):
-                            return False
-
-                    # upper bound: first check whether symbolic positive condition applies
-                    if not (len(re.free_symbols) == 1 and len(ore.free_symbols) == 0):
-                        if not (symbolic.simplify_ext(nng(re)) == symbolic.simplify_ext(nng(ore))
-                                or symbolic.simplify_ext(nng(re)) >= symbolic.simplify_ext(nng(ore))):
-                            return False
-=======
                 if not bounding_box_symbolic_positive(self, other, True):
                     return False
->>>>>>> 0b286a06
             except TypeError:
                 return False
 
