--- conflicted
+++ resolved
@@ -680,22 +680,8 @@
             if not increment_edge:
                 continue
 
-<<<<<<< HEAD
-=======
-            # Make sure the last state of the loop (i.e. the state leading back
-            # to the guard via 'increment' edge) is part of this cycle. If not,
-            # we're looking at the guard for a nested cycle, which we ignore for
-            # this cycle.
-            increment_edge = None
-            for iedge in in_edges:
-                if itvarsym in pystr_to_symbolic(iedge.data.assignments[itvar]).free_symbols:
-                    increment_edge = iedge
-                    break
             if increment_edge is None:
                 continue
-            if increment_edge.src not in cycle:
-                continue
->>>>>>> ffade28b
 
 
 
