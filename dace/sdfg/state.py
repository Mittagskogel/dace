--- conflicted
+++ resolved
@@ -1692,11 +1692,8 @@
         schedule=dtypes.ScheduleType.Default,
         location=None,
         debuginfo=None,
-<<<<<<< HEAD
+        external_path: Optional[str] = None,
         symbol_type_mapping: Dict[str, dtypes.typeclass] = None
-=======
-        external_path: Optional[str] = None,
->>>>>>> 45b00eef
     ):
         """ Adds a nested SDFG to the SDFG state. """
         if name is None:
@@ -2739,7 +2736,7 @@
             for b_edge in parent.in_edges(self):
                 parent.add_edge(b_edge.src, self.start_block, b_edge.data)
                 parent.remove_edge(b_edge)
-            
+
             end_state = None
             if len(to_connect) > 0:
                 end_state = parent.add_state(self.label + '_end')
@@ -3499,7 +3496,7 @@
             if c is not None:
                 read_memlets.extend(memlets_in_ast(c.code[0], self.sdfg.arrays))
         return read_memlets
-    
+
     def _used_symbols_internal(self,
                                all_symbols: bool,
                                defined_syms: Optional[Set] = None,
@@ -3547,7 +3544,7 @@
         json['branches'] = [(condition.to_json() if condition is not None else None, cfg.to_json())
                             for condition, cfg in self._branches]
         return json
-    
+
     @classmethod
     def from_json(cls, json_obj, context=None):
         context = context or {'sdfg': None, 'parent_graph': None}
