# Copyright 2019-2021 ETH Zurich and the DaCe authors. All rights reserved.
""" Contains classes of a single SDFG state and dataflow subgraphs. """

import ast
import abc
import collections
import copy
import inspect
import itertools
import warnings
from typing import TYPE_CHECKING, Any, AnyStr, Dict, Iterable, Iterator, List, Optional, Set, Tuple, Union, overload

import dace
import dace.serialize
from dace import data as dt
from dace import dtypes
from dace import memlet as mm
from dace import serialize
from dace import subsets as sbs
from dace import symbolic
from dace.properties import (CodeBlock, DictProperty, EnumProperty, Property, SubsetProperty, SymbolicProperty,
                             CodeProperty, make_properties)
from dace.sdfg import nodes as nd
from dace.sdfg.graph import MultiConnectorEdge, OrderedMultiDiConnectorGraph, SubgraphView, OrderedDiGraph, Edge
from dace.sdfg.propagation import propagate_memlet
from dace.sdfg.validation import validate_state
from dace.subsets import Range, Subset

if TYPE_CHECKING:
    import dace.sdfg.scope
    from dace.sdfg import SDFG


NodeT = Union[nd.Node, 'ControlFlowBlock']
EdgeT = Union[MultiConnectorEdge[mm.Memlet], Edge['dace.sdfg.InterstateEdge']]
GraphT = Union['ControlFlowRegion', 'SDFGState']


def _getdebuginfo(old_dinfo=None) -> dtypes.DebugInfo:
    """ Returns a DebugInfo object for the position that called this function.

        :param old_dinfo: Another DebugInfo object that will override the
                          return value of this function
        :return: DebugInfo containing line number and calling file.
    """
    if old_dinfo is not None:
        return old_dinfo

    caller = inspect.getframeinfo(inspect.stack()[2][0], context=0)
    return dtypes.DebugInfo(caller.lineno, 0, caller.lineno, 0, caller.filename)


def _make_iterators(ndrange):
    # Input can either be a dictionary or a list of pairs
    if isinstance(ndrange, list):
        params = [k for k, _ in ndrange]
        ndrange = {k: v for k, v in ndrange}
    else:
        params = list(ndrange.keys())

    # Parse each dimension separately
    ranges = []
    for p in params:
        prange: Union[str, sbs.Subset, Tuple[symbolic.SymbolicType]] = ndrange[p]
        if isinstance(prange, sbs.Subset):
            rng = prange.ndrange()[0]
        elif isinstance(prange, tuple):
            rng = prange
        else:
            rng = SubsetProperty.from_string(prange)[0]
        ranges.append(rng)
    map_range = sbs.Range(ranges)

    return params, map_range


class BlockGraphView(object):
    """
    Read-only view interface of an SDFG control flow block, containing methods for memlet tracking, traversal, subgraph
    creation, queries, and replacements. ``ControlFlowBlock`` and ``StateSubgraphView`` inherit from this class to share
    methods.
    """
    

    ###################################################################
    # Typing overrides

    @overload
    def nodes(self) -> List[NodeT]:
        ...

    @overload
    def edges(self) -> List[EdgeT]:
        ...

    @overload
    def in_degree(self, node: NodeT) -> int:
        ...

    @overload
    def out_degree(self, node: NodeT) -> int:
        ...

    @property
    def sdfg(self) -> 'SDFG':
        ...

    ###################################################################
    # Traversal methods

    @abc.abstractmethod
    def all_nodes_recursive(self) -> Iterator[Tuple[NodeT, GraphT]]:
        """
        Iterate over all nodes in this graph or subgraph.
        This includes control flow blocks, nodes in those blocks, and recursive control flow blocks and nodes within
        nested SDFGs. It returns tuples of the form (node, parent), where the node is either a dataflow node, in which
        case the parent is an SDFG state, or a control flow block, in which case the parent is a control flow graph
        (i.e., an SDFG or a scope block).
        """
        raise NotImplementedError()

    @abc.abstractmethod
    def all_edges_recursive(self) -> Iterator[Tuple[EdgeT, GraphT]]:
        """
        Iterate over all edges in this graph or subgraph.
        This includes dataflow edges, inter-state edges, and recursive edges within nested SDFGs. It returns tuples of
        the form (edge, parent), where the edge is either a dataflow edge, in which case the parent is an SDFG state, or
        an inter-stte edge, in which case the parent is a control flow graph (i.e., an SDFG or a scope block).
        """
        raise NotImplementedError()

    @abc.abstractmethod
    def data_nodes(self) -> List[nd.AccessNode]:
        """
        Returns all data nodes (i.e., AccessNodes, arrays) present in this graph or subgraph.
        Note: This does not recurse into nested SDFGs.
        """
        raise NotImplementedError()

    @abc.abstractmethod
    def entry_node(self, node: nd.Node) -> nd.EntryNode:
        """ Returns the entry node that wraps the current node, or None if it is top-level in a state. """
        raise NotImplementedError()

    @abc.abstractmethod
    def exit_node(self, entry_node: nd.EntryNode) -> nd.ExitNode:
        """ Returns the exit node leaving the context opened by the given entry node. """
        raise NotImplementedError()

    ###################################################################
    # Memlet-tracking methods

    @abc.abstractmethod
    def memlet_path(self, edge: MultiConnectorEdge[mm.Memlet]) -> List[MultiConnectorEdge[mm.Memlet]]:
        """
        Given one edge, returns a list of edges representing a path between its source and sink nodes.
        Used for memlet tracking.

        :note: Behavior is undefined when there is more than one path involving this edge.
        :param edge: An edge within a state (memlet).
        :return: A list of edges from a source node to a destination node.
        """
        raise NotImplementedError()

    @abc.abstractmethod
    def memlet_tree(self, edge: MultiConnectorEdge) -> mm.MemletTree:
        """
        Given one edge, returns a tree of edges between its node source(s) and sink(s).
        Used for memlet tracking.

        :param edge: An edge within a state (memlet).
        :return: A tree of edges whose root is the source/sink node (depending on direction) and associated children
                 edges.
        """
        raise NotImplementedError()

    @abc.abstractmethod
    def in_edges_by_connector(self, node: nd.Node, connector: AnyStr) -> Iterable[MultiConnectorEdge[mm.Memlet]]:
        """
        Returns a generator over edges entering the given connector of the given node.

        :param node: Destination node of edges.
        :param connector: Destination connector of edges.
        """
        raise NotImplementedError()

    @abc.abstractmethod
    def out_edges_by_connector(self, node: nd.Node, connector: AnyStr) -> Iterable[MultiConnectorEdge[mm.Memlet]]:
        """
        Returns a generator over edges exiting the given connector of the given node.

        :param node: Source node of edges.
        :param connector: Source connector of edges.
        """
        raise NotImplementedError()

    @abc.abstractmethod
    def edges_by_connector(self, node: nd.Node, connector: AnyStr) -> Iterable[MultiConnectorEdge[mm.Memlet]]:
        """
        Returns a generator over edges entering or exiting the given connector of the given node.

        :param node: Source/destination node of edges.
        :param connector: Source/destination connector of edges.
        """
        raise NotImplementedError()

    ###################################################################
    # Query, subgraph, and replacement methods

    @abc.abstractmethod
    def used_symbols(self, all_symbols: bool, keep_defined_in_mapping: bool=False) -> Set[str]:
        """
        Returns a set of symbol names that are used in the graph.

        :param all_symbols: If False, only returns symbols that are needed as arguments (only used in generated code).
        :param keep_defined_in_mapping: If True, symbols defined in inter-state edges that are in the symbol mapping
                                        will be removed from the set of defined symbols.
        """
        raise NotImplementedError()
    
    @property
    def free_symbols(self) -> Set[str]:
        """
        Returns a set of symbol names that are used, but not defined, in this graph view.
        In the case of an SDFG, this property is used to determine the symbolic parameters of the SDFG and
        verify that ``SDFG.symbols`` is complete.

        :note: Assumes that the graph is valid (i.e., without undefined or overlapping symbols).
        """
        return self.used_symbols(all_symbols=True)

    @abc.abstractmethod
    def read_and_write_sets(self) -> Tuple[Set[AnyStr], Set[AnyStr]]:
        """
        Determines what data is read and written in this graph.
        Does not include reads to subsets of containers that have previously been written within the same state.
        
        :return: A two-tuple of sets of things denoting ({data read}, {data written}).
        """
        raise NotImplementedError()

    @abc.abstractmethod
    def unordered_arglist(self,
                          defined_syms=None,
                          shared_transients=None) -> Tuple[Dict[str, dt.Data], Dict[str, dt.Data]]:
        raise NotImplementedError()

    def arglist(self, defined_syms=None, shared_transients=None) -> Dict[str, dt.Data]:
        """
        Returns an ordered dictionary of arguments (names and types) required to invoke this subgraph.

        The arguments differ from SDFG.arglist, but follow the same order,
        namely: <sorted data arguments>, <sorted scalar arguments>.

        Data arguments contain:
            * All used non-transient data containers in the subgraph
            * All used transient data containers that were allocated outside.
              This includes data from memlets, transients shared across multiple states, and transients that could not
              be allocated within the subgraph (due to their ``AllocationLifetime`` or according to the
              ``dtypes.can_allocate`` function).

        Scalar arguments contain:
            * Free symbols in this state/subgraph.
            * All transient and non-transient scalar data containers used in this subgraph.

        This structure will create a sorted list of pointers followed by a sorted list of PoDs and structs.

        :return: An ordered dictionary of (name, data descriptor type) of all the arguments, sorted as defined here.
        """
        data_args, scalar_args = self.unordered_arglist(defined_syms, shared_transients)

        # Fill up ordered dictionary
        result = collections.OrderedDict()
        for k, v in itertools.chain(sorted(data_args.items()), sorted(scalar_args.items())):
            result[k] = v

        return result

    def signature_arglist(self, with_types=True, for_call=False):
        """ Returns a list of arguments necessary to call this state or subgraph, formatted as a list of C definitions.

            :param with_types: If True, includes argument types in the result.
            :param for_call: If True, returns arguments that can be used when calling the SDFG.
            :return: A list of strings. For example: `['float *A', 'int b']`.
        """
        return [v.as_arg(name=k, with_types=with_types, for_call=for_call) for k, v in self.arglist().items()]

    @abc.abstractmethod
    def top_level_transients(self) -> Set[str]:
        """Iterate over top-level transients of this graph."""
        raise NotImplementedError()

    @abc.abstractmethod
    def all_transients(self) -> List[str]:
        """Iterate over all transients in this graph."""
        raise NotImplementedError()

    @abc.abstractmethod
    def replace(self, name: str, new_name: str):
        """
        Finds and replaces all occurrences of a symbol or array in this graph.

        :param name: Name to find.
        :param new_name: Name to replace.
        """
        raise NotImplementedError()

    @abc.abstractmethod
    def replace_dict(self,
                     repl: Dict[str, str],
                     symrepl: Optional[Dict[symbolic.SymbolicType, symbolic.SymbolicType]] = None):
        """
        Finds and replaces all occurrences of a set of symbols or arrays in this graph.

        :param repl: Mapping from names to replacements.
        :param symrepl: Optional symbolic version of ``repl``.
        """
        raise NotImplementedError()


@make_properties
class DataflowGraphView(BlockGraphView, abc.ABC):

    def __init__(self, *args, **kwargs):
        self._clear_scopedict_cache()

    ###################################################################
    # Typing overrides

    @overload
    def nodes(self) -> List[nd.Node]:
        ...

    @overload
    def edges(self) -> List[MultiConnectorEdge[mm.Memlet]]:
        ...

    ###################################################################
    # Traversal methods

    def all_nodes_recursive(self) -> Iterator[Tuple[NodeT, GraphT]]:
        for node in self.nodes():
            yield node, self
            if isinstance(node, nd.NestedSDFG):
                if node.sdfg is not None:
                    yield from node.sdfg.all_nodes_recursive()

    def all_edges_recursive(self) -> Iterator[Tuple[EdgeT, GraphT]]:
        for e in self.edges():
            yield e, self
        for node in self.nodes():
            if isinstance(node, nd.NestedSDFG):
                yield from node.sdfg.all_edges_recursive()

    def data_nodes(self) -> List[nd.AccessNode]:
        """ Returns all data_nodes (arrays) present in this state. """
        return [n for n in self.nodes() if isinstance(n, nd.AccessNode)]

    def entry_node(self, node: nd.Node) -> Optional[nd.EntryNode]:
        """ Returns the entry node that wraps the current node, or None if
            it is top-level in a state. """
        return self.scope_dict()[node]

    def exit_node(self, entry_node: nd.EntryNode) -> Optional[nd.ExitNode]:
        """ Returns the exit node leaving the context opened by
            the given entry node. """
        node_to_children = self.scope_children()
        return next(v for v in node_to_children[entry_node] if isinstance(v, nd.ExitNode))

    ###################################################################
    # Memlet-tracking methods

    def memlet_path(self, edge: MultiConnectorEdge[mm.Memlet]) -> List[MultiConnectorEdge[mm.Memlet]]:
        """ Given one edge, returns a list of edges representing a path
            between its source and sink nodes. Used for memlet tracking.

            :note: Behavior is undefined when there is more than one path
                   involving this edge.
            :param edge: An edge within this state.
            :return: A list of edges from a source node to a destination node.
            """
        result = [edge]

        # Obtain the full state (to work with paths that trace beyond a scope)
        state = self._graph

        # If empty memlet, return itself as the path
        if (edge.src_conn is None and edge.dst_conn is None and edge.data.is_empty()):
            return result

        # Prepend incoming edges until reaching the source node
        curedge = edge
        while not isinstance(curedge.src, (nd.CodeNode, nd.AccessNode)):
            # Trace through scopes using OUT_# -> IN_#
            if isinstance(curedge.src, (nd.EntryNode, nd.ExitNode)):
                if curedge.src_conn is None:
                    raise ValueError("Source connector cannot be None for {}".format(curedge.src))
                assert curedge.src_conn.startswith("OUT_")
                next_edge = next(e for e in state.in_edges(curedge.src) if e.dst_conn == "IN_" + curedge.src_conn[4:])
                result.insert(0, next_edge)
                curedge = next_edge

        # Append outgoing edges until reaching the sink node
        curedge = edge
        while not isinstance(curedge.dst, (nd.CodeNode, nd.AccessNode)):
            # Trace through scope entry using IN_# -> OUT_#
            if isinstance(curedge.dst, (nd.EntryNode, nd.ExitNode)):
                if curedge.dst_conn is None:
                    raise ValueError("Destination connector cannot be None for {}".format(curedge.dst))
                if not curedge.dst_conn.startswith("IN_"):  # Map variable
                    break
                next_edge = next(e for e in state.out_edges(curedge.dst) if e.src_conn == "OUT_" + curedge.dst_conn[3:])
                result.append(next_edge)
                curedge = next_edge

        return result

    def memlet_tree(self, edge: MultiConnectorEdge) -> mm.MemletTree:
        propagate_forward = False
        propagate_backward = False
        if ((isinstance(edge.src, nd.EntryNode) and edge.src_conn is not None) or
            (isinstance(edge.dst, nd.EntryNode) and edge.dst_conn is not None and edge.dst_conn.startswith('IN_'))):
            propagate_forward = True
        if ((isinstance(edge.src, nd.ExitNode) and edge.src_conn is not None)
                or (isinstance(edge.dst, nd.ExitNode) and edge.dst_conn is not None)):
            propagate_backward = True

        # If either both are False (no scopes involved) or both are True
        # (invalid SDFG), we return only the current edge as a degenerate tree
        if propagate_forward == propagate_backward:
            return mm.MemletTree(edge)

        # Obtain the full state (to work with paths that trace beyond a scope)
        state = self._graph

        # Find tree root
        curedge = edge
        if propagate_forward:
            while (isinstance(curedge.src, nd.EntryNode) and curedge.src_conn is not None):
                assert curedge.src_conn.startswith('OUT_')
                cname = curedge.src_conn[4:]
                curedge = next(e for e in state.in_edges(curedge.src) if e.dst_conn == 'IN_%s' % cname)
        elif propagate_backward:
            while (isinstance(curedge.dst, nd.ExitNode) and curedge.dst_conn is not None):
                assert curedge.dst_conn.startswith('IN_')
                cname = curedge.dst_conn[3:]
                curedge = next(e for e in state.out_edges(curedge.dst) if e.src_conn == 'OUT_%s' % cname)
        tree_root = mm.MemletTree(curedge, downwards=propagate_forward)

        # Collect children (recursively)
        def add_children(treenode):
            if propagate_forward:
                if not (isinstance(treenode.edge.dst, nd.EntryNode) and treenode.edge.dst_conn
                        and treenode.edge.dst_conn.startswith('IN_')):
                    return
                conn = treenode.edge.dst_conn[3:]
                treenode.children = [
                    mm.MemletTree(e, downwards=True, parent=treenode) for e in state.out_edges(treenode.edge.dst)
                    if e.src_conn == 'OUT_%s' % conn
                ]
            elif propagate_backward:
                if (not isinstance(treenode.edge.src, nd.ExitNode) or treenode.edge.src_conn is None):
                    return
                conn = treenode.edge.src_conn[4:]
                treenode.children = [
                    mm.MemletTree(e, downwards=False, parent=treenode) for e in state.in_edges(treenode.edge.src)
                    if e.dst_conn == 'IN_%s' % conn
                ]

            for child in treenode.children:
                add_children(child)

        # Start from root node (obtained from above parent traversal)
        add_children(tree_root)

        # Find edge in tree
        def traverse(node):
            if node.edge == edge:
                return node
            for child in node.children:
                res = traverse(child)
                if res is not None:
                    return res
            return None

        # Return node that corresponds to current edge
        return traverse(tree_root)

    def in_edges_by_connector(self, node: nd.Node, connector: AnyStr) -> Iterable[MultiConnectorEdge[mm.Memlet]]:
        return (e for e in self.in_edges(node) if e.dst_conn == connector)

    def out_edges_by_connector(self, node: nd.Node, connector: AnyStr) -> Iterable[MultiConnectorEdge[mm.Memlet]]:
        return (e for e in self.out_edges(node) if e.src_conn == connector)

    def edges_by_connector(self, node: nd.Node, connector: AnyStr) -> Iterable[MultiConnectorEdge[mm.Memlet]]:
        return itertools.chain(self.in_edges_by_connector(node, connector),
                               self.out_edges_by_connector(node, connector))

    ###################################################################
    # Scope-related methods

    def _clear_scopedict_cache(self):
        """
        Clears the cached results for the scope_dict function.
        For use when the graph mutates (e.g., new edges/nodes, deletions).
        """
        self._scope_dict_toparent_cached = None
        self._scope_dict_tochildren_cached = None
        self._scope_tree_cached = None
        self._scope_leaves_cached = None

    def scope_tree(self) -> Dict[Optional['nd.Node'], 'dace.sdfg.scope.ScopeTree']:
        from dace.sdfg.scope import ScopeTree

        if (hasattr(self, '_scope_tree_cached') and self._scope_tree_cached is not None):
            return copy.copy(self._scope_tree_cached)

        sdp = self.scope_dict()
        sdc = self.scope_children()

        result = {}

        # Get scopes
        for node, scopenodes in sdc.items():
            if node is None:
                exit_node = None
            else:
                exit_node = next(v for v in scopenodes if isinstance(v, nd.ExitNode))
            scope = ScopeTree(node, exit_node)
            result[node] = scope

        # Scope parents and children
        for node, scope in result.items():
            if node is not None:
                scope.parent = result[sdp[node]]
            scope.children = [result[n] for n in sdc[node] if isinstance(n, nd.EntryNode)]

        self._scope_tree_cached = result

        return copy.copy(self._scope_tree_cached)

    def scope_leaves(self) -> List['dace.sdfg.scope.ScopeTree']:
        if (hasattr(self, '_scope_leaves_cached') and self._scope_leaves_cached is not None):
            return copy.copy(self._scope_leaves_cached)
        st = self.scope_tree()
        self._scope_leaves_cached = [scope for scope in st.values() if len(scope.children) == 0]
        return copy.copy(self._scope_leaves_cached)

    def scope_dict(self, return_ids: bool = False, validate: bool = True) -> Dict[nd.Node, Union['SDFGState', nd.Node]]:
        from dace.sdfg.scope import _scope_dict_inner, _scope_dict_to_ids
        result = None
        result = copy.copy(self._scope_dict_toparent_cached)

        if result is None:
            result = {}
            node_queue = collections.deque(self.source_nodes())
            eq = _scope_dict_inner(self, node_queue, None, False, result)

            # Sanity checks
            if validate and len(eq) != 0:
                cycles = list(self.find_cycles())
                if cycles:
                    raise ValueError('Found cycles in state %s: %s' % (self.label, cycles))
                raise RuntimeError("Leftover nodes in queue: {}".format(eq))

            if validate and len(result) != self.number_of_nodes():
                cycles = list(self.find_cycles())
                if cycles:
                    raise ValueError('Found cycles in state %s: %s' % (self.label, cycles))
                leftover_nodes = set(self.nodes()) - result.keys()
                raise RuntimeError("Some nodes were not processed: {}".format(leftover_nodes))

            # Cache result
            self._scope_dict_toparent_cached = result
            result = copy.copy(result)

        if return_ids:
            return _scope_dict_to_ids(self, result)
        return result

    def scope_children(self,
                       return_ids: bool = False,
                       validate: bool = True) -> Dict[Union[nd.Node, 'SDFGState'], List[nd.Node]]:
        from dace.sdfg.scope import _scope_dict_inner, _scope_dict_to_ids
        result = None
        if self._scope_dict_tochildren_cached is not None:
            result = copy.copy(self._scope_dict_tochildren_cached)

        if result is None:
            result = {}
            node_queue = collections.deque(self.source_nodes())
            eq = _scope_dict_inner(self, node_queue, None, True, result)

            # Sanity checks
            if validate and len(eq) != 0:
                cycles = self.find_cycles()
                if cycles:
                    raise ValueError('Found cycles in state %s: %s' % (self.label, list(cycles)))
                raise RuntimeError("Leftover nodes in queue: {}".format(eq))

            entry_nodes = set(n for n in self.nodes() if isinstance(n, nd.EntryNode)) | {None}
            if (validate and len(result) != len(entry_nodes)):
                cycles = self.find_cycles()
                if cycles:
                    raise ValueError('Found cycles in state %s: %s' % (self.label, list(cycles)))
                raise RuntimeError("Some nodes were not processed: {}".format(entry_nodes - result.keys()))

            # Cache result
            self._scope_dict_tochildren_cached = result
            result = copy.copy(result)

        if return_ids:
            return _scope_dict_to_ids(self, result)
        return result

    ###################################################################
    # Query, subgraph, and replacement methods

    def is_leaf_memlet(self, e):
        if isinstance(e.src, nd.ExitNode) and e.src_conn and e.src_conn.startswith('OUT_'):
            return False
        if isinstance(e.dst, nd.EntryNode) and e.dst_conn and e.dst_conn.startswith('IN_'):
            return False
        return True

    def used_symbols(self, all_symbols: bool, keep_defined_in_mapping: bool=False) -> Set[str]:
        state = self.graph if isinstance(self, SubgraphView) else self
        sdfg = state.sdfg
        new_symbols = set()
        freesyms = set()

        # Free symbols from nodes
        for n in self.nodes():
            if isinstance(n, nd.EntryNode):
                new_symbols |= set(n.new_symbols(sdfg, self, {}).keys())
            elif isinstance(n, nd.AccessNode):
                # Add data descriptor symbols
                freesyms |= set(map(str, n.desc(sdfg).used_symbols(all_symbols)))
            elif isinstance(n, nd.Tasklet):
                if n.language == dtypes.Language.Python:
                    # Consider callbacks defined as symbols as free
                    for stmt in n.code.code:
                        for astnode in ast.walk(stmt):
                            if (isinstance(astnode, ast.Call) and isinstance(astnode.func, ast.Name)
                                    and astnode.func.id in sdfg.symbols):
                                freesyms.add(astnode.func.id)
                else:
                    # Find all string tokens and filter them to sdfg.symbols, while ignoring connectors
                    codesyms = symbolic.symbols_in_code(
                        n.code.as_string,
                        potential_symbols=sdfg.symbols.keys(),
                        symbols_to_ignore=(n.in_connectors.keys() | n.out_connectors.keys() | n.ignored_symbols),
                    )
                    freesyms |= codesyms
                    continue

            if hasattr(n, 'used_symbols'):
                freesyms |= n.used_symbols(all_symbols)
            else:
                freesyms |= n.free_symbols

        # Free symbols from memlets
        for e in self.edges():
            # If used for code generation, only consider memlet tree leaves
            if not all_symbols and not self.is_leaf_memlet(e):
                continue

            freesyms |= e.data.used_symbols(all_symbols, e)

        # Do not consider SDFG constants as symbols
        new_symbols.update(set(sdfg.constants.keys()))
        return freesyms - new_symbols

    @property
    def free_symbols(self) -> Set[str]:
        """
        Returns a set of symbol names that are used, but not defined, in
        this graph view (SDFG state or subgraph thereof).

        :note: Assumes that the graph is valid (i.e., without undefined or
               overlapping symbols).
        """
        return self.used_symbols(all_symbols=True)

    def defined_symbols(self) -> Dict[str, dt.Data]:
        """
        Returns a dictionary that maps currently-defined symbols in this SDFG
        state or subgraph to their types.
        """
        state = self.graph if isinstance(self, SubgraphView) else self
        sdfg = state.sdfg

        # Start with SDFG global symbols
        defined_syms = {k: v for k, v in sdfg.symbols.items()}

        def update_if_not_none(dic, update):
            update = {k: v for k, v in update.items() if v is not None}
            dic.update(update)

        # Add data-descriptor free symbols
        for desc in sdfg.arrays.values():
            for sym in desc.free_symbols:
                if sym.dtype is not None:
                    defined_syms[str(sym)] = sym.dtype

        # Add inter-state symbols
        for edge in sdfg.dfs_edges(sdfg.start_state):
            update_if_not_none(defined_syms, edge.data.new_symbols(sdfg, defined_syms))

        # Add scope symbols all the way to the subgraph
        sdict = state.scope_dict()
        scope_nodes = []
        for source_node in self.source_nodes():
            curnode = source_node
            while sdict[curnode] is not None:
                curnode = sdict[curnode]
                scope_nodes.append(curnode)

        for snode in dtypes.deduplicate(list(reversed(scope_nodes))):
            update_if_not_none(defined_syms, snode.new_symbols(sdfg, state, defined_syms))

        return defined_syms

    def _read_and_write_sets(self) -> Tuple[Dict[AnyStr, List[Subset]], Dict[AnyStr, List[Subset]]]:
        """
        Determines what data is read and written in this subgraph, returning
        dictionaries from data containers to all subsets that are read/written.
        """
        read_set = collections.defaultdict(list)
        write_set = collections.defaultdict(list)
        from dace.sdfg import utils  # Avoid cyclic import
        subgraphs = utils.concurrent_subgraphs(self)
        for sg in subgraphs:
            rs = collections.defaultdict(list)
            ws = collections.defaultdict(list)
            # Traverse in topological order, so data that is written before it
            # is read is not counted in the read set
            for n in utils.dfs_topological_sort(sg, sources=sg.source_nodes()):
                if isinstance(n, nd.AccessNode):
                    in_edges = sg.in_edges(n)
                    out_edges = sg.out_edges(n)
                    # Filter out memlets which go out but the same data is written to the AccessNode by another memlet
                    for out_edge in list(out_edges):
                        for in_edge in list(in_edges):
                            write_subset = in_edge.data.dst_subset or in_edge.data.subset
                            if (in_edge.data.data == out_edge.data.data
                                    and write_subset.covers(out_edge.data.src_subset)):
                                out_edges.remove(out_edge)
                                break

                    for e in in_edges:
                        # skip empty memlets
                        if e.data.is_empty():
                            continue
                        # Store all subsets that have been written
                        ws[n.data].append(e.data.subset)
                    for e in out_edges:
                        # skip empty memlets
                        if e.data.is_empty():
                            continue
                        rs[n.data].append(e.data.subset)
            # Union all subgraphs, so an array that was excluded from the read
            # set because it was written first is still included if it is read
            # in another subgraph
            for data, accesses in rs.items():
                read_set[data] += accesses
            for data, accesses in ws.items():
                write_set[data] += accesses
        return read_set, write_set

    def read_and_write_sets(self) -> Tuple[Set[AnyStr], Set[AnyStr]]:
        """
        Determines what data is read and written in this subgraph.
        
        :return: A two-tuple of sets of things denoting
                 ({data read}, {data written}).
        """
        read_set, write_set = self._read_and_write_sets()
        return set(read_set.keys()), set(write_set.keys())

    def unordered_arglist(self,
                          defined_syms=None,
                          shared_transients=None) -> Tuple[Dict[str, dt.Data], Dict[str, dt.Data]]:
        sdfg: 'SDFG' = self.sdfg
        shared_transients = shared_transients or sdfg.shared_transients()
        sdict = self.scope_dict()

        data_args = {}
        scalar_args = {}

        # Gather data descriptors from nodes
        descs = {}
        descs_with_nodes = {}
        scalars_with_nodes = set()
        for node in self.nodes():
            if isinstance(node, nd.AccessNode):
                descs[node.data] = node.desc(sdfg)
                descs_with_nodes[node.data] = node
                if isinstance(node.desc(sdfg), dt.Scalar):
                    scalars_with_nodes.add(node.data)

        # If a subgraph, and a node appears outside the subgraph as well,
        # it is externally allocated
        if isinstance(self, SubgraphView):
            outer_nodes = set(self.graph.nodes()) - set(self.nodes())
            for node in outer_nodes:
                if isinstance(node, nd.AccessNode) and node.data in descs:
                    desc = descs[node.data]
                    if isinstance(desc, dt.Scalar):
                        scalar_args[node.data] = desc
                    else:
                        data_args[node.data] = desc

        # Add data arguments from memlets, if do not appear in any of the nodes
        # (i.e., originate externally)
        for edge in self.edges():
            if edge.data.data is not None and edge.data.data not in descs:
                desc = sdfg.arrays[edge.data.data]
                if isinstance(desc, dt.Scalar):
                    # Ignore code->code edges.
                    if (isinstance(edge.src, nd.CodeNode) and isinstance(edge.dst, nd.CodeNode)):
                        continue

                    scalar_args[edge.data.data] = desc
                else:
                    data_args[edge.data.data] = desc

        # Loop over locally-used data descriptors
        for name, desc in descs.items():
            if name in data_args or name in scalar_args:
                continue
            # If scalar, always add if there are no scalar nodes
            if isinstance(desc, dt.Scalar) and name not in scalars_with_nodes:
                scalar_args[name] = desc
            # If array/stream is not transient, then it is external
            elif not desc.transient:
                data_args[name] = desc
            # Check for shared transients
            elif name in shared_transients:
                data_args[name] = desc
            # Check allocation lifetime for external transients:
            #   1. If a full state, Global, SDFG, and Persistent
            elif (not isinstance(self, SubgraphView)
                  and desc.lifetime not in (dtypes.AllocationLifetime.Scope, dtypes.AllocationLifetime.State)):
                data_args[name] = desc
            #   2. If a subgraph, State also applies
            elif isinstance(self, SubgraphView):
                if (desc.lifetime != dtypes.AllocationLifetime.Scope):
                    data_args[name] = desc
                # Check for allocation constraints that would
                # enforce array to be allocated outside subgraph
                elif desc.lifetime == dtypes.AllocationLifetime.Scope:
                    curnode = sdict[descs_with_nodes[name]]
                    while curnode is not None:
                        if dtypes.can_allocate(desc.storage, curnode.schedule):
                            break
                        curnode = sdict[curnode]
                    else:
                        # If no internal scope can allocate node,
                        # mark as external
                        data_args[name] = desc
        # End of data descriptor loop

        # Add scalar arguments from free symbols
        defined_syms = defined_syms or self.defined_symbols()
        scalar_args.update({
            k: dt.Scalar(defined_syms[k]) if k in defined_syms else sdfg.arrays[k]
            for k in self.used_symbols(all_symbols=False) if not k.startswith('__dace') and k not in sdfg.constants
        })

        # Add scalar arguments from free symbols of data descriptors
        for arg in data_args.values():
            scalar_args.update({
                str(k): dt.Scalar(k.dtype)
                for k in arg.used_symbols(all_symbols=False)
                if not str(k).startswith('__dace') and str(k) not in sdfg.constants
            })

        return data_args, scalar_args

    def signature_arglist(self, with_types=True, for_call=False):
        """ Returns a list of arguments necessary to call this state or
            subgraph, formatted as a list of C definitions.

            :param with_types: If True, includes argument types in the result.
            :param for_call: If True, returns arguments that can be used when
                             calling the SDFG.
            :return: A list of strings. For example: `['float *A', 'int b']`.
        """
        return [v.as_arg(name=k, with_types=with_types, for_call=for_call) for k, v in self.arglist().items()]

    def scope_subgraph(self, entry_node, include_entry=True, include_exit=True, include_nested_scopes=True):
        from dace.sdfg.scope import _scope_subgraph
        return _scope_subgraph(self, entry_node, include_entry, include_exit, include_nested_scopes)

    def top_level_transients(self):
        """Iterate over top-level transients of this state."""
        schildren = self.scope_children()
        sdfg = self.sdfg
        result = set()
        for node in schildren[None]:
            if isinstance(node, nd.AccessNode) and node.desc(sdfg).transient:
                result.add(node.data)
        return result

    def all_transients(self) -> List[str]:
        """Iterate over all transients in this state."""
        return dtypes.deduplicate(
            [n.data for n in self.nodes() if isinstance(n, nd.AccessNode) and n.desc(self.sdfg).transient])

    def replace(self, name: str, new_name: str):
        """ Finds and replaces all occurrences of a symbol or array in this
            state.

            :param name: Name to find.
            :param new_name: Name to replace.
        """
        from dace.sdfg.replace import replace
        replace(self, name, new_name)

    def replace_dict(self,
                     repl: Dict[str, str],
                     symrepl: Optional[Dict[symbolic.SymbolicType, symbolic.SymbolicType]] = None):
        from dace.sdfg.replace import replace_dict
        replace_dict(self, repl, symrepl)


@make_properties
class ControlGraphView(BlockGraphView, abc.ABC):

    ###################################################################
    # Typing overrides

    @overload
    def nodes(self) -> List['ControlFlowBlock']:
        ...

    @overload
    def edges(self) -> List[Edge['dace.sdfg.InterstateEdge']]:
        ...

    ###################################################################
    # Traversal methods

    def all_nodes_recursive(self) -> Iterator[Tuple[NodeT, GraphT]]:
        for node in self.nodes():
            yield node, self
            yield from node.all_nodes_recursive()

    def all_edges_recursive(self) -> Iterator[Tuple[EdgeT, GraphT]]:
        for e in self.edges():
            yield e, self
        for node in self.nodes():
            yield from node.all_edges_recursive()

    def data_nodes(self) -> List[nd.AccessNode]:
        data_nodes = []
        for node in self.nodes():
            data_nodes.extend(node.data_nodes())
        return data_nodes

    def entry_node(self, node: nd.Node) -> Optional[nd.EntryNode]:
        for block in self.nodes():
            if node in block.nodes():
                return block.exit_node(node)
        return None

    def exit_node(self, entry_node: nd.EntryNode) -> Optional[nd.ExitNode]:
        for block in self.nodes():
            if entry_node in block.nodes():
                return block.exit_node(entry_node)
        return None

    ###################################################################
    # Memlet-tracking methods

    def memlet_path(self, edge: MultiConnectorEdge[mm.Memlet]) -> List[MultiConnectorEdge[mm.Memlet]]:
        for block in self.nodes():
            if edge in block.edges():
                return block.memlet_path(edge)
        return []

    def memlet_tree(self, edge: MultiConnectorEdge) -> mm.MemletTree:
        for block in self.nodes():
            if edge in block.edges():
                return block.memlet_tree(edge)
        return mm.MemletTree(edge)

    def in_edges_by_connector(self, node: nd.Node, connector: AnyStr) -> Iterable[MultiConnectorEdge[mm.Memlet]]:
        for block in self.nodes():
            if node in block.nodes():
                return block.in_edges_by_connector(node, connector)
        return []

    def out_edges_by_connector(self, node: nd.Node, connector: AnyStr) -> Iterable[MultiConnectorEdge[mm.Memlet]]:
        for block in self.nodes():
            if node in block.nodes():
                return block.out_edges_by_connector(node, connector)
        return []

    def edges_by_connector(self, node: nd.Node, connector: AnyStr) -> Iterable[MultiConnectorEdge[mm.Memlet]]:
        for block in self.nodes():
            if node in block.nodes():
                return block.edges_by_connector(node, connector)

    ###################################################################
    # Query, subgraph, and replacement methods

    @abc.abstractmethod
    def _used_symbols_internal(self,
                               all_symbols: bool,
                               defined_syms: Optional[Set] = None,
                               free_syms: Optional[Set] = None,
                               used_before_assignment: Optional[Set] = None,
                               keep_defined_in_mapping: bool = False) -> Tuple[Set[str], Set[str], Set[str]]:
        raise NotImplementedError()

    def used_symbols(self, all_symbols: bool, keep_defined_in_mapping: bool=False) -> Set[str]:
        return self._used_symbols_internal(all_symbols, keep_defined_in_mapping=keep_defined_in_mapping)[0]

    def read_and_write_sets(self) -> Tuple[Set[AnyStr], Set[AnyStr]]:
        read_set = set()
        write_set = set()
        for block in self.nodes():
            for edge in self.in_edges(block):
                read_set |= edge.data.free_symbols & self.sdfg.arrays.keys()
            rs, ws = block.read_and_write_sets()
            read_set.update(rs)
            write_set.update(ws)
        return read_set, write_set

    def unordered_arglist(self,
                          defined_syms=None,
                          shared_transients=None) -> Tuple[Dict[str, dt.Data], Dict[str, dt.Data]]:
        data_args = {}
        scalar_args = {}
        for block in self.nodes():
            n_data_args, n_scalar_args = block.unordered_arglist(defined_syms, shared_transients)
            data_args.update(n_data_args)
            scalar_args.update(n_scalar_args)
        return data_args, scalar_args

    def top_level_transients(self) -> Set[str]:
        res = set()
        for block in self.nodes():
            res.update(block.top_level_transients())
        return res

    def all_transients(self) -> List[str]:
        res = []
        for block in self.nodes():
            res.extend(block.all_transients())
        return dtypes.deduplicate(res)

    def replace(self, name: str, new_name: str):
        for n in self.nodes():
            n.replace(name, new_name)

    def replace_dict(self,
                     repl: Dict[str, str],
                     symrepl: Optional[Dict[symbolic.SymbolicType, symbolic.SymbolicType]] = None,
                     replace_in_graph: bool = True, replace_keys: bool = False):
        symrepl = symrepl or {
            symbolic.symbol(k): symbolic.pystr_to_symbolic(v) if isinstance(k, str) else v
            for k, v in repl.items()
        }

        if replace_in_graph:
            # Replace in inter-state edges
            for edge in self.edges():
                edge.data.replace_dict(repl, replace_keys=replace_keys)

            # Replace in states
            for state in self.nodes():
                state.replace_dict(repl, symrepl)

@make_properties
class ControlFlowBlock(BlockGraphView, abc.ABC):

    is_collapsed = Property(dtype=bool, desc='Show this block as collapsed', default=False)

    _label: str

    def __init__(self,
                 label: str='',
                 sdfg: Optional['SDFG'] = None,
                 parent: Optional['ControlFlowRegion'] = None):
        super(ControlFlowBlock, self).__init__()
        self._label = label
        self._default_lineinfo = None
        self._sdfg = sdfg
        self._parent_graph = parent
        self.is_collapsed = False

    def set_default_lineinfo(self, lineinfo: dace.dtypes.DebugInfo):
        """
        Sets the default source line information to be lineinfo, or None to
        revert to default mode.
        """
        self._default_lineinfo = lineinfo

    def to_json(self, parent=None):
        tmp = {
            'type': self.__class__.__name__,
            'collapsed': self.is_collapsed,
            'label': self._label,
            'id': parent.node_id(self) if parent is not None else None,
        }
        return tmp

    def __str__(self):
        return self._label

    def __repr__(self) -> str:
        return f'ControlFlowBlock ({self.label})'

    def __deepcopy__(self, memo):
        cls = self.__class__
        result = cls.__new__(cls)
        memo[id(self)] = result
        for k, v in self.__dict__.items():
            if k in ('_parent_graph', '_sdfg'):  # Skip derivative attributes
                continue
            setattr(result, k, copy.deepcopy(v, memo))

        for k in ('_parent_graph', '_sdfg'):
            if id(getattr(self, k)) in memo:
                setattr(result, k, memo[id(getattr(self, k))])
            else:
                setattr(result, k, None)

        for node in result.nodes():
            if isinstance(node, nd.NestedSDFG):
                try:
                    node.sdfg.parent = result
                except AttributeError:
                    # NOTE: There are cases where a NestedSDFG does not have `sdfg` attribute.
                    # TODO: Investigate why this happens.
                    pass
        return result

    @property
    def label(self) -> str:
        return self._label

    @label.setter
    def label(self, label: str):
        self._label = label

    @property
    def name(self) -> str:
        return self._label

    @property
    def sdfg(self) -> 'SDFG':
        return self._sdfg

    @sdfg.setter
    def sdfg(self, sdfg: 'SDFG'):
        self._sdfg = sdfg

    @property
    def parent_graph(self) -> 'ControlFlowRegion':
        return self._parent_graph

    @parent_graph.setter
    def parent_graph(self, parent: Optional['ControlFlowRegion']):
        self._parent_graph = parent

    @property
    def block_id(self) -> int:
        return self.parent_graph.node_id(self)


@make_properties
class SDFGState(OrderedMultiDiConnectorGraph[nd.Node, mm.Memlet], ControlFlowBlock, DataflowGraphView):
    """ An acyclic dataflow multigraph in an SDFG, corresponding to a
        single state in the SDFG state machine. """

    nosync = Property(dtype=bool, default=False, desc="Do not synchronize at the end of the state")

    instrument = EnumProperty(dtype=dtypes.InstrumentationType,
                              desc="Measure execution statistics with given method",
                              default=dtypes.InstrumentationType.No_Instrumentation)

    symbol_instrument = EnumProperty(dtype=dtypes.DataInstrumentationType,
                                     desc="Instrument symbol values when this state is executed",
                                     default=dtypes.DataInstrumentationType.No_Instrumentation)
    symbol_instrument_condition = CodeProperty(desc="Condition under which to trigger the symbol instrumentation",
                                               default=CodeBlock("1", language=dtypes.Language.CPP))

    executions = SymbolicProperty(default=0,
                                  desc="The number of times this state gets "
                                  "executed (0 stands for unbounded)")
    dynamic_executions = Property(dtype=bool, default=True, desc="The number of executions of this state "
                                  "is dynamic")

    ranges = DictProperty(key_type=symbolic.symbol,
                          value_type=Range,
                          default={},
                          desc='Variable ranges, typically within loops')

    location = DictProperty(key_type=str,
                            value_type=symbolic.pystr_to_symbolic,
                            desc='Full storage location identifier (e.g., rank, GPU ID)')

    def __repr__(self) -> str:
        return f"SDFGState ({self.label})"

    def __init__(self, label=None, sdfg=None, debuginfo=None, location=None):
        """ Constructs an SDFG state.

            :param label: Name for the state (optional).
            :param sdfg: A reference to the parent SDFG.
            :param debuginfo: Source code locator for debugging.
        """
        from dace.sdfg.sdfg import SDFG  # Avoid import loop
        OrderedMultiDiConnectorGraph.__init__(self)
        ControlFlowBlock.__init__(self, label, sdfg)
        super(SDFGState, self).__init__()
        self._label = label
        self._graph = self  # Allowing MemletTrackingView mixin to work
        self._clear_scopedict_cache()
        self._debuginfo = debuginfo
        self.nosync = False
        self.location = location if location is not None else {}
        self._default_lineinfo = None

    @property
    def parent(self):
        """ Returns the parent SDFG of this state. """
        return self.sdfg

    @parent.setter
    def parent(self, value):
        self.sdfg = value

    def is_empty(self):
        return self.number_of_nodes() == 0

    def validate(self) -> None:
        validate_state(self)

    def nodes(self) -> List[nd.Node]:  # Added for type hints
        return super().nodes()

    def all_edges_and_connectors(self, *nodes):
        """
        Returns an iterable to incoming and outgoing Edge objects, along
        with their connector types.
        """
        for node in nodes:
            for e in self.in_edges(node):
                yield e, (node.in_connectors[e.dst_conn] if e.dst_conn else None)
            for e in self.out_edges(node):
                yield e, (node.out_connectors[e.src_conn] if e.src_conn else None)

    def add_node(self, node):
        if not isinstance(node, nd.Node):
            raise TypeError("Expected Node, got " + type(node).__name__ + " (" + str(node) + ")")
        # Correct nested SDFG's parent attributes
        if isinstance(node, nd.NestedSDFG):
            if node.sdfg is not None:
                node.sdfg.parent = self
                node.sdfg.parent_sdfg = self.parent
                node.sdfg.parent_nsdfg_node = node
        self._clear_scopedict_cache()
        return super(SDFGState, self).add_node(node)

    def remove_node(self, node):
        self._clear_scopedict_cache()
        super(SDFGState, self).remove_node(node)

    def add_edge(self, u, u_connector, v, v_connector, memlet):
        if not isinstance(u, nd.Node):
            raise TypeError("Source node is not of type nd.Node (type: %s)" % str(type(u)))
        if u_connector is not None and not isinstance(u_connector, str):
            raise TypeError("Source connector is not string (type: %s)" % str(type(u_connector)))
        if not isinstance(v, nd.Node):
            raise TypeError("Destination node is not of type nd.Node (type: " + "%s)" % str(type(v)))
        if v_connector is not None and not isinstance(v_connector, str):
            raise TypeError("Destination connector is not string (type: %s)" % str(type(v_connector)))
        if not isinstance(memlet, mm.Memlet):
            raise TypeError("Memlet is not of type Memlet (type: %s)" % str(type(memlet)))

        if u_connector and isinstance(u, nd.AccessNode) and u_connector not in u.out_connectors:
            u.add_out_connector(u_connector, force=True)
        if v_connector and isinstance(v, nd.AccessNode) and v_connector not in v.in_connectors:
            v.add_in_connector(v_connector, force=True)

        self._clear_scopedict_cache()
        result = super(SDFGState, self).add_edge(u, u_connector, v, v_connector, memlet)
        memlet.try_initialize(self.sdfg, self, result)
        return result

    def remove_edge(self, edge):
        self._clear_scopedict_cache()
        super(SDFGState, self).remove_edge(edge)

    def remove_edge_and_connectors(self, edge):
        self._clear_scopedict_cache()
        super(SDFGState, self).remove_edge(edge)
        if edge.src_conn in edge.src.out_connectors:
            edge.src.remove_out_connector(edge.src_conn)
        if edge.dst_conn in edge.dst.in_connectors:
            edge.dst.remove_in_connector(edge.dst_conn)

    def to_json(self, parent=None):
        # Create scope dictionary with a failsafe
        try:
            scope_dict = {k: sorted(v) for k, v in sorted(self.scope_children(return_ids=True).items())}
        except (RuntimeError, ValueError):
            scope_dict = {}

        # Try to initialize edges before serialization
        for edge in self.edges():
            edge.data.try_initialize(self.sdfg, self, edge)

        ret = {
            'type': type(self).__name__,
            'label': self.name,
            'id': parent.node_id(self) if parent is not None else None,
            'collapsed': self.is_collapsed,
            'scope_dict': scope_dict,
            'nodes': [n.to_json(self) for n in self.nodes()],
            'edges':
            [e.to_json(self) for e in sorted(self.edges(), key=lambda e: (e.src_conn or '', e.dst_conn or ''))],
            'attributes': serialize.all_properties_to_json(self),
        }

        return ret

    @classmethod
    def from_json(cls, json_obj, context={'sdfg': None}):
        """ Loads the node properties, label and type into a dict.

            :param json_obj: The object containing information about this node.
                             NOTE: This may not be a string!
            :return: An SDFGState instance constructed from the passed data
        """

        _type = json_obj['type']
        if _type != cls.__name__:
            raise Exception("Class type mismatch")

        nodes = json_obj['nodes']
        edges = json_obj['edges']

        ret = SDFGState(label=json_obj['label'], sdfg=context['sdfg'], debuginfo=None)

        rec_ci = {
            'sdfg': context['sdfg'],
            'sdfg_state': ret,
            'callback': context['callback'] if 'callback' in context else None
        }
        serialize.set_properties_from_json(ret, json_obj, rec_ci)

        for n in nodes:
            nret = serialize.from_json(n, context=rec_ci)
            ret.add_node(nret)

        # Connect using the edges
        for e in edges:
            eret = serialize.from_json(e, context=rec_ci)

            ret.add_edge(eret.src, eret.src_conn, eret.dst, eret.dst_conn, eret.data)

        # Fix potentially broken scopes
        for n in nodes:
            if isinstance(n, nd.MapExit):
                n.map = ret.entry_node(n).map
            elif isinstance(n, nd.ConsumeExit):
                n.consume = ret.entry_node(n).consume

        # Reinitialize memlets
        for edge in ret.edges():
            edge.data.try_initialize(context['sdfg'], ret, edge)

        return ret

    def _repr_html_(self):
        """ HTML representation of a state, used mainly for Jupyter
            notebooks. """
        # Create dummy SDFG with this state as the only one
        from dace.sdfg import SDFG
        arrays = set(n.data for n in self.data_nodes())
        sdfg = SDFG(self.label)
        sdfg._arrays = {k: self.sdfg.arrays[k] for k in arrays}
        sdfg.add_node(self)

        return sdfg._repr_html_()

    def symbols_defined_at(self, node: nd.Node) -> Dict[str, dtypes.typeclass]:
        """
        Returns all symbols available to a given node.
        The symbols a node can access are a combination of the global SDFG
        symbols, symbols defined in inter-state paths to its state,
        and symbols defined in scope entries in the path to this node.

        :param node: The given node.
        :return: A dictionary mapping symbol names to their types.
        """
        from dace.sdfg.sdfg import SDFG

        if node is None:
            return collections.OrderedDict()

        sdfg: SDFG = self.sdfg

        # Start with global symbols
        symbols = collections.OrderedDict(sdfg.symbols)
        for desc in sdfg.arrays.values():
            symbols.update([(str(s), s.dtype) for s in desc.free_symbols])

        # Add symbols from inter-state edges along the path to the state
        try:
            start_state = sdfg.start_state
            for e in sdfg.predecessor_state_transitions(start_state):
                symbols.update(e.data.new_symbols(sdfg, symbols))
        except ValueError:
            # Cannot determine starting state (possibly some inter-state edges
            # do not yet exist)
            for e in sdfg.edges():
                symbols.update(e.data.new_symbols(sdfg, symbols))

        # Find scopes this node is situated in
        sdict = self.scope_dict()
        scope_list = []
        curnode = node
        while sdict[curnode] is not None:
            curnode = sdict[curnode]
            scope_list.append(curnode)

        # Add the scope symbols top-down
        for scope_node in reversed(scope_list):
            symbols.update(scope_node.new_symbols(sdfg, self, symbols))

        return symbols

    # Dynamic SDFG creation API
    ##############################
    def add_read(self, array_or_stream_name: str, debuginfo: Optional[dtypes.DebugInfo] = None) -> nd.AccessNode:
        """
        Adds an access node to this SDFG state (alias of ``add_access``).

        :param array_or_stream_name: The name of the array/stream.
        :param debuginfo: Source line information for this access node.
        :return: An array access node.
        :see: add_access
        """
        debuginfo = _getdebuginfo(debuginfo or self._default_lineinfo)
        return self.add_access(array_or_stream_name, debuginfo=debuginfo)

    def add_write(self, array_or_stream_name: str, debuginfo: Optional[dtypes.DebugInfo] = None) -> nd.AccessNode:
        """
        Adds an access node to this SDFG state (alias of ``add_access``).

        :param array_or_stream_name: The name of the array/stream.
        :param debuginfo: Source line information for this access node.
        :return: An array access node.
        :see: add_access
        """
        debuginfo = _getdebuginfo(debuginfo or self._default_lineinfo)
        return self.add_access(array_or_stream_name, debuginfo=debuginfo)

    def add_access(self, array_or_stream_name: str, debuginfo: Optional[dtypes.DebugInfo] = None) -> nd.AccessNode:
        """ Adds an access node to this SDFG state.

            :param array_or_stream_name: The name of the array/stream.
            :param debuginfo: Source line information for this access node.
            :return: An array access node.
        """
        debuginfo = _getdebuginfo(debuginfo or self._default_lineinfo)
        node = nd.AccessNode(array_or_stream_name, debuginfo=debuginfo)
        self.add_node(node)
        return node

    def add_tasklet(
        self,
        name: str,
        inputs: Union[Set[str], Dict[str, dtypes.typeclass]],
        outputs: Union[Set[str], Dict[str, dtypes.typeclass]],
        code: str,
        language: dtypes.Language = dtypes.Language.Python,
        state_fields: Optional[List[str]] = None,
        code_global: str = "",
        code_init: str = "",
        code_exit: str = "",
        location: dict = None,
        side_effects: Optional[bool] = None,
        debuginfo=None,
    ):
        """ Adds a tasklet to the SDFG state. """
        debuginfo = _getdebuginfo(debuginfo or self._default_lineinfo)

        # Make dictionary of autodetect connector types from set
        if isinstance(inputs, (set, collections.abc.KeysView)):
            inputs = {k: None for k in inputs}
        if isinstance(outputs, (set, collections.abc.KeysView)):
            outputs = {k: None for k in outputs}

        tasklet = nd.Tasklet(
            name,
            inputs,
            outputs,
            code,
            language,
            state_fields=state_fields,
            code_global=code_global,
            code_init=code_init,
            code_exit=code_exit,
            location=location,
            side_effects=side_effects,
            debuginfo=debuginfo,
        ) if language != dtypes.Language.SystemVerilog else nd.RTLTasklet(
            name,
            inputs,
            outputs,
            code,
            language,
            state_fields=state_fields,
            code_global=code_global,
            code_init=code_init,
            code_exit=code_exit,
            location=location,
            side_effects=side_effects,
            debuginfo=debuginfo,
        )
        self.add_node(tasklet)
        return tasklet

    def add_nested_sdfg(
        self,
        sdfg: 'SDFG',
        parent,
        inputs: Union[Set[str], Dict[str, dtypes.typeclass]],
        outputs: Union[Set[str], Dict[str, dtypes.typeclass]],
        symbol_mapping: Dict[str, Any] = None,
        name=None,
        schedule=dtypes.ScheduleType.Default,
        location=None,
        debuginfo=None,
    ):
        """ Adds a nested SDFG to the SDFG state. """
        if name is None:
            name = sdfg.label
        debuginfo = _getdebuginfo(debuginfo or self._default_lineinfo)

        if sdfg is not None:
            sdfg.parent = self
            sdfg.parent_sdfg = self.parent

            sdfg.update_sdfg_list([])

        # Make dictionary of autodetect connector types from set
        if isinstance(inputs, (set, collections.abc.KeysView)):
            inputs = {k: None for k in inputs}
        if isinstance(outputs, (set, collections.abc.KeysView)):
            outputs = {k: None for k in outputs}

        s = nd.NestedSDFG(
            name,
            sdfg,
            inputs,
            outputs,
            symbol_mapping=symbol_mapping,
            schedule=schedule,
            location=location,
            debuginfo=debuginfo,
        )
        self.add_node(s)

        if sdfg is not None:
            sdfg.parent_nsdfg_node = s

        # Add "default" undefined symbols if None are given

            symbols = sdfg.free_symbols
            if symbol_mapping is None:
                symbol_mapping = {s: s for s in symbols}
                s.symbol_mapping = symbol_mapping

            # Validate missing symbols
            missing_symbols = [s for s in symbols if s not in symbol_mapping]
            if missing_symbols and parent:
                # If symbols are missing, try to get them from the parent SDFG
                parent_mapping = {s: s for s in missing_symbols if s in parent.symbols}
                symbol_mapping.update(parent_mapping)
                s.symbol_mapping = symbol_mapping
                missing_symbols = [s for s in symbols if s not in symbol_mapping]
            if missing_symbols:
                raise ValueError('Missing symbols on nested SDFG "%s": %s' % (name, missing_symbols))

            # Add new global symbols to nested SDFG
            from dace.codegen.tools.type_inference import infer_expr_type
            for sym, symval in s.symbol_mapping.items():
                if sym not in sdfg.symbols:
                    # TODO: Think of a better way to avoid calling
                    # symbols_defined_at in this moment
                    sdfg.add_symbol(sym, infer_expr_type(symval, self.parent.symbols) or dtypes.typeclass(int))

        return s
    
    def add_external_nested_sdfg(
        self,
        sdfg: 'dace.sdfg.SDFG',
        parent,
        inputs: Union[Set[str], Dict[str, dtypes.typeclass]],
        outputs: Union[Set[str], Dict[str, dtypes.typeclass]],
        symbol_mapping: Dict[str, Any] = None,
        name=None,
        schedule=dtypes.ScheduleType.Default,
        location=None,
        debuginfo=None,
    ):
        """ Adds an external nested SDFG to the SDFG state. """
        if name is None:
            name = sdfg.label
        debuginfo = _getdebuginfo(debuginfo or self._default_lineinfo)

        sdfg.parent = self
        sdfg.parent_sdfg = self.sdfg

        sdfg.update_cfg_list([])

        # Make dictionary of autodetect connector types from set
        if isinstance(inputs, (set, collections.abc.KeysView)):
            inputs = {k: None for k in inputs}
        if isinstance(outputs, (set, collections.abc.KeysView)):
            outputs = {k: None for k in outputs}

        s = nd.ExternalNestedSDFG(
            name,
            sdfg,
            inputs,
            outputs,
            symbol_mapping=symbol_mapping,
            schedule=schedule,
            location=location,
            debuginfo=debuginfo,
        )
        self.add_node(s)

        sdfg.parent_nsdfg_node = s

        # Add "default" undefined symbols if None are given
        symbols = sdfg.free_symbols
        if symbol_mapping is None:
            symbol_mapping = {s: s for s in symbols}
            s.symbol_mapping = symbol_mapping

        # Validate missing symbols
        missing_symbols = [s for s in symbols if s not in symbol_mapping]
        if missing_symbols and parent:
            # If symbols are missing, try to get them from the parent SDFG
            parent_mapping = {s: s for s in missing_symbols if s in parent.symbols}
            symbol_mapping.update(parent_mapping)
            s.symbol_mapping = symbol_mapping
            missing_symbols = [s for s in symbols if s not in symbol_mapping]
        if missing_symbols:
            raise ValueError('Missing symbols on nested SDFG "%s": %s' % (name, missing_symbols))

        # Add new global symbols to nested SDFG
        from dace.codegen.tools.type_inference import infer_expr_type
        for sym, symval in s.symbol_mapping.items():
            if sym not in sdfg.symbols:
                # TODO: Think of a better way to avoid calling
                # symbols_defined_at in this moment
                sdfg.add_symbol(sym, infer_expr_type(symval, self.sdfg.symbols) or dtypes.typeclass(int))

        return s

    def add_map(
        self,
        name,
        ndrange: Union[Dict[str, Union[str, sbs.Subset]], List[Tuple[str, Union[str, sbs.Subset]]]],
        schedule=dtypes.ScheduleType.Default,
        unroll=False,
        debuginfo=None,
    ) -> Tuple[nd.MapEntry, nd.MapExit]:
        """ Adds a map entry and map exit.

            :param name:      Map label
            :param ndrange:   Mapping between range variable names and their
                              subsets (parsed from strings)
            :param schedule:  Map schedule type
            :param unroll:    True if should unroll the map in code generation

            :return: (map_entry, map_exit) node 2-tuple
        """
        debuginfo = _getdebuginfo(debuginfo or self._default_lineinfo)
        map = nd.Map(name, *_make_iterators(ndrange), schedule=schedule, unroll=unroll, debuginfo=debuginfo)
        map_entry = nd.MapEntry(map)
        map_exit = nd.MapExit(map)
        self.add_nodes_from([map_entry, map_exit])
        return map_entry, map_exit

    def add_consume(self,
                    name,
                    elements: Tuple[str, str],
                    condition: str = None,
                    schedule=dtypes.ScheduleType.Default,
                    chunksize=1,
                    debuginfo=None,
                    language=dtypes.Language.Python) -> Tuple[nd.ConsumeEntry, nd.ConsumeExit]:
        """ Adds consume entry and consume exit nodes.

            :param name:      Label
            :param elements:  A 2-tuple signifying the processing element
                              index and number of total processing elements
            :param condition: Quiescence condition to finish consuming, or
                              None (by default) to consume until the stream
                              is empty for the first time. If false, will
                              consume forever.
            :param schedule:  Consume schedule type.
            :param chunksize: Maximal number of elements to consume at a time.
            :param debuginfo: Source code line information for debugging.
            :param language:  Code language for ``condition``.

            :return: (consume_entry, consume_exit) node 2-tuple
        """
        if len(elements) != 2:
            raise TypeError("Elements must be a 2-tuple of "
                            "(PE_index, num_PEs)")
        pe_tuple = (elements[0], SymbolicProperty.from_string(elements[1]))

        debuginfo = _getdebuginfo(debuginfo or self._default_lineinfo)
        if condition is not None:
            condition = CodeBlock(condition, language)
        consume = nd.Consume(name, pe_tuple, condition, schedule, chunksize, debuginfo=debuginfo)
        entry = nd.ConsumeEntry(consume)
        exit = nd.ConsumeExit(consume)

        self.add_nodes_from([entry, exit])
        return entry, exit

    def add_mapped_tasklet(self,
                           name: str,
                           map_ranges: Union[Dict[str, Union[str, sbs.Subset]], List[Tuple[str, Union[str,
                                                                                                      sbs.Subset]]]],
                           inputs: Dict[str, mm.Memlet],
                           code: str,
                           outputs: Dict[str, mm.Memlet],
                           schedule=dtypes.ScheduleType.Default,
                           unroll_map=False,
                           location=None,
                           language=dtypes.Language.Python,
                           debuginfo=None,
                           external_edges=False,
                           input_nodes: Optional[Dict[str, nd.AccessNode]] = None,
                           output_nodes: Optional[Dict[str, nd.AccessNode]] = None,
                           propagate=True) -> Tuple[nd.Tasklet, nd.MapEntry, nd.MapExit]:
        """ Convenience function that adds a map entry, tasklet, map exit,
            and the respective edges to external arrays.

            :param name:       Tasklet (and wrapping map) name
            :param map_ranges: Mapping between variable names and their
                               subsets
            :param inputs:     Mapping between input local variable names and
                               their memlets
            :param code:       Code (written in `language`)
            :param outputs:    Mapping between output local variable names and
                               their memlets
            :param schedule:   Map schedule
            :param unroll_map: True if map should be unrolled in code
                               generation
            :param location:   Execution location indicator.
            :param language:   Programming language in which the code is
                               written
            :param debuginfo:  Source line information
            :param external_edges: Create external access nodes and connect
                                   them with memlets automatically
            :param input_nodes: Mapping between data names and corresponding
                                input nodes to link to, if external_edges is
                                True.
            :param output_nodes: Mapping between data names and corresponding
                                 output nodes to link to, if external_edges is
                                 True.
            :param propagate: If True, computes outer memlets via propagation.
                              False will run faster but the SDFG may not be
                              semantically correct.
            :return: tuple of (tasklet, map_entry, map_exit)
        """
        map_name = name + "_map"
        debuginfo = _getdebuginfo(debuginfo or self._default_lineinfo)

        # Create appropriate dictionaries from inputs
        tinputs = {k: None for k, v in inputs.items()}
        toutputs = {k: None for k, v in outputs.items()}

        tasklet = nd.Tasklet(
            name,
            tinputs,
            toutputs,
            code,
            language=language,
            location=location,
            debuginfo=debuginfo,
        )
        map = nd.Map(map_name, *_make_iterators(map_ranges), schedule=schedule, unroll=unroll_map, debuginfo=debuginfo)
        map_entry = nd.MapEntry(map)
        map_exit = nd.MapExit(map)
        self.add_nodes_from([map_entry, tasklet, map_exit])

        # Create access nodes
        inpdict = {}
        outdict = {}
        if external_edges:
            input_nodes = input_nodes or {}
            output_nodes = output_nodes or {}
            input_data = dtypes.deduplicate([memlet.data for memlet in inputs.values()])
            output_data = dtypes.deduplicate([memlet.data for memlet in outputs.values()])
            for inp in sorted(input_data):
                if inp in input_nodes:
                    inpdict[inp] = input_nodes[inp]
                else:
                    inpdict[inp] = self.add_read(inp)
            for out in sorted(output_data):
                if out in output_nodes:
                    outdict[out] = output_nodes[out]
                else:
                    outdict[out] = self.add_write(out)

        edges: List[Edge[dace.Memlet]] = []

        # Connect inputs from map to tasklet
        tomemlet = {}
        for name, memlet in sorted(inputs.items()):
            # Set memlet local name
            memlet.name = name
            # Add internal memlet edge
            edges.append(self.add_edge(map_entry, None, tasklet, name, memlet))
            tomemlet[memlet.data] = memlet

        # If there are no inputs, add empty memlet
        if len(inputs) == 0:
            self.add_edge(map_entry, None, tasklet, None, mm.Memlet())

        if external_edges:
            for inp, inpnode in sorted(inpdict.items()):
                # Add external edge
                if propagate:
                    outer_memlet = propagate_memlet(self, tomemlet[inp], map_entry, True)
                else:
                    outer_memlet = tomemlet[inp]
                edges.append(self.add_edge(inpnode, None, map_entry, "IN_" + inp, outer_memlet))

                # Add connectors to internal edges
                for e in self.out_edges(map_entry):
                    if e.data.data == inp:
                        e._src_conn = "OUT_" + inp

                # Add connectors to map entry
                map_entry.add_in_connector("IN_" + inp)
                map_entry.add_out_connector("OUT_" + inp)

        # Connect outputs from tasklet to map
        tomemlet = {}
        for name, memlet in sorted(outputs.items()):
            # Set memlet local name
            memlet.name = name
            # Add internal memlet edge
            edges.append(self.add_edge(tasklet, name, map_exit, None, memlet))
            tomemlet[memlet.data] = memlet

        # If there are no outputs, add empty memlet
        if len(outputs) == 0:
            self.add_edge(tasklet, None, map_exit, None, mm.Memlet())

        if external_edges:
            for out, outnode in sorted(outdict.items()):
                # Add external edge
                if propagate:
                    outer_memlet = propagate_memlet(self, tomemlet[out], map_exit, True)
                else:
                    outer_memlet = tomemlet[out]
                edges.append(self.add_edge(map_exit, "OUT_" + out, outnode, None, outer_memlet))

                # Add connectors to internal edges
                for e in self.in_edges(map_exit):
                    if e.data.data == out:
                        e._dst_conn = "IN_" + out

                # Add connectors to map entry
                map_exit.add_in_connector("IN_" + out)
                map_exit.add_out_connector("OUT_" + out)

        # Try to initialize memlets
        for edge in edges:
            edge.data.try_initialize(self.sdfg, self, edge)

        return tasklet, map_entry, map_exit

    def add_reduce(
        self,
        wcr,
        axes,
        identity=None,
        schedule=dtypes.ScheduleType.Default,
        debuginfo=None,
    ) -> 'dace.libraries.standard.Reduce':
        """ Adds a reduction node.

            :param wcr: A lambda function representing the reduction operation
            :param axes: A tuple of axes to reduce the input memlet from, or
                         None for all axes
            :param identity: If not None, initializes output memlet values
                                 with this value
            :param schedule: Reduction schedule type

            :return: A Reduce node
        """
        import dace.libraries.standard as stdlib  # Avoid import loop
        debuginfo = _getdebuginfo(debuginfo or self._default_lineinfo)
        result = stdlib.Reduce('Reduce', wcr, axes, identity, schedule=schedule, debuginfo=debuginfo)
        self.add_node(result)
        return result

    def add_pipeline(self,
                     name,
                     ndrange,
                     init_size=0,
                     init_overlap=False,
                     drain_size=0,
                     drain_overlap=False,
                     additional_iterators={},
                     schedule=dtypes.ScheduleType.FPGA_Device,
                     debuginfo=None,
                     **kwargs) -> Tuple[nd.PipelineEntry, nd.PipelineExit]:
        """ Adds a pipeline entry and pipeline exit. These are used for FPGA
            kernels to induce distinct behavior between an "initialization"
            phase, a main streaming phase, and a "draining" phase, which require
            a additive number of extra loop iterations (i.e., N*M + I + D),
            where I and D are the number of initialization/drain iterations.
            The code can detect which phase it is in by querying the
            init_condition() and drain_condition() boolean variable.

            :param name:          Pipeline label
            :param ndrange:       Mapping between range variable names and
                                  their subsets (parsed from strings)
            :param init_size:     Number of iterations of initialization phase.
            :param init_overlap:  Whether the initialization phase overlaps
                                  with the "main" streaming phase of the loop.
            :param drain_size:    Number of iterations of draining phase.
            :param drain_overlap: Whether the draining phase overlaps with
                                  the "main" streaming phase of the loop.
            :param additional_iterators: a dictionary containing additional
                                  iterators that will be created for this scope and that are not
                                  automatically managed by the scope code.
                                  The dictionary takes the form 'variable_name' -> init_value
            :return: (map_entry, map_exit) node 2-tuple
        """
        debuginfo = _getdebuginfo(debuginfo or self._default_lineinfo)
        pipeline = nd.PipelineScope(name,
                                    *_make_iterators(ndrange),
                                    init_size=init_size,
                                    init_overlap=init_overlap,
                                    drain_size=drain_size,
                                    drain_overlap=drain_overlap,
                                    additional_iterators=additional_iterators,
                                    schedule=schedule,
                                    debuginfo=debuginfo,
                                    **kwargs)
        pipeline_entry = nd.PipelineEntry(pipeline)
        pipeline_exit = nd.PipelineExit(pipeline)
        self.add_nodes_from([pipeline_entry, pipeline_exit])
        return pipeline_entry, pipeline_exit

    def add_edge_pair(
        self,
        scope_node,
        internal_node,
        external_node,
        internal_memlet,
        external_memlet=None,
        scope_connector=None,
        internal_connector=None,
        external_connector=None,
    ):
        """ Adds two edges around a scope node (e.g., map entry, consume
            exit).

            The internal memlet (connecting to the internal node) has to be
            specified. If external_memlet (i.e., connecting to the node out
            of the scope) is not specified, it is propagated automatically
            using internal_memlet and the scope.

            :param scope_node: A scope node (for example, map exit) to add
                               edges around.
            :param internal_node: The node within the scope to connect to. If
                                  `scope_node` is an entry node, this means
                                  the node connected to the outgoing edge,
                                  else incoming.
            :param external_node: The node out of the scope to connect to.
            :param internal_memlet: The memlet on the edge to/from
                                    internal_node.
            :param external_memlet: The memlet on the edge to/from
                                    external_node (optional, will propagate
                                    internal_memlet if not specified).
            :param scope_connector: A scope connector name (or a unique
                                    number if not specified).
            :param internal_connector: The connector on internal_node to
                                       connect to.
            :param external_connector: The connector on external_node to
                                       connect to.
            :return: A 2-tuple representing the (internal, external) edges.
        """
        if not isinstance(scope_node, (nd.EntryNode, nd.ExitNode)):
            raise ValueError("scope_node is not a scope entry/exit")

        # Autodetermine scope connector ID
        if scope_connector is None:
            # Pick out numbered connectors that do not lead into the scope range
            conn_id = 1
            for conn in (scope_node.in_connectors.keys() | scope_node.out_connectors.keys()):
                if conn.startswith("IN_") or conn.startswith("OUT_"):
                    conn_name = conn[conn.find("_") + 1:]
                    try:
                        cid = int(conn_name)
                        if cid >= conn_id:
                            conn_id = cid + 1
                    except (TypeError, ValueError):
                        pass
            scope_connector = str(conn_id)

        # Add connectors
        scope_node.add_in_connector("IN_" + scope_connector)
        scope_node.add_out_connector("OUT_" + scope_connector)
        ##########################

        # Add internal edge
        if isinstance(scope_node, nd.EntryNode):
            iedge = self.add_edge(
                scope_node,
                "OUT_" + scope_connector,
                internal_node,
                internal_connector,
                internal_memlet,
            )
        else:
            iedge = self.add_edge(
                internal_node,
                internal_connector,
                scope_node,
                "IN_" + scope_connector,
                internal_memlet,
            )

        # Add external edge
        if external_memlet is None:
            # If undefined, propagate
            external_memlet = propagate_memlet(self, internal_memlet, scope_node, True)

        if isinstance(scope_node, nd.EntryNode):
            eedge = self.add_edge(
                external_node,
                external_connector,
                scope_node,
                "IN_" + scope_connector,
                external_memlet,
            )
        else:
            eedge = self.add_edge(
                scope_node,
                "OUT_" + scope_connector,
                external_node,
                external_connector,
                external_memlet,
            )

        # Try to initialize memlets
        iedge.data.try_initialize(self.sdfg, self, iedge)
        eedge.data.try_initialize(self.sdfg, self, eedge)

        return (iedge, eedge)

    def add_memlet_path(self, *path_nodes, memlet=None, src_conn=None, dst_conn=None, propagate=True):
        """
        Adds a path of memlet edges between the given nodes, propagating
        from the given innermost memlet.

        :param path_nodes: Nodes participating in the path (in the given order).
        :param memlet: (mandatory) The memlet at the innermost scope
                       (e.g., the incoming memlet to a tasklet (last
                       node), or an outgoing memlet from an array
                       (first node), followed by scope exits).
        :param src_conn: Connector at the beginning of the path.
        :param dst_conn: Connector at the end of the path.
        """
        if memlet is None:
            raise TypeError("Innermost memlet cannot be None")
        if len(path_nodes) < 2:
            raise ValueError("Memlet path must consist of at least 2 nodes")

        src_node = path_nodes[0]
        dst_node = path_nodes[-1]

        # Add edges first so that scopes can be understood
        edges = [
            self.add_edge(path_nodes[i], None, path_nodes[i + 1], None, mm.Memlet())
            for i in range(len(path_nodes) - 1)
        ]

        if not isinstance(memlet, mm.Memlet):
            raise TypeError("Expected Memlet, got: {}".format(type(memlet).__name__))

        if any(isinstance(n, nd.EntryNode) for n in path_nodes):
            propagate_forward = False
        else:  # dst node's scope is higher than src node, propagate out
            propagate_forward = True

        # Innermost edge memlet
        cur_memlet = memlet

        cur_memlet._is_data_src = (isinstance(src_node, nd.AccessNode) and src_node.data == cur_memlet.data)

        # Verify that connectors exist
        if (not memlet.is_empty() and hasattr(edges[0].src, "out_connectors") and isinstance(edges[0].src, nd.CodeNode)
                and not isinstance(edges[0].src, nd.LibraryNode)
                and (src_conn is None or src_conn not in edges[0].src.out_connectors)):
            raise ValueError("Output connector {} does not exist in {}".format(src_conn, edges[0].src.label))
        if (not memlet.is_empty() and hasattr(edges[-1].dst, "in_connectors")
                and isinstance(edges[-1].dst, nd.CodeNode) and not isinstance(edges[-1].dst, nd.LibraryNode)
                and (dst_conn is None or dst_conn not in edges[-1].dst.in_connectors)):
            raise ValueError("Input connector {} does not exist in {}".format(dst_conn, edges[-1].dst.label))

        path = edges if propagate_forward else reversed(edges)
        last_conn = None
        # Propagate and add edges
        for i, edge in enumerate(path):
            # Figure out source and destination connectors
            if propagate_forward:
                next_conn = edge.dst.next_connector(memlet.data)
                sconn = src_conn if i == 0 else "OUT_" + last_conn
                dconn = dst_conn if i == len(edges) - 1 else "IN_" + next_conn
            else:
                next_conn = edge.src.next_connector(memlet.data)
                sconn = src_conn if i == len(edges) - 1 else "OUT_" + next_conn
                dconn = dst_conn if i == 0 else "IN_" + last_conn

            last_conn = next_conn

            if cur_memlet.is_empty():
                if propagate_forward:
                    sconn = src_conn if i == 0 else None
                    dconn = dst_conn if i == len(edges) - 1 else None
                else:
                    sconn = src_conn if i == len(edges) - 1 else None
                    dconn = dst_conn if i == 0 else None

            # Modify edge to match memlet path
            edge._src_conn = sconn
            edge._dst_conn = dconn
            edge._data = cur_memlet

            # Add connectors to edges
            if propagate_forward:
                if dconn is not None:
                    edge.dst.add_in_connector(dconn)
                if sconn is not None:
                    edge.src.add_out_connector(sconn)
            else:
                if dconn is not None:
                    edge.dst.add_in_connector(dconn)
                if sconn is not None:
                    edge.src.add_out_connector(sconn)

            # Propagate current memlet to produce the next one
            if i < len(edges) - 1:
                snode = edge.dst if propagate_forward else edge.src
                if not cur_memlet.is_empty():
                    if propagate:
                        cur_memlet = propagate_memlet(self, cur_memlet, snode, True)
        # Try to initialize memlets
        for edge in edges:
            edge.data.try_initialize(self.sdfg, self, edge)

    def remove_memlet_path(self, edge: MultiConnectorEdge, remove_orphans: bool = True) -> None:
        """ Removes all memlets and associated connectors along a path formed
            by a given edge. Undefined behavior if the path is ambiguous.
            Orphaned entry and exit nodes will be connected with empty edges to
            maintain connectivity of the graph.

            :param edge: An edge that is part of the path that should be
                         removed, which will be passed to `memlet_path` to
                         determine the edges to be removed.
            :param remove_orphans: Remove orphaned data nodes from the graph if
                                   they become orphans from removing this memlet
                                   path.
        """

        path = self.memlet_path(edge)

        is_read = isinstance(path[0].src, nd.AccessNode)
        if is_read:
            # Traverse from connector to access node, so we can check if it's
            # safe to delete edges going out of a scope
            path = reversed(path)

        for edge in path:

            self.remove_edge(edge)

            # Check if there are any other edges exiting the source node that
            # use the same connector
            for e in self.out_edges(edge.src):
                if e.src_conn is not None and e.src_conn == edge.src_conn:
                    other_outgoing = True
                    break
            else:
                other_outgoing = False
                edge.src.remove_out_connector(edge.src_conn)

            # Check if there are any other edges entering the destination node
            # that use the same connector
            for e in self.in_edges(edge.dst):
                if e.dst_conn is not None and e.dst_conn == edge.dst_conn:
                    other_incoming = True
                    break
            else:
                other_incoming = False
                edge.dst.remove_in_connector(edge.dst_conn)

            if isinstance(edge.src, nd.EntryNode):
                # If removing this edge orphans the entry node, replace the
                # edge with an empty edge
                # NOTE: The entry node is an orphan iff it has no other outgoing edges.
                if self.out_degree(edge.src) == 0:
                    self.add_nedge(edge.src, edge.dst, mm.Memlet())
                if other_outgoing:
                    # If other inner memlets use the outer memlet, we have to
                    # stop the deletion here
                    break

            if isinstance(edge.dst, nd.ExitNode):
                # If removing this edge orphans the exit node, replace the
                # edge with an empty edge
                # NOTE: The exit node is an orphan iff it has no other incoming edges.
                if self.in_degree(edge.dst) == 0:
                    self.add_nedge(edge.src, edge.dst, mm.Memlet())
                if other_incoming:
                    # If other inner memlets use the outer memlet, we have to
                    # stop the deletion here
                    break

            # Prune access nodes
            if remove_orphans:
                if (isinstance(edge.src, nd.AccessNode) and self.degree(edge.src) == 0):
                    self.remove_node(edge.src)
                if (isinstance(edge.dst, nd.AccessNode) and self.degree(edge.dst) == 0):
                    self.remove_node(edge.dst)

    # DEPRECATED FUNCTIONS
    ######################################
    def add_array(self,
                  name,
                  shape,
                  dtype,
                  storage=dtypes.StorageType.Default,
                  transient=False,
                  strides=None,
                  offset=None,
                  lifetime=dtypes.AllocationLifetime.Scope,
                  debuginfo=None,
                  total_size=None,
                  find_new_name=False,
                  alignment=0):
        """ :note: This function is deprecated. """
        warnings.warn(
            'The "SDFGState.add_array" API is deprecated, please '
            'use "SDFG.add_array" and "SDFGState.add_access"', DeprecationWarning)
        # Workaround to allow this legacy API
        if name in self.sdfg._arrays:
            del self.sdfg._arrays[name]
        self.sdfg.add_array(name,
                            shape,
                            dtype,
                            storage=storage,
                            transient=transient,
                            strides=strides,
                            offset=offset,
                            lifetime=lifetime,
                            debuginfo=debuginfo,
                            find_new_name=find_new_name,
                            total_size=total_size,
                            alignment=alignment)
        return self.add_access(name, debuginfo)

    def add_stream(
        self,
        name,
        dtype,
        buffer_size=1,
        shape=(1, ),
        storage=dtypes.StorageType.Default,
        transient=False,
        offset=None,
        lifetime=dtypes.AllocationLifetime.Scope,
        debuginfo=None,
    ):
        """ :note: This function is deprecated. """
        warnings.warn(
            'The "SDFGState.add_stream" API is deprecated, please '
            'use "SDFG.add_stream" and "SDFGState.add_access"', DeprecationWarning)
        # Workaround to allow this legacy API
        if name in self.sdfg._arrays:
            del self.sdfg._arrays[name]
        self.sdfg.add_stream(
            name,
            dtype,
            buffer_size,
            shape,
            storage,
            transient,
            offset,
            lifetime,
            debuginfo,
        )
        return self.add_access(name, debuginfo)

    def add_scalar(
        self,
        name,
        dtype,
        storage=dtypes.StorageType.Default,
        transient=False,
        lifetime=dtypes.AllocationLifetime.Scope,
        debuginfo=None,
    ):
        """ :note: This function is deprecated. """
        warnings.warn(
            'The "SDFGState.add_scalar" API is deprecated, please '
            'use "SDFG.add_scalar" and "SDFGState.add_access"', DeprecationWarning)
        # Workaround to allow this legacy API
        if name in self.sdfg._arrays:
            del self.sdfg._arrays[name]
        self.sdfg.add_scalar(name, dtype, storage, transient, lifetime, debuginfo)
        return self.add_access(name, debuginfo)

    def add_transient(self,
                      name,
                      shape,
                      dtype,
                      storage=dtypes.StorageType.Default,
                      strides=None,
                      offset=None,
                      lifetime=dtypes.AllocationLifetime.Scope,
                      debuginfo=None,
                      total_size=None,
                      alignment=0):
        """ :note: This function is deprecated. """
        return self.add_array(name,
                              shape,
                              dtype,
                              storage=storage,
                              transient=True,
                              strides=strides,
                              offset=offset,
                              lifetime=lifetime,
                              debuginfo=debuginfo,
                              total_size=total_size,
                              alignment=alignment)

    def fill_scope_connectors(self):
        """ Creates new "IN_%d" and "OUT_%d" connectors on each scope entry
            and exit, depending on array names. """
        for nid, node in enumerate(self.nodes()):
            ####################################################
            # Add connectors to scope entries
            if isinstance(node, nd.EntryNode):
                # Find current number of input connectors
                num_inputs = len(
                    [e for e in self.in_edges(node) if e.dst_conn is not None and e.dst_conn.startswith("IN_")])

                conn_to_data = {}

                # Append input connectors and get mapping of connectors to data
                for edge in self.in_edges(node):
                    if edge.data.data in conn_to_data:
                        raise NotImplementedError(
                            f"Cannot fill scope connectors in SDFGState {self.label} because EntryNode {node.label} "
                            f"has multiple input edges from data {edge.data.data}.")
                    # We're only interested in edges without connectors
                    if edge.dst_conn is not None or edge.data.data is None:
                        continue
                    edge._dst_conn = "IN_" + str(num_inputs + 1)
                    node.add_in_connector(edge.dst_conn)
                    conn_to_data[edge.data.data] = num_inputs + 1

                    num_inputs += 1

                # Set the corresponding output connectors
                for edge in self.out_edges(node):
                    if edge.src_conn is not None:
                        continue
                    if edge.data.data is None:
                        continue
                    edge._src_conn = "OUT_" + str(conn_to_data[edge.data.data])
                    node.add_out_connector(edge.src_conn)
            ####################################################
            # Same treatment for scope exits
            if isinstance(node, nd.ExitNode):
                # Find current number of output connectors
                num_outputs = len(
                    [e for e in self.out_edges(node) if e.src_conn is not None and e.src_conn.startswith("OUT_")])

                conn_to_data = {}

                # Append output connectors and get mapping of connectors to data
                for edge in self.out_edges(node):
                    if edge.src_conn is not None and edge.src_conn.startswith("OUT_"):
                        conn_to_data[edge.data.data] = edge.src_conn[4:]

                    # We're only interested in edges without connectors
                    if edge.src_conn is not None or edge.data.data is None:
                        continue
                    edge._src_conn = "OUT_" + str(num_outputs + 1)
                    node.add_out_connector(edge.src_conn)
                    conn_to_data[edge.data.data] = num_outputs + 1

                    num_outputs += 1

                # Set the corresponding input connectors
                for edge in self.in_edges(node):
                    if edge.dst_conn is not None:
                        continue
                    if edge.data.data is None:
                        continue
                    edge._dst_conn = "IN_" + str(conn_to_data[edge.data.data])
                    node.add_in_connector(edge.dst_conn)


class StateSubgraphView(SubgraphView, DataflowGraphView):
    """ A read-only subgraph view of an SDFG state. """

    def __init__(self, graph, subgraph_nodes):
        super().__init__(graph, subgraph_nodes)

    @property
    def sdfg(self) -> 'SDFG':
        state: SDFGState = self.graph
        return state.sdfg


@make_properties
class ControlFlowRegion(OrderedDiGraph[ControlFlowBlock, 'dace.sdfg.InterstateEdge'], ControlGraphView,
                        ControlFlowBlock):

    def __init__(self, label: str='', sdfg: Optional['SDFG'] = None):
        OrderedDiGraph.__init__(self)
        ControlGraphView.__init__(self)
        ControlFlowBlock.__init__(self, label, sdfg)

        self._labels: Set[str] = set()
        self._start_block: Optional[int] = None
        self._cached_start_block: Optional[ControlFlowBlock] = None
        self._cfg_list: List['ControlFlowRegion'] = [self]

    def reset_cfg_list(self) -> List['ControlFlowRegion']:
        """
        Reset the CFG list when changes have been made to the SDFG's CFG tree.
        This collects all control flow graphs recursively and propagates the collection to all CFGs as the new CFG list.

        :return: The newly updated CFG list.
        """
        if isinstance(self, dace.SDFG) and self.parent_sdfg is not None:
            return self.parent_sdfg.reset_cfg_list()
        elif self._parent_graph is not None:
            return self._parent_graph.reset_cfg_list()
        else:
            # Propagate new CFG list to all children
            all_cfgs = list(self.all_control_flow_regions(recursive=True))
            for g in all_cfgs:
                g._cfg_list = all_cfgs
        return self._cfg_list

    def update_cfg_list(self, cfg_list):
        """
        Given a collection of CFGs, add them all to the current SDFG's CFG list.
        Any CFGs already in the list are skipped, and the newly updated list is propagated across all CFGs in the CFG
        tree.

        :param cfg_list: The collection of CFGs to add to the CFG list.
        """
        # TODO: Refactor
        sub_cfg_list = self._cfg_list
        for g in cfg_list:
            if g not in sub_cfg_list:
                sub_cfg_list.append(g)
        ptarget = None
        if isinstance(self, dace.SDFG) and self.parent_sdfg is not None:
            ptarget = self.parent_sdfg
        elif self._parent_graph is not None:
            ptarget = self._parent_graph
        if ptarget is not None:
            ptarget.update_cfg_list(sub_cfg_list)
            self._cfg_list = ptarget.cfg_list
            for g in sub_cfg_list:
                g._cfg_list = self._cfg_list
        else:
            self._cfg_list = sub_cfg_list

    def add_edge(self, src: ControlFlowBlock, dst: ControlFlowBlock, data: 'dace.sdfg.InterstateEdge'):
        """ Adds a new edge to the graph. Must be an InterstateEdge or a subclass thereof.

            :param u: Source node.
            :param v: Destination node.
            :param edge: The edge to add.
        """
        if not isinstance(src, ControlFlowBlock):
            raise TypeError('Expected ControlFlowBlock, got ' + str(type(src)))
        if not isinstance(dst, ControlFlowBlock):
            raise TypeError('Expected ControlFlowBlock, got ' + str(type(dst)))
        if not isinstance(data, dace.sdfg.InterstateEdge):
            raise TypeError('Expected InterstateEdge, got ' + str(type(data)))
        if dst is self._cached_start_block:
            self._cached_start_block = None
        return super().add_edge(src, dst, data)

    def add_node(self, node, is_start_block=False, *, is_start_state: bool=None):
        if not isinstance(node, ControlFlowBlock):
            raise TypeError('Expected ControlFlowBlock, got ' + str(type(node)))
        super().add_node(node)
        self._cached_start_block = None
        node.parent_graph = self
        if isinstance(self, dace.SDFG):
            node.sdfg = self
        else:
            node.sdfg = self.sdfg
        start_block = is_start_block
        if is_start_state is not None:
            warnings.warn('is_start_state is deprecated, use is_start_block instead', DeprecationWarning)
            start_block = is_start_state

        if start_block:
            self.start_block = len(self.nodes()) - 1
            self._cached_start_block = node

    def add_state(self, label=None, is_start_block=False, *, is_start_state: bool=None) -> SDFGState:
        if self._labels is None or len(self._labels) != self.number_of_nodes():
            self._labels = set(s.label for s in self.all_control_flow_blocks())
        label = label or 'state'
        existing_labels = self._labels
        label = dt.find_new_name(label, existing_labels)
        state = SDFGState(label)
        self._labels.add(label)
        start_block = is_start_block
        if is_start_state is not None:
            warnings.warn('is_start_state is deprecated, use is_start_block instead', DeprecationWarning)
            start_block = is_start_state
        self.add_node(state, is_start_block=start_block)
        return state

    def add_state_before(self, state: SDFGState, label=None, is_start_state=False) -> SDFGState:
        """ Adds a new SDFG state before an existing state, reconnecting predecessors to it instead.

            :param state: The state to prepend the new state before.
            :param label: State label.
            :param is_start_state: If True, resets scope block starting state to this state.
            :return: A new SDFGState object.
        """
        new_state = self.add_state(label, is_start_state)
        # Reconnect
        for e in self.in_edges(state):
            self.remove_edge(e)
            self.add_edge(e.src, new_state, e.data)
        # Add unconditional connection between the new state and the current
        self.add_edge(new_state, state, dace.sdfg.InterstateEdge())
        return new_state

    def add_state_after(self, state: SDFGState, label=None, is_start_state=False) -> SDFGState:
        """ Adds a new SDFG state after an existing state, reconnecting it to the successors instead.

            :param state: The state to append the new state after.
            :param label: State label.
            :param is_start_state: If True, resets SDFG starting state to this state.
            :return: A new SDFGState object.
        """
        new_state = self.add_state(label, is_start_state)
        # Reconnect
        for e in self.out_edges(state):
            self.remove_edge(e)
            self.add_edge(new_state, e.dst, e.data)
        # Add unconditional connection between the current and the new state
        self.add_edge(state, new_state, dace.sdfg.InterstateEdge())
        return new_state

    def _used_symbols_internal(self,
                               all_symbols: bool,
                               defined_syms: Optional[Set] = None,
                               free_syms: Optional[Set] = None,
                               used_before_assignment: Optional[Set] = None,
                               keep_defined_in_mapping: bool = False) -> Tuple[Set[str], Set[str], Set[str]]:
        defined_syms = set() if defined_syms is None else defined_syms
        free_syms = set() if free_syms is None else free_syms
        used_before_assignment = set() if used_before_assignment is None else used_before_assignment

        try:
            ordered_blocks = self.topological_sort(self.start_block)
        except ValueError:  # Failsafe (e.g., for invalid or empty SDFGs)
            ordered_blocks = self.nodes()

        sdfg = self if isinstance(self, dace.SDFG) else self.sdfg
        for block in ordered_blocks:
            state_symbols = set()
            if isinstance(block, ControlFlowRegion):
                b_free_syms, b_defined_syms, b_used_before_syms = block._used_symbols_internal(all_symbols)
                free_syms |= b_free_syms
                defined_syms |= b_defined_syms
                used_before_assignment |= b_used_before_syms
                state_symbols = b_free_syms
            else:
                state_symbols = block.used_symbols(all_symbols)
                free_syms |= state_symbols

            # Add free inter-state symbols
            for e in self.out_edges(block):
                # NOTE: First we get the true InterstateEdge free symbols, then we compute the newly defined symbols by
                # subracting the (true) free symbols from the edge's assignment keys. This way we can correctly
                # compute the symbols that are used before being assigned.
                efsyms = e.data.used_symbols(all_symbols)
                # collect symbols representing data containers
                dsyms = {sym for sym in efsyms if sym in sdfg.arrays}
                for d in dsyms:
                    efsyms |= {str(sym) for sym in sdfg.arrays[d].used_symbols(all_symbols)}
                defined_syms |= set(e.data.assignments.keys()) - (efsyms | state_symbols)
                used_before_assignment.update(efsyms - defined_syms)
                free_syms |= efsyms

        # Remove symbols that were used before they were assigned.
        defined_syms -= used_before_assignment

        if isinstance(self, dace.SDFG):
            # Remove from defined symbols those that are in the symbol mapping
            if self.parent_nsdfg_node is not None and keep_defined_in_mapping:
                defined_syms -= set(self.parent_nsdfg_node.symbol_mapping.keys())

            # Add the set of SDFG symbol parameters
            # If all_symbols is False, those symbols would only be added in the case of non-Python tasklets
            if all_symbols:
                free_syms |= set(self.symbols.keys())

        # Subtract symbols defined in inter-state edges and constants from the list of free symbols.
        free_syms -= defined_syms

        return free_syms, defined_syms, used_before_assignment

    def to_json(self, parent=None):
        graph_json = OrderedDiGraph.to_json(self)
        block_json = ControlFlowBlock.to_json(self, parent)
        graph_json.update(block_json)

        graph_json['cfg_list_id'] = int(self.cfg_id)
        graph_json['start_block'] = self._start_block

        return graph_json

    @classmethod
<<<<<<< HEAD
    def _deserialize_cf_region(cls, ret: 'ControlFlowRegion', json_obj, context = None, ignore_properties = None,
                               child_context = None):
        context = context or {'sdfg': None, 'parent_graph': None}

        ret.sdfg = context['sdfg']
        ret.parent_graph = context['parent_graph'] if 'parent_graph' in context else None

        nodes = json_obj['nodes']
        edges = json_obj['edges']

        dace.serialize.set_properties_from_json(ret, json_obj, ignore_properties)

        nodelist = []
        for n in nodes:
            child_context = child_context or context
            nci = copy.copy(child_context)
            nci['parent_graph'] = ret

            block = dace.serialize.from_json(n, context=nci)
            ret.add_node(block)
            nodelist.append(block)
=======
    def from_json(cls, json_obj, context_info=None):
        context_info = context_info or {'sdfg': None, 'parent_graph': None}
        _type = json_obj['type']
        if _type != cls.__name__:
            raise TypeError("Class type mismatch")

        attrs = json_obj['attributes']
        nodes = json_obj['nodes']
        edges = json_obj['edges']

        ret = ControlFlowRegion(label=attrs['label'], sdfg=context_info['sdfg'])

        dace.serialize.set_properties_from_json(ret, json_obj)

        nodelist = []
        for n in nodes:
            nci = copy.copy(context_info)
            nci['parent_graph'] = ret

            state = SDFGState.from_json(n, context=nci)
            ret.add_node(state)
            nodelist.append(state)
>>>>>>> ff6e064d

        for e in edges:
            e = dace.serialize.from_json(e)
            ret.add_edge(nodelist[int(e.src)], nodelist[int(e.dst)], e.data)

        if 'start_block' in json_obj:
            ret._start_block = json_obj['start_block']

<<<<<<< HEAD
        ret.reset_cfg_list()

    @classmethod
    def from_json(cls, json_obj, context=None):
        _type = json_obj['type']
        if _type != cls.__name__:
            raise TypeError("Class type mismatch")

        ret = ControlFlowRegion(label=json_obj['label'])

        ControlFlowRegion._deserialize_cf_region(ret, json_obj, context)

=======
>>>>>>> ff6e064d
        return ret

    ###################################################################
    # Traversal methods

    def all_control_flow_regions(self, recursive=False) -> Iterator['ControlFlowRegion']:
        """ Iterate over this and all nested control flow regions. """
        yield self
        for block in self.nodes():
            if isinstance(block, SDFGState) and recursive:
                for node in block.nodes():
                    if isinstance(node, nd.NestedSDFG):
                        if node.sdfg is not None:
                            yield from node.sdfg.all_control_flow_regions(recursive=recursive)
            elif isinstance(block, ControlFlowRegion):
                yield from block.all_control_flow_regions(recursive=recursive)

    def all_sdfgs_recursive(self) -> Iterator['SDFG']:
        """ Iterate over this and all nested SDFGs. """
        for cfg in self.all_control_flow_regions(recursive=True):
            if isinstance(cfg, dace.SDFG):
                yield cfg

    def all_states(self) -> Iterator[SDFGState]:
        """ Iterate over all states in this control flow graph. """
        for block in self.nodes():
            if isinstance(block, SDFGState):
                yield block
            elif isinstance(block, ControlFlowRegion):
                yield from block.all_states()

    def all_control_flow_blocks(self, recursive=False) -> Iterator[ControlFlowBlock]:
        """ Iterate over all control flow blocks in this control flow graph. """
        for cfg in self.all_control_flow_regions(recursive=recursive):
            for block in cfg.nodes():
                yield block

    def all_interstate_edges(self, recursive=False) -> Iterator[Edge['dace.sdfg.InterstateEdge']]:
        """ Iterate over all interstate edges in this control flow graph. """
        for cfg in self.all_control_flow_regions(recursive=recursive):
            for edge in cfg.edges():
                yield edge

    ###################################################################
    # Getters & setters, overrides

    def __str__(self):
        return ControlFlowBlock.__str__(self)

    def __repr__(self) -> str:
        return f'{self.__class__.__name__} ({self.label})'

    @property
    def cfg_list(self) -> List['ControlFlowRegion']:
        return self._cfg_list

    @property
    def cfg_id(self) -> int:
        """
        Returns the unique index of the current CFG within the current tree of CFGs (Top-level CFG/SDFG is 0, nested
        CFGs/SDFGs are greater).
        """
        return self.cfg_list.index(self)

    @property
    def start_block(self):
        """ Returns the starting block of this ControlFlowGraph. """
        if self._cached_start_block is not None:
            return self._cached_start_block

        source_nodes = self.source_nodes()
        if len(source_nodes) == 1:
            self._cached_start_block = source_nodes[0]
            return source_nodes[0]
        # If the starting block is ambiguous allow manual override.
        if self._start_block is not None:
            self._cached_start_block = self.node(self._start_block)
            return self._cached_start_block
        raise ValueError('Ambiguous or undefined starting block for ControlFlowGraph, '
                         'please use "is_start_block=True" when adding the '
                         'starting block with "add_state" or "add_node"')

    @start_block.setter
    def start_block(self, block_id):
        """ Manually sets the starting block of this ControlFlowGraph.

            :param block_id: The node ID (use `node_id(block)`) of the block to set.
        """
        if block_id < 0 or block_id >= self.number_of_nodes():
            raise ValueError('Invalid state ID')
        self._start_block = block_id
        self._cached_start_block = self.node(block_id)


@make_properties
class LoopRegion(ControlFlowRegion):
    """
    A control flow region that represents a loop.

    Like in traditional programming languages, a loop has a condition that is checked before each iteration.
    It may have zero or more initialization statements that are executed before the first loop iteration, and zero or
    more update statements that are executed after each iteration. For example, a loop with only a condition and neither
    an initialization nor an update statement is equivalent to a while loop, while a loop with initialization and update
    statements represents a for loop. Loops may additionally be inverted, meaning that the condition is checked after
    the first iteration instead of before.

    A loop region, like any other control flow region, has a single distinct entry / start block, and one or more
    exit blocks. Exit blocks are blocks that have no outgoing edges or only conditional outgoing edges. Whenever an
    exit block finshes executing, one iteration of the loop is completed.

    Loops may have an arbitrary number of break states. Whenever a break state finishes executing, the loop is exited
    immediately. A loop may additionally have an arbitrary number of continue states. Whenever a continue state finishes
    executing, the next iteration of the loop is started immediately (with execution of the update statement(s), if
    present).
    """

    update_statement = CodeProperty(optional=True, allow_none=True, default=None,
                                    desc='The loop update statement. May be None if the update happens elsewhere.')
    init_statement = CodeProperty(optional=True, allow_none=True, default=None,
                                  desc='The loop init statement. May be None if the initialization happens elsewhere.')
    loop_condition = CodeProperty(allow_none=True, default=None, desc='The loop condition')
    inverted = Property(dtype=bool, default=False,
                        desc='If True, the loop condition is checked after the first iteration.')
    loop_variable = Property(dtype=str, default='', desc='The loop variable, if given')

    def __init__(self,
                 label: str,
                 condition_expr: str = 'True',
                 loop_var: Optional[str] = None,
                 initialize_expr: Optional[str] = None,
                 update_expr: Optional[str] = None,
                 inverted: bool = False):
        super(LoopRegion, self).__init__(label)

        if initialize_expr is not None:
            self.init_statement = CodeBlock(initialize_expr)
        else:
            self.init_statement = None

        if condition_expr:
            self.loop_condition = CodeBlock(condition_expr)
        else:
            self.loop_condition = CodeBlock('True')

        if update_expr is not None:
            self.update_statement = CodeBlock(update_expr)
        else:
            self.update_statement = None

        self.loop_variable = loop_var or ''
        self.inverted = inverted

    def _used_symbols_internal(self,
                               all_symbols: bool,
                               defined_syms: Optional[Set]=None,
                               free_syms: Optional[Set]=None,
                               used_before_assignment: Optional[Set]=None,
                               keep_defined_in_mapping: bool=False) -> Tuple[Set[str], Set[str], Set[str]]:
        defined_syms = set() if defined_syms is None else defined_syms
        free_syms = set() if free_syms is None else free_syms
        used_before_assignment = set() if used_before_assignment is None else used_before_assignment

        defined_syms.add(self.loop_variable)
        if self.init_statement is not None:
            free_syms |= self.init_statement.get_free_symbols()
        if self.update_statement is not None:
            free_syms |= self.update_statement.get_free_symbols()
        free_syms |= self.loop_condition.get_free_symbols()

        b_free_symbols, b_defined_symbols, b_used_before_assignment = super()._used_symbols_internal(
            all_symbols, keep_defined_in_mapping=keep_defined_in_mapping
        )
        free_syms |= b_free_symbols
        defined_syms |= b_defined_symbols
        used_before_assignment |= (b_used_before_assignment - {self.loop_variable})

        defined_syms -= used_before_assignment
        free_syms -= defined_syms

        return free_syms, defined_syms, used_before_assignment

    def replace_dict(self, repl: Dict[str, str],
                     symrepl: Optional[Dict[symbolic.SymbolicType, symbolic.SymbolicType]] = None,
                     replace_in_graph: bool = True, replace_keys: bool = True):
        if replace_keys:
            from dace.sdfg.replace import replace_properties_dict
            replace_properties_dict(self, repl, symrepl)

            if self.loop_variable and self.loop_variable in repl:
                self.loop_variable = repl[self.loop_variable]

        super().replace_dict(repl, symrepl, replace_in_graph)

    def to_json(self, parent=None):
        return super().to_json(parent)

    def add_state(self, label=None, is_start_block=False, is_break=False, is_continue=False, *,
                  is_start_state: bool = None) -> SDFGState:
        state = super().add_state(label, is_start_block, is_start_state=is_start_state)
        # Cast to the corresponding type if the state is a break or continue state.
        if is_break and is_continue:
            raise ValueError('State cannot represent both a break and continue at the same time.')
        elif is_break:
            state.__class__ = LoopRegion.BreakState
        elif is_continue:
            state.__class__ = LoopRegion.ContinueState
        return state

    @classmethod
    def from_json(cls, json_obj, context=None):
        _type = json_obj['type']
        if _type != cls.__name__:
            raise TypeError("Class type mismatch")

        ret = LoopRegion(label=json_obj['label'])

        ControlFlowRegion._deserialize_cf_region(ret, json_obj, context)

        return ret


    class BreakState(SDFGState):
        """ Special state representing breaks inside of loop regions. """

        def __repr__(self) -> str:
            return f"SDFGState ({self.label}) [Break]"


    class ContinueState(SDFGState):
        """ Special state representing continue statements inside of loop regions. """

        def __repr__(self) -> str:
            return f"SDFGState ({self.label}) [Continue]"<|MERGE_RESOLUTION|>--- conflicted
+++ resolved
@@ -1550,7 +1550,7 @@
             sdfg.parent = self
             sdfg.parent_sdfg = self.parent
 
-            sdfg.update_sdfg_list([])
+        sdfg.update_cfg_list([])
 
         # Make dictionary of autodetect connector types from set
         if isinstance(inputs, (set, collections.abc.KeysView)):
@@ -2656,7 +2656,6 @@
         return graph_json
 
     @classmethod
-<<<<<<< HEAD
     def _deserialize_cf_region(cls, ret: 'ControlFlowRegion', json_obj, context = None, ignore_properties = None,
                                child_context = None):
         context = context or {'sdfg': None, 'parent_graph': None}
@@ -2678,30 +2677,6 @@
             block = dace.serialize.from_json(n, context=nci)
             ret.add_node(block)
             nodelist.append(block)
-=======
-    def from_json(cls, json_obj, context_info=None):
-        context_info = context_info or {'sdfg': None, 'parent_graph': None}
-        _type = json_obj['type']
-        if _type != cls.__name__:
-            raise TypeError("Class type mismatch")
-
-        attrs = json_obj['attributes']
-        nodes = json_obj['nodes']
-        edges = json_obj['edges']
-
-        ret = ControlFlowRegion(label=attrs['label'], sdfg=context_info['sdfg'])
-
-        dace.serialize.set_properties_from_json(ret, json_obj)
-
-        nodelist = []
-        for n in nodes:
-            nci = copy.copy(context_info)
-            nci['parent_graph'] = ret
-
-            state = SDFGState.from_json(n, context=nci)
-            ret.add_node(state)
-            nodelist.append(state)
->>>>>>> ff6e064d
 
         for e in edges:
             e = dace.serialize.from_json(e)
@@ -2710,7 +2685,6 @@
         if 'start_block' in json_obj:
             ret._start_block = json_obj['start_block']
 
-<<<<<<< HEAD
         ret.reset_cfg_list()
 
     @classmethod
@@ -2723,8 +2697,6 @@
 
         ControlFlowRegion._deserialize_cf_region(ret, json_obj, context)
 
-=======
->>>>>>> ff6e064d
         return ret
 
     ###################################################################
