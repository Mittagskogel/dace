--- conflicted
+++ resolved
@@ -1556,11 +1556,7 @@
             sdfg.parent = self
             sdfg.parent_sdfg = self.parent
 
-<<<<<<< HEAD
         sdfg.update_cfg_list([])
-=======
-            sdfg.update_sdfg_list([])
->>>>>>> da39f652
 
         # Make dictionary of autodetect connector types from set
         if isinstance(inputs, (set, collections.abc.KeysView)):
