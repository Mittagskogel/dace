--- conflicted
+++ resolved
@@ -479,18 +479,12 @@
                         # Store all subsets that have been written
                         ws[n.data].append(e.data.subset)
                     for e in sg.out_edges(n):
-<<<<<<< HEAD
-                        # if n.data in ws:
-                        #     if any(s.covers(e.data.subset) for s in ws[n.data]):
-                        #         continue
-=======
                         # skip empty memlets
                         if e.data.is_empty():
                             continue
-                        if n.data in ws:
-                            if any(s.covers(e.data.subset) for s in ws[n.data]):
-                                continue
->>>>>>> ebd82cb0
+                        #if n.data in ws:
+                        #    if any(s.covers(e.data.subset) for s in ws[n.data]):
+                        #        continue
                         rs[n.data].append(e.data.subset)
             # Union all subgraphs, so an array that was excluded from the read
             # set because it was written first is still included if it is read
