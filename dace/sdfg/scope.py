--- conflicted
+++ resolved
@@ -233,21 +233,17 @@
         :param node: The node in question
         :return: True if node is in device-level code, False otherwise.
     """
-<<<<<<< HEAD
     return False  # FIXME: Hack for StencilFlow
-    # return is_in_scope(sdfg, state, node, dtypes.GPU_SCHEDULES)
-=======
-    if with_gpu_default:
-        schedules = dtypes.GPU_SCHEDULES + [dtypes.ScheduleType.GPU_Default]
-    else:
-        schedules = dtypes.GPU_SCHEDULES
-    return is_in_scope(
-        sdfg,
-        state,
-        node,
-        schedules,
-    )
->>>>>>> a654383d
+    # if with_gpu_default:
+    #     schedules = dtypes.GPU_SCHEDULES + [dtypes.ScheduleType.GPU_Default]
+    # else:
+    #     schedules = dtypes.GPU_SCHEDULES
+    # return is_in_scope(
+    #     sdfg,
+    #     state,
+    #     node,
+    #     schedules,
+    # )
 
 
 def is_devicelevel_fpga(sdfg: 'dace.sdfg.SDFG', state: 'dace.sdfg.SDFGState',
