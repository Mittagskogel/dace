# Copyright 2019-2023 ETH Zurich and the DaCe authors. All rights reserved.
"""
Pass derived from ``propagation.py`` that under-approximates write-sets of for-loops and Maps in an SDFG.
"""

import copy
from dataclasses import dataclass, field
import itertools
import sys
import warnings
from collections import defaultdict
from typing import Dict, List, Set, Tuple, Union

if sys.version_info >= (3, 8):
    from typing import TypedDict
else:
    from typing_extensions import TypedDict

import sympy

import dace
from dace import SDFG, Memlet, data, dtypes, registry, subsets, symbolic
from dace.sdfg import SDFGState
from dace.sdfg import graph
from dace.sdfg import graph as gr
from dace.sdfg import nodes, scope
from dace.sdfg.analysis import cfg as cfg_analysis
from dace.sdfg.nodes import AccessNode, NestedSDFG
from dace.sdfg.state import LoopRegion
from dace.symbolic import issymbolic, pystr_to_symbolic, simplify
from dace.transformation import pass_pipeline as ppl
from dace.transformation import transformation
from dace.transformation.pass_pipeline import Modifies


@registry.make_registry
class UnderapproximationMemletPattern(object):
    """
    A pattern match on a memlet subset that can be used for propagation.
    """

    def can_be_applied(self, expressions, variable_context, node_range, orig_edges):
        raise NotImplementedError

    def propagate(self, array, expressions, node_range):
        raise NotImplementedError


@registry.make_registry
class SeparableUnderapproximationMemletPattern(object):
    """ Memlet pattern that can be applied to each of the dimensions 
        separately. """

    def can_be_applied(self, dim_exprs, variable_context, node_range, orig_edges, dim_index,
                       total_dims):
        raise NotImplementedError

    def propagate(self, array, dim_exprs, node_range):
        raise NotImplementedError


@registry.autoregister
class SeparableUnderapproximationMemlet(UnderapproximationMemletPattern):
    """ Meta-memlet pattern that applies all separable memlet patterns. """

    def can_be_applied(self, expressions, variable_context, node_range, orig_edges):
        # Assuming correct dimensionality in each of the expressions
        data_dims = len(expressions[0])
        self.patterns_per_dim = [None] * data_dims

        # get iteration variables that should be propagated
        params = variable_context[-1]
        # get other iteration variables that should not be propagated
        other_params = variable_context[-3]

        # Return False if iteration variable appears in multiple dimensions
        # or if two iteration variables appear in the same dimension
        if not self._iteration_variables_appear_only_once(data_dims, expressions, other_params, params):
            return False

        node_range = self._make_range(node_range)

        for dim in range(data_dims):
            dexprs = []
            for expr in expressions:
                expr_dim = expr[dim]
                if isinstance(expr_dim, symbolic.SymExpr):
                    dexprs.append(expr_dim.expr)
                elif isinstance(expr_dim, tuple):
                    dexprs.append((expr_dim[0].expr if isinstance(expr_dim[0], symbolic.SymExpr) else expr_dim[0],
                                   expr_dim[1].expr if isinstance(expr_dim[1], symbolic.SymExpr) else expr_dim[1],
                                   expr_dim[2].expr if isinstance(expr_dim[2], symbolic.SymExpr) else expr_dim[2]))
                else:
                    dexprs.append(expr_dim)

            for pattern_class in SeparableUnderapproximationMemletPattern.extensions().keys():
                smpattern = pattern_class()
                if smpattern.can_be_applied(dexprs, variable_context, node_range, orig_edges, dim, data_dims):
                    self.patterns_per_dim[dim] = smpattern
                    break

        return None not in self.patterns_per_dim

<<<<<<< HEAD
    def _iteration_variables_appear_multiple_times(self, data_dims, expressions, other_params, params):
        # TODO: This name implies exactly the inverse of the returned value..
=======
    def _iteration_variables_appear_only_once(self, data_dims, expressions, other_params, params):
>>>>>>> 073b6137
        for expr in expressions:
            for param in params:
                occured_before = False
                for dim in range(data_dims):
                    # collect free_symbols in current dimension
                    free_symbols = []
                    curr_dim_expr = expr[dim]
                    if isinstance(curr_dim_expr, symbolic.SymExpr):
                        free_symbols += curr_dim_expr.expr.free_symbols
                    elif isinstance(curr_dim_expr, tuple):
                        free_symbols += curr_dim_expr[0].expr.free_symbols if isinstance(
                            curr_dim_expr[0], symbolic.SymExpr) else list(
                            pystr_to_symbolic(curr_dim_expr[0]).expand().free_symbols)
                        free_symbols += curr_dim_expr[1].expr.free_symbols if isinstance(
                            curr_dim_expr[1], symbolic.SymExpr) else list(
                            pystr_to_symbolic(curr_dim_expr[1]).expand().free_symbols)
                        free_symbols += curr_dim_expr[2].expr.free_symbols if isinstance(
                            curr_dim_expr[2], symbolic.SymExpr) else list(
                            pystr_to_symbolic(curr_dim_expr[2]).expand().free_symbols)
                    else:
                        free_symbols += [curr_dim_expr]

                    if param in free_symbols:
                        if occured_before:
                            return False
                        occured_before = True

                    for other_param in set(params) | set(other_params):
                        if other_param is param:
                            continue
                        if other_param in free_symbols and param in free_symbols:
                            return False
        return True

    def _make_range(self, node_range):
        return subsets.Range([(rb.expr if isinstance(rb, symbolic.SymExpr) else rb,
                               re.expr if isinstance(re, symbolic.SymExpr) else re,
                               rs.expr if isinstance(rs, symbolic.SymExpr) else rs)
                              for rb, re, rs in node_range])

    def propagate(self, array, expressions, node_range):
        result = [(None, None, None)] * len(self.patterns_per_dim)

        node_range = self._make_range(node_range)

        for i, smpattern in enumerate(self.patterns_per_dim):

            dexprs = []
            for expr in expressions:
                expr_i = expr[i]
                if isinstance(expr_i, symbolic.SymExpr):
                    dexprs.append(expr_i.expr)
                elif isinstance(expr_i, tuple):
                    dexprs.append((expr_i[0].expr if isinstance(expr_i[0], symbolic.SymExpr) else expr_i[0],
                                   expr_i[1].expr if isinstance(expr_i[1], symbolic.SymExpr) else expr_i[1],
                                   expr_i[2].expr if isinstance(expr_i[2], symbolic.SymExpr) else expr_i[2],
                                   expr.tile_sizes[i]))
                else:
                    dexprs.append(expr_i)

            result[i] = smpattern.propagate(array, dexprs, node_range)

        # TODO(later): Not necessarily Range (general integer sets)
        return subsets.Range(result)


@registry.autoregister
class AffineUnderapproximationSMemlet(SeparableUnderapproximationMemletPattern):
    """ 
    Separable memlet pattern that matches affine expressions, i.e., of the 
    form `a * {index} + b`. Only works for expressions like (a * i + b : a * i + b : 1)
    """

    def can_be_applied(self, dim_exprs, variable_context, node_range, orig_edges, dim_index,
                       total_dims):

        params = variable_context[-1]
        defined_vars = variable_context[-2]
        # Create wildcards for multiplication and addition
        a = sympy.Wild('a', exclude=params)
        b = sympy.Wild('b', exclude=params)

        self.param = None
        self.paramind = None
        self.mult = None

        # Special case: Get the total internal access range
        # If this range matches (0, rs), we say that the propagated skip is 1
        self.internal_range = set()

        for dexpr in dim_exprs:
            subexprs = None
            step = None
            if isinstance(dexpr, sympy.Basic):  # Affine index
                subexprs = [dexpr, dexpr]

            elif isinstance(dexpr, tuple) and len(dexpr) == 3:  # Affine range
                subexprs = [dexpr[0], dexpr[1]]
                step = dexpr[2]
                # if the range does not represent a single index return False
                # if step of subscript expression is not 1 back off
                if not subexprs[0] == subexprs[1] or step != 1:
                    return False

            if subexprs is None:  # Something else
                return False

            for i, subexpr in enumerate(subexprs):
                if not issymbolic(subexpr):
                    subexpr = pystr_to_symbolic(subexpr)

                # Try to match an affine expression with a parameter
                param = None
                pind = -1
                for indp, p in enumerate(params):
                    if p not in subexpr.free_symbols:
                        continue
                    matches = subexpr.match(a * p + b)
                    if param is None and matches is None:
                        continue
                    elif param is not None and matches is not None:
                        return False  # Only one parameter may match
                    elif matches is not None:
                        multiplier = matches[a]
                        addition = matches[b]
                        param = p
                        pind = indp

                if param is None:
                    return False  # A parameter must match
                if self.param is not None and param != self.param:
                    return False  # There can only be one parameter
                if self.mult is not None and multiplier != self.mult:
                    return False  # Multiplier must be the same

                self.param = param
                self.paramind = pind
                self.multiplier = multiplier

                # If this is one expression
                if len(subexprs) == 1:
                    self.internal_range.add(addition)
                elif i == 0:  # Range begin
                    brb = addition
                elif i == 1:  # Range end
                    bre = addition

            if len(subexprs) > 1:
                self.internal_range.add((brb, bre))

            if step is not None:
                if (symbolic.issymbolic(step) and self.param in step.free_symbols):
                    return False  # Step must be independent of parameter

            node_rb, node_re, node_rs = node_range[self.paramind]
            if (any(s not in defined_vars for s in node_rb.free_symbols) or
                    any(s not in defined_vars for s in node_re.free_symbols)):
                # Cannot propagate variables only defined in this scope (e.g.,
                # dynamic map ranges)
                return False

        if self.param is None:  # and self.constant_min is None:
            return False

        return True

    def propagate(self, array, dim_exprs, node_range):
        # Compute last index in map according to range definition
        # parameter range
        node_rb, node_re, node_rs = node_range[self.paramind]  # node_rs = 1

        if isinstance(dim_exprs, list):
            dim_exprs = dim_exprs[0]

        if isinstance(dim_exprs, tuple):

            if len(dim_exprs) == 3:
                rb, re, rs = dim_exprs
                rt = '1'
            elif len(dim_exprs) == 4:
                rb, re, rs, rt = dim_exprs
            else:
                raise NotImplementedError

            # subscript expression
            rb = symbolic.pystr_to_symbolic(rb).expand()
            re = symbolic.pystr_to_symbolic(re).expand()
            rs = symbolic.pystr_to_symbolic(rs).expand()
            rt = symbolic.pystr_to_symbolic(rt).expand()
        else:
            rb, re = (dim_exprs.expand(), dim_exprs.expand())
            rs = 1
            rt = 1

        result_begin = rb.subs(self.param, node_rb).expand()
        result_end = re.subs(self.param, node_re).expand()

        # Special case: multiplier < 0
        if (self.multiplier < 0) == True:
            result_begin, result_end = result_end, result_begin

        result_skip = self.multiplier * node_rs
        result_tile = 1

        result_begin = simplify(result_begin)
        result_end = simplify(result_end)
        result_skip = simplify(result_skip)
        result_tile = simplify(result_tile)

        return (result_begin, result_end, result_skip, result_tile)


@registry.autoregister
class ConstantUnderapproximationSMemlet(SeparableUnderapproximationMemletPattern):
    """ Separable memlet pattern that matches constant (i.e., unrelated to 
        current scope) expressions.
    """

    def can_be_applied(self, dim_exprs, variable_context, node_range, orig_edges, dim_index,
                       total_dims):
        # Pattern does not support unions of expressions. TODO: Support
        if len(dim_exprs) > 1:
            return False
        dexpr = dim_exprs[0]

        free_symbols = set()
        for expr in dexpr:
            if isinstance(expr, sympy.Basic):
                free_symbols |= expr.free_symbols
            else:
                continue
        for var in variable_context[-1]:
            if var in free_symbols:
                return False

        return True

    def propagate(self, array, dim_exprs, node_range):
        if isinstance(dim_exprs[0], tuple):
            return dim_exprs[0]  # Already in range format
        # Convert index to range format
        return (dim_exprs[0], dim_exprs[0], 1)


def _subexpr(dexpr, repldict):
    if isinstance(dexpr, tuple):
        return tuple(_subexpr(d, repldict) for d in dexpr)
    elif isinstance(dexpr, symbolic.SymExpr):
        return dexpr.expr.subs(repldict)
    else:
        return dexpr.subs(repldict)


@registry.autoregister
class ConstantRangeUnderapproximationMemlet(UnderapproximationMemletPattern):
    """ 
    Memlet pattern that matches arbitrary expressions with constant range.
    """

    def can_be_applied(self, expressions, variable_context, node_range, orig_edges):
        constant_range = True
        for dim in node_range:
            for rngelem in dim:  # For (begin, end, skip)
                if not dtypes.isconstant(rngelem) and not isinstance(rngelem, sympy.Number):
                    constant_range = False
                    break
        if not constant_range:
            return False

        self.params = variable_context[-1]

        return True

    def propagate(self, array, expressions, node_range):
        rng = [(None, None, 1)] * len(array.shape)
        node_range_gen = (range(rb, re, rs) for rb, re, rs in node_range)
        for ndind in itertools.product(*tuple(node_range_gen)):
            repldict = {p: ndind[i] for i, p in enumerate(self.params)}
            for expr in expressions:
                for dim, dexpr in enumerate(expr):
                    evaldexpr = _subexpr(dexpr, repldict)
                    rb, re, rs = rng[dim]
                    if rb is None:
                        rng[dim] = (evaldexpr, evaldexpr, 1)
                    else:
                        if evaldexpr < rb:
                            rng[dim] = (evaldexpr, re, rs)
                        if evaldexpr > re:  # The +1 is because ranges are exclusive
                            rng[dim] = (rb, evaldexpr, rs)

        return subsets.Range(rng)


def _find_unconditionally_executed_states(sdfg: SDFG) -> Set[SDFGState]:
    """
    Returns all states that are executed unconditionally in an SDFG
    """
    dummy_sink = sdfg.add_state("dummy_state")
    for sink_node in sdfg.sink_nodes():
        if sink_node is not dummy_sink:
            sdfg.add_edge(sink_node, dummy_sink, dace.sdfg.InterstateEdge())
    # get all the nodes that are executed unconditionally in the state-machine a.k.a nodes
    # that dominate the sink states
    dominators = cfg_analysis.all_dominators(sdfg)
    states = dominators[dummy_sink]
    # remove dummy state
    sdfg.remove_node(dummy_sink)
    return states


def _unsqueeze_memlet_subsetunion(internal_memlet: Memlet, external_memlet: Memlet,
                                  parent_sdfg: dace.SDFG, nsdfg: NestedSDFG) -> Memlet:
    """
    Helper method that tries to unsqueeze a memlet, containing a SubsetUnion as subset, in
    a nested SDFG. If it fails it falls back to an empty memlet.

    :param internal_memlet: The internal memlet to unsqueeze.
    :param 
    """

    from dace.transformation.helpers import unsqueeze_memlet

    if isinstance(external_memlet.subset, subsets.SubsetUnion):
        external_memlet.subset = external_memlet.subset.subset_list[0]
    if isinstance(external_memlet.dst_subset, subsets.SubsetUnion):
        external_memlet.dst_subset = external_memlet.dst_subset.subset_list[0]
    if isinstance(external_memlet.src_subset, subsets.SubsetUnion):
        external_memlet.src_subset = external_memlet.src_subset.subset_list[0]
    if isinstance(internal_memlet.subset, subsets.SubsetUnion):
        _subsets = internal_memlet.subset.subset_list
    else:
        _subsets = [internal_memlet.subset]

    tmp_memlet = Memlet(data=internal_memlet.data,
                        subset=internal_memlet.subset,
                        other_subset=internal_memlet.other_subset)

    internal_array = nsdfg.sdfg.arrays[internal_memlet.data]
    external_array = parent_sdfg.arrays[external_memlet.data]

    for j, subset in enumerate(_subsets):
        if subset is None:
            continue
        tmp_memlet.subset = subset
        try:
            unsqueezed_memlet = unsqueeze_memlet(tmp_memlet,
                                                 external_memlet,
                                                 False,
                                                 internal_offset=internal_array.offset,
                                                 external_offset=external_array.offset)
            subset = unsqueezed_memlet.subset
        except (ValueError, NotImplementedError):
            # In any case of memlets that cannot be unsqueezed (i.e.,
            # reshapes), use empty memlets.
            subset = None
        _subsets[j] = subset

    # if all subsets are empty make memlet empty
    if all(s is None for s in _subsets):
        external_memlet.subset = None
        external_memlet.other_subset = None
    else:
        external_memlet = unsqueezed_memlet
        external_memlet.subset = subsets.SubsetUnion(_subsets)

    return external_memlet


def _freesyms(expr):
    """
    Helper function that either returns free symbols for sympy expressions
    or an empty set if constant.
    """
    if isinstance(expr, sympy.Basic):
        return expr.free_symbols
    return {}


def _collect_iteration_variables(state: SDFGState, node: nodes.NestedSDFG) -> Set[str]:
    """
    Helper method which finds all the iteration variables that
    surround a nested SDFG in a state.

    :param state: The state in which the nested SDFG resides
    :param node: The nested SDFG that the surrounding iteration
                variables need to be found for
    :return: The set of iteration variables surrounding the nested SDFG
    """
    scope_dict = state.scope_dict()
    current_scope: nodes.EntryNode = scope_dict[node]
    params = set()
    while current_scope:
        mapnode: nodes.Map = current_scope.map
        params.update(set(mapnode.params))
        current_scope = scope_dict[current_scope]

    return params


def _collect_itvars_scope(scopes: Union[scope.ScopeTree, List[scope.ScopeTree]]) -> Dict[scope.ScopeTree, Set[str]]:
    """
    Helper method which finds all surrounding iteration variables for each scope

    :param scopes: A List of scope trees or a single scopetree to analize
    :return: A dictionary mapping each ScopeTree object in scopes to the
            list of iteration variables surrounding it
    """
    if isinstance(scopes, scope.ScopeTree):
        scopes_to_process = [scopes]
    else:
        scopes_to_process = scopes

    next_scopes = set()
    surrounding_map_vars = {}
    while len(scopes_to_process) > 0:
        for scope_node in scopes_to_process:
            if scope_node is None:
                continue
            next_scope = scope_node
            while next_scope:
                next_scope = next_scope.parent
                if next_scope is None:
                    break
                curr_entry = next_scope.entry
                if scope_node not in surrounding_map_vars:
                    surrounding_map_vars[scope_node] = set()
                if isinstance(curr_entry, nodes.MapEntry):
                    surrounding_map_vars[scope_node] |= set(
                        curr_entry.map.params)
            next_scopes.add(scope_node.parent)
        scopes_to_process = next_scopes
        next_scopes = set()
    return surrounding_map_vars


def _map_header_to_parent_headers(
        loops: Dict[SDFGState, Tuple[SDFGState, SDFGState,
                                     List[SDFGState], str, subsets.Range]]
) -> Dict[SDFGState, Set[SDFGState]]:
    """
    Given the loops of an SDFG returns a mapping that maps each loop to its parents in the loop 
    nest tree.
    """
    mapping = {}
    for header, loop in loops.items():
        _, _, loop_states, _, _ = loop
        for state in loop_states:
            if state not in mapping:
                mapping[state] = set()
            if state in loops:
                mapping[state].add(header)
    return mapping


def _generate_loop_nest_tree(
        loops: Dict[SDFGState, Tuple[SDFGState, SDFGState,
                                     List[SDFGState], str, subsets.Range]]
) -> Dict[SDFGState, Set[SDFGState]]:
    """
    Given the loops of an SDFG returns the loop nest trees in the SDFG represented by a dictionary.
    """
    header_parents_mapping = _map_header_to_parent_headers(loops)
    tree_dict: Dict[SDFGState, Set[SDFGState]] = {}
    for header, loop in loops.items():
        _, _, loop_states, _, _ = loop
        tree_dict[header] = set()
        for state in loop_states:
            # if the state is a loop header and no parent header is a child of header state is a direct child
            if state in loops and len(set(loop_states).intersection(
                    header_parents_mapping[state])) == 0:
                tree_dict[header].add(state)
    return tree_dict


def _postorder_traversal(root: SDFGState, loop_nest_tree: Dict[SDFGState,
                                                               Set[SDFGState]]) -> List[SDFGState]:
    """
    Given a loop nest tree in the form of a dictionary and the root of the tree, returns the DFS 
    traversal order of that tree starting from the root.
    """
    post_order_list = []
    if root is None:
        return []
    stack = [root]
    last = None

    while stack:
        root = stack[-1]
        if root in loop_nest_tree:
            children = loop_nest_tree[root]
        else:
            children = []
        if not children or last is not None and (last in children):
            post_order_list.append(root)
            stack.pop()
            last = root
        # if not, push children in stack
        else:
            for child in children:
                stack.append(child)
    return post_order_list


def _find_loop_nest_roots(loop_nest_tree: Dict[SDFGState, Set[SDFGState]]) -> Set[SDFGState]:
    """
    Given the loop nest trees in an SDFG in the form of a dictionary, returns the root nodes of 
    all loop nest trees in that SDFG.
    """
    all_nodes = set()
    child_nodes = set()

    for parent, children in loop_nest_tree.items():
        all_nodes.add(parent)
        all_nodes.update(children)
        child_nodes.update(children)
    roots = all_nodes - child_nodes
    return roots


def _filter_undefined_symbols(border_memlet: Memlet,
                              outer_symbols: Dict[str, dtypes.typeclass]):
    '''
    Helper method that filters out subsets containing symbols which are not defined
    outside a nested SDFG.

    :note: This function operates in-place on the given memlet.
    '''
    if border_memlet.src_subset is not None:
        if isinstance(border_memlet.src_subset, subsets.SubsetUnion):
            _subsets = border_memlet.src_subset.subset_list
        else:
            _subsets = [border_memlet.src_subset]
        for i, subset in enumerate(_subsets):
            for rng in subset:
                fall_back = False
                for item in rng:
                    if any(str(s) not in outer_symbols for s in item.free_symbols):
                        fall_back = True
                        break
                if fall_back:
                    _subsets[i] = None
                    break
        border_memlet.src_subset = subsets.SubsetUnion(_subsets)
    if border_memlet.dst_subset is not None:
        if isinstance(border_memlet.dst_subset, subsets.SubsetUnion):
            _subsets = border_memlet.dst_subset.subset_list
        else:
            _subsets = [border_memlet.dst_subset]
        for i, subset in enumerate(_subsets):
            for rng in subset:
                fall_back = False
                for item in rng:
                    if any(str(s) not in outer_symbols for s in item.free_symbols):
                        fall_back = True
                        break
                if fall_back:
                    _subsets[i] = None
                    break
        border_memlet.dst_subset = subsets.SubsetUnion(_subsets)


def _merge_subsets(subset_a: subsets.Subset, subset_b: subsets.Subset) -> subsets.SubsetUnion:
    """
    Helper function that merges two subsets to a SubsetUnion and throws
    an error if the subsets have different dimensions
    """
    if subset_a is not None:
        if subset_a.dims() != subset_b.dims():
            raise ValueError(
                'Cannot merge subset ranges of unequal dimension!')
        return subsets.list_union(subset_a, subset_b)
    else:
        return subset_b


<<<<<<< HEAD
class UnderapproximateWritesDictT(TypedDict):
    approximation: Dict[graph.Edge, Memlet]
    loop_approximation: Dict[SDFGState, Dict[str, Memlet]]
    loops: Dict[SDFGState, Tuple[SDFGState, SDFGState, List[SDFGState], str, subsets.Range]]
=======
@dataclass
class UnderapproximateWritesDict:
    approximation: Dict[graph.Edge, Memlet] = field(default_factory=dict)
    loop_approximation: Dict[SDFGState, Dict[str, Memlet]] = field(default_factory=dict)
    loops: Dict[SDFGState,
                Tuple[SDFGState, SDFGState, List[SDFGState], str, subsets.Range]] = field(default_factory=dict)
>>>>>>> 073b6137


@transformation.experimental_cfg_block_compatible
class UnderapproximateWrites(ppl.Pass):

    # Dictionary mapping each edge to a copy of the memlet of that edge with its write set underapproximated.
<<<<<<< HEAD
    approximation_dict: Dict[graph.Edge, Memlet] = {}
    # Dictionary that maps loop headers to "border memlets" that are written to in the corresponding loop.
    loop_write_dict: Dict[SDFGState, Dict[str, Memlet]] = {}
    # Dictionary containing information about the for loops in the SDFG.
    loop_dict: Dict[SDFGState, Tuple[SDFGState, SDFGState, List[SDFGState], str, subsets.Range]] = {}
    # Dictionary mapping each nested SDFG to the iteration variables surrounding it.
    iteration_variables: Dict[SDFG, Set[str]] = {}
    # Mapping of state to the iteration variables surrounding them, including the ones from surrounding SDFGs.
    ranges_per_state: Dict[SDFGState, Dict[str, subsets.Range]] = defaultdict(lambda: {})
=======
    approximation_dict: Dict[graph.Edge, Memlet]
    # Dictionary that maps loop headers to "border memlets" that are written to in the corresponding loop.
    loop_write_dict: Dict[SDFGState, Dict[str, Memlet]]
    # Dictionary containing information about the for loops in the SDFG.
    loop_dict: Dict[SDFGState, Tuple[SDFGState, SDFGState, List[SDFGState], str, subsets.Range]]
    # Dictionary mapping each nested SDFG to the iteration variables surrounding it.
    iteration_variables: Dict[SDFG, Set[str]]
    # Mapping of state to the iteration variables surrounding them, including the ones from surrounding SDFGs.
    ranges_per_state: Dict[SDFGState, Dict[str, subsets.Range]]

    def __init__(self):
        super().__init__()
        self.approximation_dict = {}
        self.loop_write_dict = {}
        self.loop_dict = {}
        self.iteration_variables = {}
        self.ranges_per_state = defaultdict(lambda: {})
>>>>>>> 073b6137

    def modifies(self) -> Modifies:
        return ppl.Modifies.States

    def should_reapply(self, modified: ppl.Modifies) -> bool:
        # If anything was modified, reapply.
        return modified & ppl.Modifies.Everything

<<<<<<< HEAD
    def apply_pass(self, top_sdfg: dace.SDFG, _) -> Dict[int, UnderapproximateWritesDictT]:
=======
    def apply_pass(self, top_sdfg: dace.SDFG, _) -> Dict[int, UnderapproximateWritesDict]:
>>>>>>> 073b6137
        """
        Applies the pass to the given SDFG.

        :param sdfg: The SDFG to apply the pass to.
        :param pipeline_results: If in the context of a ``Pipeline``, a dictionary that is
                                populated with prior Pass results as ``{Pass subclass name:
                                returned object from pass}``. If not run in a pipeline, an
                                empty dictionary is expected.
        :return: A dictionary containing three dictionaries with analysis data:
            - 'approximation': A dictionary mapping each edge to a copy of the memlet of that edge 
                                with its write set underapproximated
            - 'loop_approximation': A dictionary mapping each identified for-loop in the SDFG to 
                                    its under-approximated write-set
            - 'loops': A dictionary containing information about the identified for-loops in the 
                        SDFG. It maps loop guard-states to the first state in the loop,
                        the set of states enclosed by the loop, the itearation variable and
                        the range of the iteration variable

        :notes: The only modification this pass performs on the SDFG is splitting interstate
                edges.
        """
<<<<<<< HEAD
        result = defaultdict(lambda: {'approximation': dict(), 'loop_approximation': dict(), 'loops': dict()})
=======
        result = defaultdict(lambda: UnderapproximateWritesDict())
>>>>>>> 073b6137

        for sdfg in top_sdfg.all_sdfgs_recursive():
            # Clear the global dictionaries.
            self.approximation_dict = {}
            self.loop_write_dict = {}
            self.loop_dict = {}
            self.iteration_variables = {}
            self.ranges_per_state = defaultdict(lambda: {})

            # fill the approximation dictionary with the original edges as keys and the edges with the
            # approximated memlets as values
            for (edge, parent) in sdfg.all_edges_recursive():
                if isinstance(parent, SDFGState):
                    self.approximation_dict[edge] = copy.deepcopy(edge.data)
                    if not isinstance(self.approximation_dict[edge].subset,
                                      subsets.SubsetUnion) and self.approximation_dict[edge].subset:
                        self.approximation_dict[edge].subset = subsets.SubsetUnion([
                            self.approximation_dict[edge].subset
                        ])
                    if not isinstance(self.approximation_dict[edge].dst_subset,
                                      subsets.SubsetUnion) and self.approximation_dict[edge].dst_subset:
                        self.approximation_dict[edge].dst_subset = subsets.SubsetUnion([
                            self.approximation_dict[edge].dst_subset
                        ])
                    if not isinstance(self.approximation_dict[edge].src_subset,
                                      subsets.SubsetUnion) and self.approximation_dict[edge].src_subset:
                        self.approximation_dict[edge].src_subset = subsets.SubsetUnion([
                            self.approximation_dict[edge].src_subset
                        ])

            self._underapproximate_writes_sdfg(sdfg)

            # Replace None with empty SubsetUnion in each Memlet
            for entry in self.approximation_dict.values():
                if entry.subset is None:
                    entry.subset = subsets.SubsetUnion([])

<<<<<<< HEAD
            result[sdfg.cfg_id]['approximation'] = self.approximation_dict
            result[sdfg.cfg_id]['loop_approximation'] = self.loop_write_dict
            result[sdfg.cfg_id]['loops'] = self.loop_dict
=======
            result[sdfg.cfg_id].approximation = self.approximation_dict
            result[sdfg.cfg_id].loop_approximation = self.loop_write_dict
            result[sdfg.cfg_id].loops = self.loop_dict
>>>>>>> 073b6137

        return result

    def _underapproximate_writes_sdfg(self, sdfg: SDFG):
        """ 
        Underapproximates write-sets of loops, maps and nested SDFGs in the given SDFG.
        """
        from dace.transformation.helpers import split_interstate_edges
        from dace.transformation.passes.analysis import loop_analysis

        split_interstate_edges(sdfg)
        loops = self._find_for_loops(sdfg)
        self.loop_dict.update(loops)

        for region in sdfg.all_control_flow_regions():
            if isinstance(region, LoopRegion):
                start = loop_analysis.get_init_assignment(region)
                stop = loop_analysis.get_loop_end(region)
                stride = loop_analysis.get_loop_stride(region)
                for state in region.all_states():
                    self.ranges_per_state[state][region.loop_variable] = subsets.Range([(start, stop, stride)])

            for state in region.all_states():
                self._underapproximate_writes_state(sdfg, state)

        self._underapproximate_writes_loops(loops, sdfg)

    def _find_for_loops(self,
                        sdfg: SDFG
                        ) -> Dict[SDFGState, Tuple[SDFGState, SDFGState, List[SDFGState], str, subsets.Range]]:
        """
        Modified version of _annotate_loop_ranges from dace.sdfg.propagation
        that returns the identified loops in a dictionary and stores the found iteration variables
        in the global ranges_per_state dictionary.

        :param sdfg: The SDFG in which to look.
        :return: dictionary mapping loop headers to first state in the loop,
                the set of states enclosed by the loop, the itearation variable,
                the range of the iteration variable
        """

        # We import here to avoid cyclic imports.
        from dace.sdfg import utils as sdutils
        from dace.transformation.interstate.loop_detection import find_for_loop

        # dictionary mapping loop headers to beginstate, loopstates, looprange
        identified_loops = {}
        for cycle in sdfg.find_cycles():
            # In each cycle, try to identify a valid loop guard state.
            guard = None
            begin = None
            itvar = None
            for state in cycle:
                # Try to identify a valid for-loop guard.
                in_edges = sdfg.in_edges(state)
                out_edges = sdfg.out_edges(state)

                # A for-loop guard has two or more incoming edges (1 increment and
                # n init, all identical), and exactly two outgoing edges (loop and
                # exit loop).
                if len(in_edges) < 2 or len(out_edges) != 2:
                    continue

                # All incoming guard edges must set exactly one variable and it must
                # be the same for all of them.
                itvars = set()
                for iedge in in_edges:
                    if len(iedge.data.assignments) > 0:
                        if not itvars:
                            itvars = set(iedge.data.assignments.keys())
                        else:
                            itvars &= set(iedge.data.assignments.keys())
                    else:
                        itvars = None
                        break
                if not itvars or len(itvars) > 1:
                    continue
                itvar = next(iter(itvars))
                itvarsym = pystr_to_symbolic(itvar)

                # The outgoing edges must be negations of one another.
                if out_edges[0].data.condition_sympy() != (sympy.Not(
                        out_edges[1].data.condition_sympy())):
                    continue

                # Make sure the last state of the loop (i.e. the state leading back
                # to the guard via 'increment' edge) is part of this cycle. If not,
                # we're looking at the guard for a nested cycle, which we ignore for
                # this cycle.
                increment_edge = None
                for iedge in in_edges:
                    if itvarsym in _freesyms(pystr_to_symbolic(iedge.data.assignments[itvar])):
                        increment_edge = iedge
                        break
                if increment_edge is None or increment_edge.src not in cycle:
                    continue

                # One of the child states must be in the loop (loop begin), and the
                # other one must be outside the cycle (loop exit).
                loop_state = None
                exit_state = None
                if out_edges[0].dst in cycle and out_edges[1].dst not in cycle:
                    loop_state = out_edges[0].dst
                    exit_state = out_edges[1].dst
                elif out_edges[1].dst in cycle and out_edges[0].dst not in cycle:
                    loop_state = out_edges[1].dst
                    exit_state = out_edges[0].dst
                if loop_state is None or exit_state is None:
                    continue

                # This is a valid guard state candidate.
                guard = state
                begin = loop_state
                break

            if guard is not None and begin is not None and itvar is not None:
                # A guard state was identified, see if it has valid for-loop ranges
                # and annotate the loop as such.

                loop_state_list = []
                res = find_for_loop(sdfg, guard, begin, itervar=itvar)
                if res is None:
                    continue
                itervar, rng, (_, last_loop_state) = res
                # Make sure the range is flipped in a direction such that the
                # stride is positive (in order to match subsets.Range).
                start, stop, stride = rng
                # This inequality needs to be checked exactly like this due to
                # constraints in sympy/symbolic expressions, do not simplify!!!
                if (stride < 0) == True:
                    rng = (stop, start, -stride)
                loop_states = sdutils.dfs_conditional(sdfg,
                                                      sources=[begin],
                                                      condition=lambda _, child: child != guard)

                if itvar not in self.ranges_per_state[begin]:

                    for loop_state in loop_states:
                        self.ranges_per_state[loop_state][itervar] = subsets.Range([rng])
                        loop_state_list.append(loop_state)
                    self.ranges_per_state[guard][itervar] = subsets.Range([rng])
                    identified_loops[guard] = (begin, last_loop_state, loop_state_list, itvar,
                                               subsets.Range([rng]))

        return identified_loops

    def _underapproximate_writes_loops(self, loops: Dict[SDFGState, Tuple[SDFGState, SDFGState, List[SDFGState],
                                                                          str, subsets.Range]], sdfg: SDFG):
        """
        Helper function that calls underapproximate_writes_loops on all the loops in the SDFG in
        bottom up order of the loop nests.
        """
        loop_nest_tree = _generate_loop_nest_tree(loops)
        root_loop_headers = _find_loop_nest_roots(loop_nest_tree)
        for root in root_loop_headers:
            post_order_traversal = _postorder_traversal(root, loop_nest_tree)
            for loop_header in post_order_traversal:
                self._underapproximate_writes_loop(sdfg, loops, loop_header)

    def _underapproximate_writes_state(self, sdfg: SDFG, state: SDFGState):
        """ Propagates memlets throughout one SDFG state.

            :param sdfg: The SDFG in which the state is situated.
            :param state: The state to propagate in.
        """

        # Algorithm:
        # 1. Start propagating information from tasklets outwards (their edges
        #    are hardcoded).
        # 2. Traverse the neighboring nodes (topological sort, first forward to
        #    outputs and then backward to inputs).
        #    There are four possibilities:
        #    a. If the neighboring node is a tasklet, skip (such edges are
        #       immutable)
        #    b. If the neighboring node is an array, make sure it is the correct
        #       array. Otherwise, throw a mismatch exception.
        #    c. If the neighboring node is a scope node, and its other edges are
        #       not set, set the results per-array, using the union of the
        #       obtained ranges in the previous depth.
        # 3. For each edge in the multigraph, store the results in the global dictionary
        #    approximation_dict

        # First, propagate nested SDFGs in a bottom-up fashion
        dnodes: Set[nodes.AccessNode] = set()
        for node in state.nodes():
            if isinstance(node, AccessNode):
                dnodes.add(node)
            elif isinstance(node, nodes.NestedSDFG):
                self._find_live_iteration_variables(node, sdfg, state)

                # Propagate memlets inside the nested SDFG.
                self._underapproximate_writes_sdfg(node.sdfg)

                # Propagate memlets out of the nested SDFG.
                self._underapproximate_writes_nested_sdfg(sdfg, state, node)

        # Process scopes from the leaves upwards
        self._underapproximate_writes_scope(sdfg, state, state.scope_leaves())

        # Make sure any scalar writes are also added if they have not been processed yet.
        for dn in dnodes:
            desc = sdfg.data(dn.data)
            if isinstance(desc, data.Scalar) or (isinstance(desc, data.Array) and desc.total_size == 1):
                for iedge in state.in_edges(dn):
                    if not iedge in self.approximation_dict:
                        self.approximation_dict[iedge] = copy.deepcopy(iedge.data)
                        self.approximation_dict[iedge]._edge = iedge

    def _find_live_iteration_variables(self,
                                       nsdfg: nodes.NestedSDFG,
                                       sdfg: SDFG,
                                       state: SDFGState):
        """
        Helper method that collects all iteration variables of surrounding maps and loops of a 
        given nested SDFG and stores them in the global iteration_variables dictionary after 
        applying the symbol-mapping of the nested SDFG.
        """

        def symbol_map(mapping, symbol):
            if symbol in mapping:
                return mapping[symbol]
            return None

        map_iteration_variables = _collect_iteration_variables(state, nsdfg)
        sdfg_iteration_variables = self.iteration_variables[sdfg] if sdfg in self.iteration_variables else set()
        state_iteration_variables = self.ranges_per_state[state].keys()
        iteration_variables_local = (map_iteration_variables | sdfg_iteration_variables |
                                     state_iteration_variables)
        mapped_iteration_variables = set(
            map(lambda x: symbol_map(nsdfg.symbol_mapping, x), iteration_variables_local))
        if mapped_iteration_variables:
            self.iteration_variables[nsdfg.sdfg] = mapped_iteration_variables

    def _underapproximate_writes_nested_sdfg(
            self,
            parent_sdfg: SDFG,
            parent_state: SDFGState,
            nsdfg_node: NestedSDFG,
    ):
        """
        Propagate writes out of a nested sdfg. Only considers memlets in states that are
        executed unconditionally. The results are stored in the global approximation_dict

        :param parent_sdfg: The parent SDFG this nested SDFG is in.
        :param parent_state: The state containing this nested SDFG.
        :param nsdfg_node: The NSDFG node containing this nested SDFG.
        """

        def _init_border_memlet(template_memlet: Memlet,
                                node_label: str
                                ):
            '''
            Creates a Memlet with the same data as the template_memlet, stores it in the
            border_memlets dictionary and returns it.
            '''
            border_memlet = Memlet(data=template_memlet.data)
            border_memlet._is_data_src = True
            border_memlets[node_label] = border_memlet
            return border_memlet

        # Build a map of connectors to associated 'border' memlets inside
        # the nested SDFG. This map will be populated with memlets once they
        # get propagated in the SDFG.
        border_memlets = {}
        for connector in nsdfg_node.out_connectors:
            border_memlets[connector] = None

        outer_symbols = parent_state.symbols_defined_at(nsdfg_node)
        # For each state, go through all access nodes corresponding to any
        # out-connector from this SDFG. Given those access nodes, collect
        # the corresponding memlets and use them to calculate the
        # subset corresponding to the outside memlet attached to that connector.
        # This is passed out via `border_memlets` and propagated along from there.
        states = _find_unconditionally_executed_states(nsdfg_node.sdfg)
        for state in states:
            for node in state.data_nodes():
                if node.label not in border_memlets:
                    continue
                # Get the edges to this access node
                edges = state.in_edges(node)
                border_memlet = border_memlets[node.label]

                # Collect all memlets belonging to this access node
                memlets = []
                for edge in edges:
                    inside_memlet = self.approximation_dict[edge]
                    memlets.append(inside_memlet)
                    # initialize border memlet if it does not exist already
                    if border_memlet is None:
                        border_memlet = _init_border_memlet(inside_memlet, node.label)

                # Given all of this access nodes' memlets union all the subsets to one SubsetUnion
                if len(memlets) > 0:
                    subset = subsets.SubsetUnion([])
                    for memlet in memlets:
                        subset = subsets.list_union(subset, memlet.subset)
                    # compute the union of the ranges to merge the subsets.
                    border_memlet.subset = _merge_subsets(
                        border_memlet.subset, subset)

            # collect the memlets for each loop in the NSDFG
            if state in self.loop_write_dict:
                for node_label, loop_memlet in self.loop_write_dict[state].items():
                    if node_label not in border_memlets:
                        continue
                    border_memlet = border_memlets[node_label]
                    # initialize border memlet if it does not exist already
                    if border_memlet is None:
                        border_memlet = _init_border_memlet(loop_memlet, node_label)
                    # compute the union of the ranges to merge the subsets.
                    border_memlet.subset = _merge_subsets(border_memlet.subset, loop_memlet.subset)

        # Make sure any potential NSDFG symbol mapping is correctly reversed
        # when propagating out.
        for connector in border_memlets:
            border_memlet = border_memlets[connector]
            if not border_memlet:
                continue
            border_memlet.replace(nsdfg_node.symbol_mapping)
            # filter out subsets that use symbols that are not defined outside of the nsdfg
            _filter_undefined_symbols(border_memlet, outer_symbols)

        # Propagate the inside 'border' memlets outside the SDFG by
        # offsetting, and unsqueezing if necessary.
        for edge in parent_state.out_edges(nsdfg_node):
            out_memlet = self.approximation_dict[edge]
            if edge.src_conn in border_memlets:
                internal_memlet = border_memlets[edge.src_conn]
                if internal_memlet is None:
                    out_memlet.subset = None
                    out_memlet.dst_subset = None
                    self.approximation_dict[edge] = out_memlet
                    continue
                out_memlet = _unsqueeze_memlet_subsetunion(internal_memlet, out_memlet, parent_sdfg, nsdfg_node)
                self.approximation_dict[edge] = out_memlet

    def _underapproximate_writes_loop(self,
                                      sdfg: SDFG,
                                      loops: Dict[SDFGState, Tuple[SDFGState, SDFGState, List[SDFGState],
                                                                   str, subsets.Range]],
                                      loop_header: SDFGState):
        """
        Propagate Memlets recursively out of loop constructs with representative border memlets, 
        similar to propagate_memlets_nested_sdfg. Only states that are executed unconditionally
        are considered. Loops containing breaks are ignored. The results are stored in the 
        global loop_write_dict.

        :param sdfg: The SDFG the loops are contained in.
        :param loops: dictionary that maps each for-loop construct to a tuple consisting of first
                    state in the loop, the last state in the loop the set of states enclosed by
                    the loop, the itearation variable and the range of the iterator variable
        :param loop_header: a loopheader to start the propagation with. If no parameter is given,
                    propagate_memlet_loop will be called recursively on the outermost loopheaders
        """

        def _init_border_memlet(template_memlet: Memlet, node_label: str):
            '''
            Creates a Memlet with the same data as the template_memlet, stores it in the
            border_memlets dictionary and returns it.
            '''
            border_memlet = Memlet(data=template_memlet.data)
            border_memlet._is_data_src = True
            border_memlets[node_label] = border_memlet
            return border_memlet

        def filter_subsets(itvar: str, itrange: subsets.Range, memlet: Memlet) -> List[subsets.Subset]:
            # helper method that filters out subsets that do not depend on the iteration variable
            # if the iteration range is symbolic

            # if loop range is symbolic
            # -> only propagate subsets that contain the iterator as a symbol
            # if loop range is constant (and not empty, which is already verified)
            # -> always propagate all subsets out
            if memlet.subset is None:
                return []
            result = memlet.subset.subset_list if isinstance(
                memlet.subset, subsets.SubsetUnion) else [memlet.subset]
            # range contains symbols
            if itrange.free_symbols:
                result = [s for s in result if itvar in s.free_symbols]
            return result

        current_loop = loops[loop_header]
        begin, last_loop_state, loop_states, itvar, rng = current_loop
        if rng.num_elements() == 0:
            return
        # make sure there is no break out of the loop
        dominators = cfg_analysis.all_dominators(sdfg)
        if any(begin not in dominators[s] and not begin is s for s in loop_states):
            return
        border_memlets = defaultdict(None)
        # get all the nodes that are executed unconditionally in the cfg
        # a.k.a nodes that dominate the sink states
        states = dominators[last_loop_state].intersection(set(loop_states))
        states.update([loop_header, last_loop_state])

        for state in states:
            # iterate over the data_nodes that are actually in the current state
            # plus the data_nodes that are overwritten in the corresponding loop body
            # if the state is a loop header
            # iterate over acccessnodes in the state
            for node in state.data_nodes():
                # no writes associated with this access node
                if state.in_degree(node) == 0:
                    continue
                edges = state.in_edges(node)
                # get the current border memlet for this data node
                border_memlet = border_memlets.get(node.label)
                memlets = []

                # collect all the subsets of the incoming memlets for the current access node
                for edge in edges:
                    inside_memlet = copy.copy(self.approximation_dict[edge])
                    # filter out subsets that could become empty depending on assignments
                    # of symbols
                    filtered_subsets = filter_subsets(
                        itvar, rng, inside_memlet)
                    if not filtered_subsets:
                        continue

                    inside_memlet.subset = subsets.SubsetUnion(
                        filtered_subsets)
                    memlets.append(inside_memlet)
                    if border_memlet is None:
                        border_memlet = _init_border_memlet(
                            inside_memlet, node.label)

                self._underapproximate_writes_loop_subset(sdfg, memlets, border_memlet, sdfg.arrays[node.label],
                                                          itvar, rng)

            if state not in self.loop_write_dict:
                continue
            # propagate the border memlets of nested loop
            for node_label, other_border_memlet in self.loop_write_dict[state].items():
                # filter out subsets that could become empty depending on symbol assignments
                filtered_subsets = filter_subsets(itvar, rng, other_border_memlet)
                if not filtered_subsets:
                    continue

                other_border_memlet.subset = subsets.SubsetUnion(filtered_subsets)
                border_memlet = border_memlets.get(node_label)
                if border_memlet is None:
                    border_memlet = _init_border_memlet(other_border_memlet, node_label)

                self._underapproximate_writes_loop_subset(sdfg, [other_border_memlet], border_memlet,
                                                          sdfg.arrays[node_label], itvar, rng)

        self.loop_write_dict[loop_header] = border_memlets

    def _underapproximate_writes_loop_subset(self, sdfg: dace.SDFG, memlets: List[Memlet], dst_memlet: Memlet,
                                             arr: dace.data.Array, itvar: str, rng: subsets.Subset,
                                             loop_nest_itvars: Union[Set[str], None] = None):
        """
        Helper function that takes a list of (border) memlets, propagates them out of a
        loop-construct and summarizes them to one Memlet. The result is written back to dst_memlet

        :param sdfg: The SDFG the memlets reside in
        :param memlets: A list of memlets to propagate
        :param arr: The array the memlets write to
        :param itvar: The iteration variable of the loop the memlets are propagated out of
        :param rng: The iteration range of the iteration variable
        :param loop_nest_itvars: A set of iteration variables of surrounding loops
        """
        if not loop_nest_itvars:
            loop_nest_itvars = set()
        if len(memlets) > 0:
            params = [itvar]
            # get all the other iteration variables surrounding this memlet
            surrounding_itvars = self.iteration_variables[sdfg] if sdfg in self.iteration_variables else set()
            if loop_nest_itvars:
                surrounding_itvars |= loop_nest_itvars

            subset = self._underapproximate_subsets(memlets, arr, params, rng, use_dst=True,
                                                    surrounding_itvars=surrounding_itvars).subset

            if subset is None or len(subset.subset_list) == 0:
                return
            # compute the union of the ranges to merge the subsets.
            dst_memlet.subset = _merge_subsets(dst_memlet.subset, subset)

    def _underapproximate_writes_scope(self, sdfg: SDFG, state: SDFGState,
                                       scopes: Union[scope.ScopeTree, List[scope.ScopeTree]]):
        """ 
        Propagate memlets from the given scopes outwards. 

        :param sdfg: The SDFG in which the scopes reside.
        :param state: The SDFG state in which the scopes reside.
        :param scopes: The ScopeTree object or a list thereof to start from.
        """

        # for each map scope find the iteration variables of surrounding maps
        surrounding_map_vars: Dict[scope.ScopeTree, Set[str]] = _collect_itvars_scope(scopes)
        if isinstance(scopes, scope.ScopeTree):
            scopes_to_process = [scopes]
        else:
            scopes_to_process = scopes

        # Process scopes from the inputs upwards, propagating edges at the
        # entry and exit nodes
        next_scopes = set()
        while len(scopes_to_process) > 0:
            for scope_node in scopes_to_process:
                if scope_node.entry is None:
                    continue

                surrounding_iteration_variables = self._collect_iteration_variables_scope_node(scope_node,
                                                                                               sdfg,
                                                                                               state,
                                                                                               surrounding_map_vars)
                self._underapproximate_writes_node(state, scope_node.exit, surrounding_iteration_variables)
                # Add parent to next frontier
                next_scopes.add(scope_node.parent)
            scopes_to_process = next_scopes
            next_scopes = set()

    def _collect_iteration_variables_scope_node(self,
                                                scope_node: scope.ScopeTree,
                                                sdfg: SDFG,
                                                state: SDFGState,
                                                surrounding_map_vars: Dict[scope.ScopeTree, Set[str]]) -> Set[str]:
        map_iteration_variables = surrounding_map_vars[
            scope_node] if scope_node in surrounding_map_vars else set()
        sdfg_iteration_variables = self.iteration_variables[sdfg] if sdfg in self.iteration_variables else set()
        loop_iteration_variables = self.ranges_per_state[state].keys()
        surrounding_iteration_variables = (map_iteration_variables |
                                           sdfg_iteration_variables |
                                           loop_iteration_variables)
        return surrounding_iteration_variables

    def _underapproximate_writes_node(self,
                                      dfg_state: SDFGState,
                                      node: Union[nodes.EntryNode, nodes.ExitNode],
                                      surrounding_itvars: Union[Set[str], None] = None):
        """
        Helper method which propagates all memlets attached to a map scope out of the map scope.
        Can be used for both propagation directions. The propagated memlets are stored in the
        global approximation dictonary.

        :param dfg_state: The state the map resides in
        :param node: Either an entry or an exit node of a map scope
        :param surrounding_itvars: Iteration variables that surround the map scope
        """
        if isinstance(node, nodes.EntryNode):
            internal_edges = [e for e in dfg_state.out_edges(node) if e.src_conn and e.src_conn.startswith('OUT_')]
            external_edges = [e for e in dfg_state.in_edges(node) if e.dst_conn and e.dst_conn.startswith('IN_')]

            def geticonn(e):
                return e.src_conn[4:]

            def geteconn(e):
                return e.dst_conn[3:]

            use_dst = False
        else:
            internal_edges = [e for e in dfg_state.in_edges(node) if e.dst_conn and e.dst_conn.startswith('IN_')]
            external_edges = [e for e in dfg_state.out_edges(node) if e.src_conn and e.src_conn.startswith('OUT_')]

            def geticonn(e):
                return e.dst_conn[3:]

            def geteconn(e):
                return e.src_conn[4:]

            use_dst = True

        for edge in external_edges:
            if self.approximation_dict[edge].is_empty():
                new_memlet = Memlet()
            else:
                internal_edge = next(
                    e for e in internal_edges if geticonn(e) == geteconn(edge))
                aligned_memlet = self._align_memlet(dfg_state, internal_edge, dst=use_dst)
                new_memlet = self._underapproximate_memlets(dfg_state, aligned_memlet, node, True,
                                                            connector=geteconn(edge),
                                                            surrounding_itvars=surrounding_itvars)
            new_memlet._edge = edge
            self.approximation_dict[edge] = new_memlet

    def _align_memlet(self,
                      state: SDFGState,
                      edge: gr.MultiConnectorEdge[Memlet],
                      dst: bool) -> Memlet:
        """ 
        Takes Multiconnectoredge containing Memlet in DFG and swaps subset and other_subset of 
        Memlet if it "points" in the wrong direction

        :param state: The state the memlet resides in
        :param edge: The edge containing the memlet that needs to be aligned
        :param dst: True if Memlet should "point" to destination

        :return: Aligned memlet
        """

        is_src = edge.data._is_data_src
        # Memlet is already aligned
        if is_src is None or (is_src and not dst) or (not is_src and dst):
            res = self.approximation_dict[edge]
            return res

        # Data<->Code memlets always have one data container
        mpath = state.memlet_path(edge)
        if not isinstance(mpath[0].src, AccessNode) or not isinstance(mpath[-1].dst, AccessNode):
            return self.approximation_dict[edge]

        # Otherwise, find other data container
        result = copy.deepcopy(self.approximation_dict[edge])
        if dst:
            node = mpath[-1].dst
        else:
            node = mpath[0].src

        # Fix memlet fields
        result.data = node.data
        result.subset = self.approximation_dict[edge].other_subset
        result.other_subset = self.approximation_dict[edge].subset
        result._is_data_src = not is_src
        return result

    def _underapproximate_memlets(self,
                                  dfg_state,
                                  memlet: Memlet,
                                  scope_node: Union[nodes.EntryNode, nodes.ExitNode],
                                  union_inner_edges: bool,
                                  arr: Union[dace.data.Array, None] = None,
                                  connector=None,
                                  surrounding_itvars: Union[Set[str], None] = None):
        """ Tries to underapproximate a memlet through a scope (computes an underapproximation
            of the image of the memlet function applied on an integer set of, e.g., a map range)
            and returns a new memlet object.

            :param dfg_state: An SDFGState object representing the graph.
            :param memlet: The memlet adjacent to the scope node from the inside.
            :param scope_node: A scope entry or exit node.
            :param union_inner_edges: True if the propagation should take other
                                    neighboring internal memlets within the same
                                    scope into account.
        """
        if isinstance(scope_node, nodes.EntryNode):
            use_dst = False
            entry_node = scope_node
            neighboring_edges = dfg_state.out_edges(scope_node)
            if connector is not None:
                neighboring_edges = [
                    e for e in neighboring_edges if e.src_conn and e.src_conn[4:] == connector
                ]
        elif isinstance(scope_node, nodes.ExitNode):
            use_dst = True
            entry_node = dfg_state.entry_node(scope_node)
            neighboring_edges = dfg_state.in_edges(scope_node)
            if connector is not None:
                neighboring_edges = [
                    e for e in neighboring_edges if e.dst_conn and e.dst_conn[3:] == connector
                ]
        else:
            raise TypeError('Trying to propagate through a non-scope node')
        if memlet.is_empty():
            return Memlet()

        sdfg = dfg_state.parent
        scope_node_symbols = set(
            conn for conn in entry_node.in_connectors if not conn.startswith('IN_'))
        defined_vars = {
            symbolic.pystr_to_symbolic(s)
            for s in (dfg_state.symbols_defined_at(entry_node).keys() | sdfg.constants.keys())
            if s not in scope_node_symbols
        }

        # Find other adjacent edges within the connected to the scope node
        # and union their subsets
        if union_inner_edges:
            aggdata = [
                self.approximation_dict[e]
                for e in neighboring_edges
                if self.approximation_dict[e].data == memlet.data and self.approximation_dict[e] != memlet
            ]
        else:
            aggdata = []

        aggdata.append(memlet)

        if arr is None:
            if memlet.data not in sdfg.arrays:
                raise KeyError('Data descriptor (Array, Stream) "%s" not defined in SDFG.' % memlet.data)

            # FIXME: A memlet alone (without an edge) cannot figure out whether it is data<->data or data<->code
            #        so this test cannot be used
            arr = sdfg.arrays[memlet.data]

        # Propagate subset
        if isinstance(entry_node, nodes.MapEntry):
            mapnode = entry_node.map
            return self._underapproximate_subsets(aggdata,
                                                  arr,
                                                  mapnode.params,
                                                  mapnode.range,
                                                  defined_vars,
                                                  use_dst=use_dst,
                                                  surrounding_itvars=surrounding_itvars)

        elif isinstance(entry_node, nodes.ConsumeEntry):
            # Nothing to analyze/propagate in consume
            new_memlet = copy.copy(memlet)
            new_memlet.subset = subsets.Range.from_array(arr)
            new_memlet.other_subset = None
            return new_memlet
        else:
            raise NotImplementedError(
                'Unimplemented primitive: %s' % type(entry_node))

    def _underapproximate_subsets(self,
                                  memlets: List[Memlet],
                                  arr: data.Data,
                                  params: List[str],
                                  rng: subsets.Subset,
                                  defined_variables: Union[Set[symbolic.SymbolicType],
                                                           None] = None,
                                  use_dst: bool = False,
                                  surrounding_itvars: Union[Set[str], None] = None) -> Memlet:
        """ Tries to underapproximate a list of memlets through a range (underapproximates
            the image of the memlet function applied on an integer set of, e.g., a
            map range) and returns a new memlet object.

            :param memlets: The memlets to propagate.
            :param arr: Array descriptor for memlet (used for obtaining extents).
            :param params: A list of variable names.
            :param rng: A subset with dimensionality len(params) that contains the
                        range to propagate with.
            :param defined_variables: A set of symbols defined that will remain the
                                    same throughout underapproximation. If None, assumes
                                    that all symbols outside of `params` have been
                                    defined.
            :param use_dst: Whether to underapproximate the memlets' dst subset or use the
                            src instead, depending on propagation direction.
            :param surrounding_itvars:  set of iteration variables that surround the memlet
                                        but are not considered for the underapproximation in
                                        this call
            :return: Memlet with underapproximated subset.
        """
        if not surrounding_itvars:
            surrounding_itvars = set()
        # Argument handling
        if defined_variables is None:
            # Default defined variables is "everything but params"
            defined_variables = set()
            defined_variables |= rng.free_symbols
            for memlet in memlets:
                defined_variables |= memlet.free_symbols
            defined_variables -= set(params)
            defined_variables = set(symbolic.pystr_to_symbolic(p)
                                    for p in defined_variables)

        # Propagate subset
        variable_context = [[symbolic.pystr_to_symbolic(p) for p in surrounding_itvars],
                            defined_variables, [symbolic.pystr_to_symbolic(p) for p in params]]

        new_subset = None
        for memlet in memlets:
            if memlet.is_empty():
                continue

            _subsets = None
            if use_dst and memlet.dst_subset is not None:
                _subsets = copy.deepcopy(memlet.dst_subset)
            elif not use_dst and memlet.src_subset is not None:
                _subsets = copy.deepcopy(memlet.src_subset)
            else:
                _subsets = copy.deepcopy(memlet.subset)

            if isinstance(_subsets, subsets.SubsetUnion):
                _subsets = _subsets.subset_list
            else:
                _subsets = [_subsets]

            if len(list(set(_subsets) - set([None]))) == 0 or _subsets is None:
                continue

            # iterate over all the subsets in the SubsetUnion of the current memlet and
            # try to apply a memletpattern. If no pattern matches fall back to the empty set
            for i, subset in enumerate(_subsets):
                # find a pattern for the current subset
                for pclass in UnderapproximationMemletPattern.extensions():
                    pattern = pclass()
                    if pattern.can_be_applied([subset], variable_context, rng, [memlet]):
                        subset = pattern.propagate(arr, [subset], rng)
                        break
                else:
                    # No patterns found. Underapproximate the subset with an empty subset (so None)
                    subset = None
                _subsets[i] = subset

            # Union edges as necessary
            if new_subset is None:
                new_subset = subsets.SubsetUnion(_subsets)
            else:
                old_subset = new_subset
                new_subset = subsets.list_union(
                    new_subset, subsets.SubsetUnion(_subsets))
                if new_subset is None:
                    warnings.warn('Subset union failed between %s and %s ' % (
                        old_subset, _subsets))
                    break

        # Create new memlet
        new_memlet = copy.copy(memlets[0])
        new_memlet.subset = new_subset
        new_memlet.other_subset = None
        return new_memlet<|MERGE_RESOLUTION|>--- conflicted
+++ resolved
@@ -101,12 +101,7 @@
 
         return None not in self.patterns_per_dim
 
-<<<<<<< HEAD
-    def _iteration_variables_appear_multiple_times(self, data_dims, expressions, other_params, params):
-        # TODO: This name implies exactly the inverse of the returned value..
-=======
     def _iteration_variables_appear_only_once(self, data_dims, expressions, other_params, params):
->>>>>>> 073b6137
         for expr in expressions:
             for param in params:
                 occured_before = False
@@ -682,36 +677,18 @@
         return subset_b
 
 
-<<<<<<< HEAD
-class UnderapproximateWritesDictT(TypedDict):
-    approximation: Dict[graph.Edge, Memlet]
-    loop_approximation: Dict[SDFGState, Dict[str, Memlet]]
-    loops: Dict[SDFGState, Tuple[SDFGState, SDFGState, List[SDFGState], str, subsets.Range]]
-=======
 @dataclass
 class UnderapproximateWritesDict:
     approximation: Dict[graph.Edge, Memlet] = field(default_factory=dict)
     loop_approximation: Dict[SDFGState, Dict[str, Memlet]] = field(default_factory=dict)
     loops: Dict[SDFGState,
                 Tuple[SDFGState, SDFGState, List[SDFGState], str, subsets.Range]] = field(default_factory=dict)
->>>>>>> 073b6137
 
 
 @transformation.experimental_cfg_block_compatible
 class UnderapproximateWrites(ppl.Pass):
 
     # Dictionary mapping each edge to a copy of the memlet of that edge with its write set underapproximated.
-<<<<<<< HEAD
-    approximation_dict: Dict[graph.Edge, Memlet] = {}
-    # Dictionary that maps loop headers to "border memlets" that are written to in the corresponding loop.
-    loop_write_dict: Dict[SDFGState, Dict[str, Memlet]] = {}
-    # Dictionary containing information about the for loops in the SDFG.
-    loop_dict: Dict[SDFGState, Tuple[SDFGState, SDFGState, List[SDFGState], str, subsets.Range]] = {}
-    # Dictionary mapping each nested SDFG to the iteration variables surrounding it.
-    iteration_variables: Dict[SDFG, Set[str]] = {}
-    # Mapping of state to the iteration variables surrounding them, including the ones from surrounding SDFGs.
-    ranges_per_state: Dict[SDFGState, Dict[str, subsets.Range]] = defaultdict(lambda: {})
-=======
     approximation_dict: Dict[graph.Edge, Memlet]
     # Dictionary that maps loop headers to "border memlets" that are written to in the corresponding loop.
     loop_write_dict: Dict[SDFGState, Dict[str, Memlet]]
@@ -729,7 +706,6 @@
         self.loop_dict = {}
         self.iteration_variables = {}
         self.ranges_per_state = defaultdict(lambda: {})
->>>>>>> 073b6137
 
     def modifies(self) -> Modifies:
         return ppl.Modifies.States
@@ -738,11 +714,7 @@
         # If anything was modified, reapply.
         return modified & ppl.Modifies.Everything
 
-<<<<<<< HEAD
-    def apply_pass(self, top_sdfg: dace.SDFG, _) -> Dict[int, UnderapproximateWritesDictT]:
-=======
     def apply_pass(self, top_sdfg: dace.SDFG, _) -> Dict[int, UnderapproximateWritesDict]:
->>>>>>> 073b6137
         """
         Applies the pass to the given SDFG.
 
@@ -764,11 +736,7 @@
         :notes: The only modification this pass performs on the SDFG is splitting interstate
                 edges.
         """
-<<<<<<< HEAD
-        result = defaultdict(lambda: {'approximation': dict(), 'loop_approximation': dict(), 'loops': dict()})
-=======
         result = defaultdict(lambda: UnderapproximateWritesDict())
->>>>>>> 073b6137
 
         for sdfg in top_sdfg.all_sdfgs_recursive():
             # Clear the global dictionaries.
@@ -806,15 +774,9 @@
                 if entry.subset is None:
                     entry.subset = subsets.SubsetUnion([])
 
-<<<<<<< HEAD
-            result[sdfg.cfg_id]['approximation'] = self.approximation_dict
-            result[sdfg.cfg_id]['loop_approximation'] = self.loop_write_dict
-            result[sdfg.cfg_id]['loops'] = self.loop_dict
-=======
             result[sdfg.cfg_id].approximation = self.approximation_dict
             result[sdfg.cfg_id].loop_approximation = self.loop_write_dict
             result[sdfg.cfg_id].loops = self.loop_dict
->>>>>>> 073b6137
 
         return result
 
