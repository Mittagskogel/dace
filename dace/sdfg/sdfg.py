# Copyright 2019-2023 ETH Zurich and the DaCe authors. All rights reserved.
import ast
import collections
import copy
import ctypes
import gzip
from numbers import Integral
import os
import json
from hashlib import md5, sha256
import random
import shutil
import sys
from typing import Any, AnyStr, Dict, List, Optional, Sequence, Set, Tuple, Type, TYPE_CHECKING, Union
import warnings

import dace
from dace.sdfg.graph import generate_element_id
import dace.serialize
from dace import (data as dt, hooks, memlet as mm, subsets as sbs, dtypes, symbolic)
from dace.sdfg.replace import replace_properties_dict
from dace.sdfg.validation import (InvalidSDFGError, validate_sdfg)
from dace.config import Config
from dace.frontend.python import astutils
from dace.sdfg import nodes as nd
from dace.sdfg.state import ConditionalBlock, ControlFlowBlock, SDFGState, ControlFlowRegion
from dace.distr_types import ProcessGrid, SubArray, RedistrArray
from dace.dtypes import validate_name
from dace.properties import (DebugInfoProperty, EnumProperty, ListProperty, make_properties, Property, CodeProperty,
                             TransformationHistProperty, OptionalSDFGReferenceProperty, DictProperty, CodeBlock)
from typing import BinaryIO

# NOTE: In shapes, we try to convert strings to integers. In ranks, a string should be interpreted as data (scalar).
ShapeType = Sequence[Union[Integral, str, symbolic.symbol, symbolic.SymExpr, symbolic.sympy.Basic]]
RankType = Union[Integral, str, symbolic.symbol, symbolic.SymExpr, symbolic.sympy.Basic]

if TYPE_CHECKING:
    from dace.codegen.instrumentation.report import InstrumentationReport
    from dace.codegen.instrumentation.data.data_report import InstrumentedDataReport
    from dace.codegen.compiled_sdfg import CompiledSDFG
<<<<<<< HEAD
    from dace.sdfg.analysis.schedule_tree.treenodes import ScheduleTreeRoot
=======
    from dace.sdfg.analysis.schedule_tree.treenodes import ScheduleTreeScope
>>>>>>> 4f8eb922


class NestedDict(dict):

    def __init__(self, mapping=None):
        mapping = mapping or {}
        super(NestedDict, self).__init__(mapping)

    def __getitem__(self, key):
        tokens = key.split('.') if isinstance(key, str) else [key]
        token = tokens.pop(0)
        result = super(NestedDict, self).__getitem__(token)
        while tokens:
            token = tokens.pop(0)
            result = result.members[token]
        return result

    def __setitem__(self, key, val):
        if isinstance(key, str) and '.' in key:
            raise KeyError('NestedDict does not support setting nested keys')
        super(NestedDict, self).__setitem__(key, val)

    def __contains__(self, key):
        tokens = key.split('.') if isinstance(key, str) else [key]
        token = tokens.pop(0)
        result = super(NestedDict, self).__contains__(token)
        desc = None
        while tokens and result:
            if desc is None:
                desc = super(NestedDict, self).__getitem__(token)
            else:
                desc = desc.members[token]
            token = tokens.pop(0)
            result = hasattr(desc, 'members') and token in desc.members
        return result

    def keys(self):
        result = super(NestedDict, self).keys()
        for k, v in self.items():
            if isinstance(v, dt.Structure):
                result |= set(map(lambda x: k + '.' + x, v.keys()))
        return result


def _arrays_to_json(arrays):
    if arrays is None:
        return None
    return {k: dace.serialize.to_json(v) for k, v in arrays.items()}


def _arrays_from_json(obj, context=None):
    if obj is None:
        return {}
    return {k: dace.serialize.from_json(v, context) for k, v in obj.items()}


def _nested_arrays_from_json(obj, context=None):
    if obj is None:
        return NestedDict({})
    return NestedDict({k: dace.serialize.from_json(v, context) for k, v in obj.items()})


def _replace_dict_keys(d, old, new):
    if old in d:
        if new in d:
            warnings.warn('"%s" already exists in SDFG' % new)
        d[new] = d[old]
        del d[old]


def _replace_dict_values(d, old, new):
    for k, v in d.items():
        if v == old:
            d[k] = new


def memlets_in_ast(node: ast.AST, arrays: Dict[str, dt.Data]) -> List[mm.Memlet]:
    """
    Generates a list of memlets from each of the subscripts that appear in the Python AST.
    Assumes the subscript slice can be coerced to a symbolic expression (e.g., no indirect access).

    :param node: The AST node to find memlets in.
    :param arrays: A dictionary mapping array names to their data descriptors (a-la ``sdfg.arrays``)
    :return: A list of Memlet objects in the order they appear in the AST.
    """
    result: List[mm.Memlet] = []

    for subnode in ast.walk(node):
        if isinstance(subnode, ast.Subscript):
            data = astutils.rname(subnode.value)
            data, slc = astutils.subscript_to_slice(subnode, arrays)
            subset = sbs.Range(slc)
            result.append(mm.Memlet(data=data, subset=subset))

    return result


@make_properties
class LogicalGroup(object):
    """ Logical element groupings on a per-SDFG level.
    """

    nodes = ListProperty(element_type=tuple, desc='Nodes in this group given by [State, Node] id tuples')
    states = ListProperty(element_type=int, desc='States in this group given by their ids')
    name = Property(dtype=str, desc='Logical group name')
    color = Property(dtype=str, desc='Color for the group, given as a hexadecimal string')

    def __init__(self, name, color, nodes=[], states=[]):
        self.nodes = nodes
        self.states = states
        self.color = color
        self.name = name

    def to_json(self):
        retdict = dace.serialize.all_properties_to_json(self)
        retdict['type'] = type(self).__name__
        return retdict

    @staticmethod
    def from_json(json_obj, context=None):
        ret = LogicalGroup('', '')
        dace.serialize.set_properties_from_json(ret, json_obj, context=context, ignore_properties={'type'})
        return ret


@make_properties
class InterstateEdge(object):
    """ An SDFG state machine edge. These edges can contain a condition
        (which may include data accesses for data-dependent decisions) and
        zero or more assignments of values to inter-state variables (e.g.,
        loop iterates).
    """

    assignments = Property(dtype=dict,
                           desc="Assignments to perform upon transition (e.g., 'x=x+1; y = 0')")
    condition = CodeProperty(desc="Transition condition", default=CodeBlock("1"))
    guid = Property(dtype=str, allow_none=False)

    def __init__(self,
                 condition: Optional[Union[CodeBlock, str, ast.AST, list]] = None,
                 assignments: Optional[Dict] = None):
        if condition is None:
            condition = CodeBlock("1")

        if assignments is None:
            assignments = {}

        if isinstance(condition, str):
            self.condition = CodeBlock(condition)
        elif isinstance(condition, ast.AST):
            self.condition = CodeBlock([condition])
        elif isinstance(condition, list):
            self.condition = CodeBlock(condition)
        else:
            self.condition = condition
        self.assignments = {k: InterstateEdge._convert_assignment(v) for k, v in assignments.items()}
        self._cond_sympy = None
        self._uncond = None

        self.guid = generate_element_id(self)

    def __setattr__(self, name: str, value: Any) -> None:
        if name == 'condition' or name == '_condition':
            super().__setattr__('_cond_sympy', None)
            super().__setattr__('_uncond', None)
        return super().__setattr__(name, value)

    def __deepcopy__(self, memo):
        cls = self.__class__
        result = cls.__new__(cls)
        memo[id(self)] = result
        for k, v in self.__dict__.items():
            if k == 'guid': # Skip ID
                continue
            setattr(result, k, copy.deepcopy(v, memo))
        return result

    @staticmethod
    def _convert_assignment(assignment) -> str:
        if isinstance(assignment, ast.AST):
            return CodeBlock(assignment).as_string
        return str(assignment)

    def is_unconditional(self):
        """ Returns True if the state transition is unconditional. """
        if self._uncond is not None:
            return self._uncond
        self._uncond = (self.condition is None or InterstateEdge.condition.to_string(self.condition).strip() == "1"
                        or self.condition.as_string == "")
        return self._uncond

    def condition_sympy(self):
        if self._cond_sympy is not None:
            return self._cond_sympy
        self._cond_sympy = symbolic.pystr_to_symbolic(self.condition.as_string)
        return self._cond_sympy

    def read_symbols(self) -> Set[str]:
        """
        Returns a set of symbols read in this edge (including symbols in the condition and assignment values).
        """
        # Symbols in conditions and assignments
        result = set(map(str, dace.symbolic.symbols_in_ast(self.condition.code[0])))
        for assign in self.assignments.values():
            result |= symbolic.free_symbols_and_functions(assign)

        return result

    def used_symbols(self, all_symbols: bool) -> Set[str]:
        """ Returns a set of symbols used in this edge's properties. """
        # NOTE: The former algorithm for computing an edge's free symbols was:
        #       `self.read_symbols() - set(self.assignments.keys())`
        #       The issue with the above algorithm is that any symbols that are first read and then assigned will not
        #       be considered free symbols. For example, the former algorithm will fail for the following edges:
        #       - assignments = {'i': 'i + 1'}
        #       - condition = 'i < 10', assignments = {'i': '3'}
        #       - assignments = {'j': 'i + 1', 'i': '3'}
        #       The new algorithm below addresses the issue by iterating over the edge's condition and assignments and
        #       exlcuding keys from being considered "defined" if they have been already read.

        # Symbols in conditions are always free, because the condition is executed before the assignments
        cond_symbols = set(map(str, dace.symbolic.symbols_in_ast(self.condition.code[0])))
        # Symbols in assignment keys are candidate defined symbols
        lhs_symbols = set()
        # Symbols in assignment values are candidate free symbols
        rhs_symbols = set()
        for lhs, rhs in self.assignments.items():
            # Always add LHS symbols to the set of candidate free symbols
            rhs_symbols |= set(map(str, dace.symbolic.symbols_in_ast(ast.parse(rhs))))
            # Add the RHS to the set of candidate defined symbols ONLY if it has not been read yet
            # This also solves the ordering issue that may arise in cases like the 3rd example above
            if lhs not in cond_symbols and lhs not in rhs_symbols:
                lhs_symbols.add(lhs)
        # Return the set of candidate free symbols minus the set of candidate defined symbols
        return (cond_symbols | rhs_symbols) - lhs_symbols

    @property
    def free_symbols(self) -> Set[str]:
        """ Returns a set of symbols used in this edge's properties. """
        return self.used_symbols(all_symbols=True)

    def replace_dict(self, repl: Dict[str, str], replace_keys=True) -> None:
        """
        Replaces all given keys with their corresponding values.

        :param repl: Replacement dictionary.
        :param replace_keys: If False, skips replacing assignment keys.
        """
        if not repl:
            return

        if replace_keys:
            for name, new_name in repl.items():
                _replace_dict_keys(self.assignments, name, new_name)

        for k, v in self.assignments.items():
            vast = ast.parse(v)
            vast = astutils.ASTFindReplace(repl).visit(vast)
            newv = astutils.unparse(vast)
            if newv != v:
                self.assignments[k] = newv
        condition = ast.parse(self.condition.as_string)
        condition = astutils.ASTFindReplace(repl).visit(condition)
        newc = astutils.unparse(condition)
        if newc != condition:
            self.condition.as_string = newc
            self._uncond = None
            self._cond_sympy = None

    def replace(self, name: str, new_name: str, replace_keys=True) -> None:
        """
        Replaces all occurrences of ``name`` with ``new_name``.

        :param name: The source name.
        :param new_name: The replacement name.
        :param replace_keys: If False, skips replacing assignment keys.
        """
        self.replace_dict({name: new_name}, replace_keys)

    def new_symbols(self, sdfg, symbols) -> Dict[str, dtypes.typeclass]:
        """
        Returns a mapping between symbols defined by this edge (i.e.,
        assignments) to their type.
        """
        from dace.codegen.tools.type_inference import infer_expr_type

        if sdfg is not None:
            alltypes = copy.copy(symbols)
            alltypes.update({k: v.dtype for k, v in sdfg.arrays.items()})
        else:
            alltypes = symbols

        inferred_lhs_symbols = {k: infer_expr_type(v, alltypes) for k, v in self.assignments.items()}

        # Symbols in assignment keys are candidate newly defined symbols
        lhs_symbols = set()
        # Symbols already defined
        rhs_symbols = set()
        for lhs, rhs in self.assignments.items():
            rhs_symbols |= symbolic.free_symbols_and_functions(rhs)
            # Only add LHS to the set of candidate newly defined symbols if it has not been defined yet
            if lhs not in rhs_symbols:
                lhs_symbols.add(lhs)

        return {k: v for k, v in inferred_lhs_symbols.items() if k in lhs_symbols}

    def get_read_memlets(self, arrays: Dict[str, dt.Data]) -> List[mm.Memlet]:
        """
        Returns a list of memlets (with data descriptors and subsets) used in this edge. This includes
        both reads in the condition and in every assignment.

        :param arrays: A dictionary mapping names to their corresponding data descriptors (a-la ``sdfg.arrays``)
        :return: A list of Memlet objects for each read.
        """
        result: List[mm.Memlet] = []
        result.extend(memlets_in_ast(self.condition.code[0], arrays))
        for assign in self.assignments.values():
            vast = ast.parse(assign)
            result.extend(memlets_in_ast(vast, arrays))

        return result

    def to_json(self, parent=None):
        return {
            'type': type(self).__name__,
            'attributes': dace.serialize.all_properties_to_json(self),
            'label': self.label
        }

    @staticmethod
    def from_json(json_obj, context=None):
        # Create dummy object
        ret = InterstateEdge()
        dace.serialize.set_properties_from_json(ret, json_obj, context=context)

        return ret

    @property
    def label(self):
        assignments = ','.join(['%s=%s' % (k, v) for k, v in self.assignments.items()])

        # Edge with assigment only (no condition)
        if self.condition.as_string == '1':
            # Edge without conditions or assignments
            if len(self.assignments) == 0:
                return ''
            return assignments

        # Edge with condition only (no assignment)
        if len(self.assignments) == 0:
            return self.condition.as_string

        # Edges with assigments and conditions
        return self.condition.as_string + '; ' + assignments


@make_properties
class SDFG(ControlFlowRegion):
    """ The main intermediate representation of code in DaCe.

        A Stateful DataFlow multiGraph (SDFG) is a directed graph of directed
        acyclic multigraphs (i.e., where two nodes can be connected by more
        than one edge). The top-level directed graph represents a state
        machine, where edges can contain state transition conditions and
        assignments (see the `InterstateEdge` class documentation). The nested
        acyclic multigraphs represent dataflow, where nodes may represent data
        regions in memory, tasklets, or parametric graph scopes (see
        `dace.sdfg.nodes` for a full list of available node types); edges in
        the multigraph represent data movement using memlets, as described in
        the `Memlet` class documentation.
    """

    name = Property(dtype=str, desc="Name of the SDFG")
    arg_names = ListProperty(element_type=str, desc='Ordered argument names (used for calling conventions).')
    constants_prop = Property(dtype=dict, default={}, desc="Compile-time constants")
    _arrays = Property(dtype=NestedDict,
                       desc="Data descriptors for this SDFG",
                       to_json=_arrays_to_json,
                       from_json=_nested_arrays_from_json)
    symbols = DictProperty(str, dtypes.typeclass, desc="Global symbols for this SDFG")

    instrument = EnumProperty(dtype=dtypes.InstrumentationType,
                              desc="Measure execution statistics with given method",
                              default=dtypes.InstrumentationType.No_Instrumentation)

    global_code = DictProperty(str, CodeBlock, desc="Code generated in a global scope on the output files.")
    init_code = DictProperty(str, CodeBlock, desc="Code generated in the `__dace_init` function.")
    exit_code = DictProperty(str, CodeBlock, desc="Code generated in the `__dace_exit` function.")

    orig_sdfg = OptionalSDFGReferenceProperty(allow_none=True)
    transformation_hist = TransformationHistProperty()

    logical_groups = ListProperty(element_type=LogicalGroup, desc='Logical groupings of nodes and edges')

    openmp_sections = Property(dtype=bool,
                               default=Config.get_bool('compiler', 'cpu', 'openmp_sections'),
                               desc='Whether to generate OpenMP sections in code')

    debuginfo = DebugInfoProperty(allow_none=True)

    _pgrids = DictProperty(str,
                           ProcessGrid,
                           desc="Process-grid descriptors for this SDFG",
                           to_json=_arrays_to_json,
                           from_json=_arrays_from_json)
    _subarrays = DictProperty(str,
                              SubArray,
                              desc="Sub-array descriptors for this SDFG",
                              to_json=_arrays_to_json,
                              from_json=_arrays_from_json)
    _rdistrarrays = DictProperty(str,
                                 RedistrArray,
                                 desc="Sub-array redistribution descriptors for this SDFG",
                                 to_json=_arrays_to_json,
                                 from_json=_arrays_from_json)

    callback_mapping = DictProperty(str,
                                    str,
                                    desc='Mapping between callback name and its original callback '
                                    '(for when the same callback is used with a different signature)')

    using_experimental_blocks = Property(dtype=bool, default=False,
                                         desc="Whether the SDFG contains experimental control flow blocks")

    def __init__(self,
                 name: str,
                 constants: Dict[str, Tuple[dt.Data, Any]] = None,
                 propagate: bool = True,
                 parent=None):
        """ Constructs a new SDFG.

            :param name: Name for the SDFG (also used as the filename for
                         the compiled shared library).
            :param constants: Additional dictionary of compile-time constants
                              {name (str): tuple(type (dace.data.Data), value (Any))}.
            :param propagate: If False, disables automatic propagation of
                              memlet subsets from scopes outwards. Saves
                              processing time but disallows certain
                              transformations.
            :param parent: The parent SDFG or SDFG state (for nested SDFGs).
        """
        super(SDFG, self).__init__()
        self.name = name
        if name is not None and not validate_name(name):
            raise InvalidSDFGError('Invalid SDFG name "%s"' % name, self, None)

        self.constants_prop = {}
        if constants is not None:
            for cstname, (cst_dtype, cstval) in constants.items():
                self.add_constant(cstname, cstval, cst_dtype)

        self._propagate = propagate
        self._parent = parent
        self.symbols = {}
        self._parent_sdfg = None
        self._parent_nsdfg_node = None
        self._arrays = NestedDict()  # type: Dict[str, dt.Array]
        self.arg_names = []
        self._labels: Set[str] = set()
        self.global_code = {'frame': CodeBlock("", dtypes.Language.CPP)}
        self.init_code = {'frame': CodeBlock("", dtypes.Language.CPP)}
        self.exit_code = {'frame': CodeBlock("", dtypes.Language.CPP)}
        self.orig_sdfg = None
        self.transformation_hist = []
        self.callback_mapping = {}
        # Counter to make it easy to create temp transients
        self._temp_transients = 0

        # Helper fields to avoid code generation and compilation
        self._regenerate_code = True
        self._recompile = True

        # Grid-distribution-related fields
        self._pgrids = {}
        self._subarrays = {}
        self._rdistrarrays = {}

        # Counter to resolve name conflicts
        self._orig_name = name
        self._num = 0

        self._sdfg = self

    def __deepcopy__(self, memo):
        cls = self.__class__
        result = cls.__new__(cls)
        memo[id(self)] = result
        for k, v in self.__dict__.items():
            # Skip derivative attributes and GUID
            if k in ('_cached_start_block', '_edges', '_nodes', '_parent', '_parent_sdfg', '_parent_nsdfg_node',
                     '_cfg_list', '_transformation_hist', 'guid'):
                continue
            setattr(result, k, copy.deepcopy(v, memo))
        # Copy edges and nodes
        result._edges = copy.deepcopy(self._edges, memo)
        result._nodes = copy.deepcopy(self._nodes, memo)
        result._cached_start_block = copy.deepcopy(self._cached_start_block, memo)
        # Copy parent attributes
        for k in ('_parent', '_parent_sdfg', '_parent_nsdfg_node'):
            if id(getattr(self, k)) in memo:
                setattr(result, k, memo[id(getattr(self, k))])
            else:
                setattr(result, k, None)
        # Copy SDFG list and transformation history
        if hasattr(self, '_transformation_hist'):
            setattr(result, '_transformation_hist', copy.deepcopy(self._transformation_hist, memo))
        result._cfg_list = []
        if self._parent_sdfg is None:
            # Avoid import loops
            from dace.transformation.passes.fusion_inline import FixNestedSDFGReferences

            result._cfg_list = result.reset_cfg_list()
            fixed = FixNestedSDFGReferences().apply_pass(result, {})
            if fixed:
                warnings.warn(f'Fixed {fixed} nested SDFG parent references during deep copy.')

        return result

    @property
    def sdfg_id(self):
        """
        Returns the unique index of the current CFG within the current tree of CFGs (Top-level CFG/SDFG is 0, nested
        CFGs/SDFGs are greater).
        :note: ``sdfg_id`` is deprecated, please use ``cfg_id`` instead.
        """
        return self.cfg_id

    def to_json(self, hash=False):
        """ Serializes this object to JSON format.

            :return: A string representing the JSON-serialized SDFG.
        """
        # Location in the SDFG list (only for root SDFG)
        is_root = self.parent_sdfg is None
        if is_root:
            self.reset_cfg_list()

        tmp = super().to_json()

        # Ensure properties are serialized correctly
        if 'constants_prop' in tmp['attributes']:
            tmp['attributes']['constants_prop'] = json.loads(dace.serialize.dumps(tmp['attributes']['constants_prop']))

        tmp['attributes']['name'] = self.name
        if hash:
            tmp['attributes']['hash'] = self.hash_sdfg(tmp)

        if is_root:
            tmp['dace_version'] = dace.__version__

        return tmp

    @classmethod
    def from_json(cls, json_obj, context=None):
        context = context or {'sdfg': None}
        _type = json_obj['type']
        if _type != cls.__name__:
            raise TypeError("Class type mismatch")

        attrs = json_obj['attributes']
        nodes = json_obj['nodes']
        edges = json_obj['edges']

        if 'constants_prop' in attrs:
            constants_prop = dace.serialize.loads(dace.serialize.dumps(attrs['constants_prop']))
        else:
            constants_prop = None

        ret = SDFG(name=attrs['name'], constants=constants_prop, parent=context['sdfg'])

        dace.serialize.set_properties_from_json(ret,
                                                json_obj,
                                                ignore_properties={'constants_prop', 'name', 'hash'})

        nodelist = []
        for n in nodes:
            nci = copy.copy(context)
            nci['sdfg'] = ret

            block = dace.serialize.from_json(n, context=nci)
            ret.add_node(block)
            nodelist.append(block)

        for e in edges:
            e = dace.serialize.from_json(e)
            ret.add_edge(nodelist[int(e.src)], nodelist[int(e.dst)], e.data)

        if 'start_block' in json_obj:
            ret._start_block = json_obj['start_block']

        return ret

    def hash_sdfg(self, jsondict: Optional[Dict[str, Any]] = None) -> str:
        """
        Returns a hash of the current SDFG, without considering IDs and attribute names.

        :param jsondict: If not None, uses given JSON dictionary as input.
        :return: The hash (in SHA-256 format).
        """

        def keyword_remover(json_obj: Any, last_keyword=""):
            # Makes non-unique in SDFG hierarchy v2
            # Recursively remove attributes from the SDFG which are not used in
            # uniquely representing the SDFG. This, among other things, includes
            # the hash, name, transformation history, and meta attributes.
            if isinstance(json_obj, dict):
                if 'cfg_list_id' in json_obj:
                    del json_obj['cfg_list_id']

                keys_to_delete = []
                kv_to_recurse = []
                for key, value in json_obj.items():
                    if (isinstance(key, str)
                            and (key.startswith('_meta_')
                                 or key in ['name', 'hash', 'orig_sdfg', 'transformation_hist', 'instrument', 'guid'])):
                        keys_to_delete.append(key)
                    else:
                        kv_to_recurse.append((key, value))

                for key in keys_to_delete:
                    del json_obj[key]

                for key, value in kv_to_recurse:
                    keyword_remover(value, last_keyword=key)
            elif isinstance(json_obj, (list, tuple)):
                for value in json_obj:
                    keyword_remover(value)

        # Clean SDFG of nonstandard objects
        jsondict = (json.loads(json.dumps(jsondict)) if jsondict is not None else self.to_json())

        keyword_remover(jsondict)  # Make non-unique in SDFG hierarchy

        string_representation = json.dumps(jsondict)  # dict->str
        hsh = sha256(string_representation.encode('utf-8'))
        return hsh.hexdigest()

    @property
    def arrays(self):
        """ Returns a dictionary of data descriptors (`Data` objects) used
            in this SDFG, with an extra `None` entry for empty memlets.
        """
        return self._arrays

    @property
    def process_grids(self):
        """ Returns a dictionary of process-grid descriptors (`ProcessGrid` objects) used in this SDFG. """
        return self._pgrids

    @property
    def subarrays(self):
        """ Returns a dictionary of sub-array descriptors (`SubArray` objects) used in this SDFG. """
        return self._subarrays

    @property
    def rdistrarrays(self):
        """ Returns a dictionary of sub-array redistribution descriptors (`RedistrArray` objects) used in this SDFG. """
        return self._rdistrarrays

    def data(self, dataname: str):
        """ Looks up a data descriptor from its name, which can be an array, stream, or scalar symbol. """
        if dataname in self._arrays:
            return self._arrays[dataname]
        if str(dataname) in self.symbols:
            return self.symbols[str(dataname)]
        if dataname in self.constants_prop:
            return self.constants_prop[dataname][0]
        raise KeyError('Data descriptor with name "%s" not found in SDFG' % dataname)

    def replace(self, name: str, new_name: str):
        """ Finds and replaces all occurrences of a symbol or array name in SDFG.

            :param name: Name to find.
            :param new_name: Name to replace.
            :raise FileExistsError: If name and new_name already exist as data descriptors or symbols.
        """
        if name == new_name:
            return
        self.replace_dict({name: new_name})

    def replace_dict(self,
                     repldict: Dict[str, str],
                     symrepl: Optional[Dict[symbolic.SymbolicType, symbolic.SymbolicType]] = None,
                     replace_in_graph: bool = True,
                     replace_keys: bool = True) -> None:
        """
        Replaces all occurrences of keys in the given dictionary with the mapped
        values.

        :param repldict: The replacement dictionary.
        :param replace_keys: If False, skips replacing assignment keys.
        :param symrepl: A symbolic expression replacement dictionary (for performance reasons).
        :param replace_in_graph: Whether to replace in SDFG nodes / edges.
        :param replace_keys: If True, replaces in SDFG property names (e.g., array, symbol, and constant names).
        """
        symrepl = symrepl or {
            symbolic.pystr_to_symbolic(k): symbolic.pystr_to_symbolic(v) if isinstance(k, str) else v
            for k, v in repldict.items()
        }

        # Replace in arrays and symbols (if a variable name)
        if replace_keys:
            # Filter out nested data names, as we cannot and do not want to replace names in nested data descriptors
            repldict_filtered = {k: v for k, v in repldict.items() if '.' not in k}
            for name, new_name in repldict_filtered.items():
                if validate_name(new_name):
                    _replace_dict_keys(self._arrays, name, new_name)
                    _replace_dict_keys(self.symbols, name, new_name)
                    _replace_dict_keys(self.constants_prop, name, new_name)
                    _replace_dict_keys(self.callback_mapping, name, new_name)
                    _replace_dict_values(self.callback_mapping, name, new_name)

        # Replace inside data descriptors
        for array in self.arrays.values():
            replace_properties_dict(array, repldict, symrepl)

        super().replace_dict(repldict, symrepl, replace_in_graph, replace_keys)

    def add_symbol(self, name, stype, find_new_name: bool = False):
        """ Adds a symbol to the SDFG.

            :param name: Symbol name.
            :param stype: Symbol type.
            :param find_new_name: Find a new name.
        """
        if find_new_name:
            name = self._find_new_name(name)
        else:
            # We do not check for data constant, because there is a link between the constants and
            #  the data descriptors.
            if name in self.symbols:
                raise FileExistsError(f'Symbol "{name}" already exists in SDFG')
            if name in self.arrays:
                raise FileExistsError(f'Cannot create symbol "{name}", the name is used by a data descriptor.')
            if name in self._subarrays:
                raise FileExistsError(f'Cannot create symbol "{name}", the name is used by a subarray.')
            if name in self._rdistrarrays:
                raise FileExistsError(f'Cannot create symbol "{name}", the name is used by a RedistrArray.')
            if name in self._pgrids:
                raise FileExistsError(f'Cannot create symbol "{name}", the name is used by a ProcessGrid.')
        if not isinstance(stype, dtypes.typeclass):
            stype = dtypes.dtype_to_typeclass(stype)
        self.symbols[name] = stype
        return name

    def remove_symbol(self, name):
        """ Removes a symbol from the SDFG.

            :param name: Symbol name.
        """
        del self.symbols[name]
        # Clean up from symbol mapping if this SDFG is nested
        nsdfg = self.parent_nsdfg_node
        if nsdfg is not None and name in nsdfg.symbol_mapping:
            del nsdfg.symbol_mapping[name]

    @property
    def start_state(self):
        return self.start_block

    @start_state.setter
    def start_state(self, state_id):
        self.start_block = state_id

    @property
    def regenerate_code(self):
        return self._regenerate_code

    @regenerate_code.setter
    def regenerate_code(self, value):
        self._regenerate_code = value

    def set_global_code(self, cpp_code: str, location: str = 'frame'):
        """
        Sets C++ code that will be generated in a global scope on
        one of the generated code files.

        :param cpp_code: The code to set.
        :param location: The file/backend in which to generate the code.
                         Options are None (all files), "frame", "openmp",
                         "cuda", "xilinx", "intel_fpga", or any code generator
                         name.
        """
        self.global_code[location] = CodeBlock(cpp_code, dace.dtypes.Language.CPP)

    def set_init_code(self, cpp_code: str, location: str = 'frame'):
        """
        Sets C++ code that will be generated in the __dace_init_* functions on
        one of the generated code files.

        :param cpp_code: The code to set.
        :param location: The file/backend in which to generate the code.
                         Options are None (all files), "frame", "openmp",
                         "cuda", "xilinx", "intel_fpga", or any code generator
                         name.
        """
        self.init_code[location] = CodeBlock(cpp_code, dtypes.Language.CPP)

    def set_exit_code(self, cpp_code: str, location: str = 'frame'):
        """
        Sets C++ code that will be generated in the __dace_exit_* functions on
        one of the generated code files.

        :param cpp_code: The code to set.
        :param location: The file/backend in which to generate the code.
                         Options are None (all files), "frame", "openmp",
                         "cuda", "xilinx", "intel_fpga", or any code generator
                         name.
        """
        self.exit_code[location] = CodeBlock(cpp_code, dtypes.Language.CPP)

    def append_global_code(self, cpp_code: str, location: str = 'frame'):
        """
        Appends C++ code that will be generated in a global scope on
        one of the generated code files.

        :param cpp_code: The code to set.
        :param location: The file/backend in which to generate the code.
                         Options are None (all files), "frame", "openmp",
                         "cuda", "xilinx", "intel_fpga", or any code generator
                         name.
        """
        if location not in self.global_code:
            self.global_code[location] = CodeBlock('', dtypes.Language.CPP)
        self.global_code[location].code += cpp_code

    def append_init_code(self, cpp_code: str, location: str = 'frame'):
        """
        Appends C++ code that will be generated in the __dace_init_* functions on
        one of the generated code files.

        :param cpp_code: The code to append.
        :param location: The file/backend in which to generate the code.
                         Options are None (all files), "frame", "openmp",
                         "cuda", "xilinx", "intel_fpga", or any code generator
                         name.
        """
        if location not in self.init_code:
            self.init_code[location] = CodeBlock('', dtypes.Language.CPP)
        self.init_code[location].code += cpp_code

    def append_exit_code(self, cpp_code: str, location: str = 'frame'):
        """
        Appends C++ code that will be generated in the __dace_exit_* functions on
        one of the generated code files.

        :param cpp_code: The code to append.
        :param location: The file/backend in which to generate the code.
                         Options are None (all files), "frame", "openmp",
                         "cuda", "xilinx", "intel_fpga", or any code generator
                         name.
        """
        if location not in self.exit_code:
            self.exit_code[location] = CodeBlock('', dtypes.Language.CPP)
        self.exit_code[location].code += cpp_code

    def prepend_exit_code(self, cpp_code: str, location: str = 'frame'):
        """
        Prepends C++ code that will be generated in the __dace_exit_* functions on
        one of the generated code files.

        :param cpp_code: The code to prepend.
        :param location: The file/backend in which to generate the code.
                         Options are None (all files), "frame", "openmp",
                         "cuda", "xilinx", "intel_fpga", or any code generator
                         name.
        """
        if location not in self.exit_code:
            self.exit_code[location] = CodeBlock('', dtypes.Language.CPP)
        self.exit_code[location].code = cpp_code + self.exit_code[location].code

    def append_transformation(self, transformation):
        """
        Appends a transformation to the treansformation history of this SDFG.
        If this is the first transformation being applied, it also saves the
        initial state of the SDFG to return to and play back the history.

        :param transformation: The transformation to append.
        """
        if Config.get_bool('store_history') is False:
            return
        # Make sure the transformation is appended to the root SDFG.
        if self.cfg_id != 0:
            self.cfg_list[0].append_transformation(transformation)
            return

        if not self.orig_sdfg:
            clone = copy.deepcopy(self)
            clone.transformation_hist = []
            clone.orig_sdfg = None
            self.orig_sdfg = clone
        self.transformation_hist.append(transformation)

    ##########################################
    # Instrumentation-related methods

    def is_instrumented(self) -> bool:
        """ Returns True if the SDFG has performance instrumentation enabled on
            it or any of its elements. """
        if self.instrument != dtypes.InstrumentationType.No_Instrumentation:
            return True
        try:
            next(n for n, _ in self.all_nodes_recursive()
                 if hasattr(n, 'instrument') and n.instrument != dtypes.InstrumentationType.No_Instrumentation)
            return True
        except StopIteration:
            return False

    def get_instrumentation_reports(self) -> List['InstrumentationReport']:
        """
        Returns a list of instrumentation reports from previous runs of
        this SDFG.

        :return: A List of timestamped InstrumentationReport objects.
        """
        # Avoid import loops
        from dace.codegen.instrumentation import InstrumentationReport

        path = os.path.join(self.build_folder, 'perf')
        return [
            InstrumentationReport(os.path.join(path, fname)) for fname in os.listdir(path)
            if fname.startswith('report-')
        ]

    def clear_instrumentation_reports(self):
        """
        Clears the instrumentation report folder of this SDFG.
        """
        path = os.path.join(self.build_folder, 'perf')
        try:
            files = os.listdir(path)
        except FileNotFoundError:
            return
        for fname in files:
            if not fname.startswith('report-'):
                continue
            os.unlink(os.path.join(path, fname))

    def get_latest_report_path(self) -> Optional[str]:
        """
        Returns an instrumentation report file path from the latest run of this SDFG, or
        None if the file does not exist.

        :return: A path to the latest instrumentation report, or None if one does not exist.
        """
        path = os.path.join(self.build_folder, 'perf')
        files = [f for f in os.listdir(path) if f.startswith('report-')]
        if len(files) == 0:
            return None

        return os.path.join(path, sorted(files, reverse=True)[0])

    def get_latest_report(self) -> Optional['InstrumentationReport']:
        """
        Returns an instrumentation report from the latest run of this SDFG, or
        None if the file does not exist.

        :return: A timestamped InstrumentationReport object, or None if does not exist.
        """
        # Avoid import loops
        from dace.codegen.instrumentation import InstrumentationReport

        path = self.get_latest_report_path()
        if path is None:
            return None

        return InstrumentationReport(path)

    def get_instrumented_data(self, timestamp: Optional[int] = None) -> Optional['InstrumentedDataReport']:
        """
        Returns an instrumented data report from the latest run of this SDFG, with a given timestamp, or
        None if no reports exist.

        :param timestamp: An optional timestamp to use for the report.
        :return: An InstrumentedDataReport object, or None if one does not exist.
        """
        # Avoid import loops
        from dace.codegen.instrumentation.data.data_report import InstrumentedDataReport

        if timestamp is None:
            reports = self.available_data_reports()
            if not reports:
                return None
            timestamp = sorted(reports)[-1]

        folder = os.path.join(self.build_folder, 'data', str(timestamp))
        if not os.path.exists(folder):
            return None

        return InstrumentedDataReport(self, folder)

    def available_data_reports(self) -> List[str]:
        """
        Returns a list of available instrumented data reports for this SDFG.
        """
        path = os.path.join(self.build_folder, 'data')
        if os.path.exists(path):
            return os.listdir(path)
        else:
            return []

    def clear_data_reports(self):
        """
        Clears the instrumented data report folders of this SDFG.
        """
        reports = self.available_data_reports()
        path = os.path.join(self.build_folder, 'data')
        for report in reports:
            shutil.rmtree(os.path.join(path, report))

    def call_with_instrumented_data(self, dreport: 'InstrumentedDataReport', *args, **kwargs):
        """
        Invokes an SDFG with an instrumented data report, generating and compiling code if necessary. 
        Arguments given as ``args`` and ``kwargs`` will be overriden by the data containers defined in the report.

        :param dreport: The instrumented data report to use upon calling.
        :param args: Arguments to call SDFG with.
        :param kwargs: Keyword arguments to call SDFG with.
        :return: The return value(s) of this SDFG.
        """
        from dace.codegen.compiled_sdfg import CompiledSDFG  # Avoid import loop

        binaryobj: CompiledSDFG = self.compile()
        set_report = binaryobj.get_exported_function('__dace_set_instrumented_data_report')
        if set_report is None:
            raise ValueError(
                'Data instrumentation report function not found. This is likely because the SDFG is not instrumented '
                'with `dace.DataInstrumentationType.Restore`')

        # Initialize the compiled SDFG to get the handle, then set the report folder
        handle = binaryobj.initialize(*args, **kwargs)
        set_report(handle, ctypes.c_char_p(os.path.abspath(dreport.folder).encode('utf-8')))

        # Verify passed arguments (if enabled)
        if Config.get_bool('frontend', 'check_args'):
            self.argument_typecheck(args, kwargs)
        return binaryobj(*args, **kwargs)

    ##########################################

<<<<<<< HEAD
    def as_schedule_tree(self, in_place: bool = False) -> 'ScheduleTreeRoot':
=======
    def as_schedule_tree(self, in_place: bool = False) -> 'ScheduleTreeScope':
>>>>>>> 4f8eb922
        """
        Creates a schedule tree from this SDFG and all nested SDFGs. The schedule tree is a tree of nodes that represent
        the execution order of the SDFG.
        Each node in the tree can either represent a single statement (symbol assignment, tasklet, copy, library node,
        etc.) or a ``ScheduleTreeScope`` block (map, for-loop, pipeline, etc.) that contains other nodes.
    
        It can be used to generate code from an SDFG, or to perform schedule transformations on the SDFG. For example,
<<<<<<< HEAD
        erasing an empty if branch, or merging two consecutive for-loops. The SDFG can then be reconstructed via the 
        ``as_sdfg`` method or the ``from_schedule_tree`` function in ``dace.sdfg.analysis.schedule_tree.tree_to_sdfg``.
=======
        erasing an empty if branch, or merging two consecutive for-loops.
>>>>>>> 4f8eb922

        :param in_place: If True, the SDFG is modified in-place. Otherwise, a copy is made. Note that the SDFG might
                         not be usable after the conversion if ``in_place`` is True!
        :return: A schedule tree representing the given SDFG.
        """
        # Avoid import loop
        from dace.sdfg.analysis.schedule_tree import sdfg_to_tree as s2t
        return s2t.as_schedule_tree(self, in_place=in_place)

    @property
    def build_folder(self) -> str:
        """ Returns a relative path to the build cache folder for this SDFG. """
        if hasattr(self, '_build_folder'):
            return self._build_folder
        cache_config = Config.get('cache')
        base_folder = Config.get('default_build_folder')
        if cache_config == 'single':
            # Always use the same directory, overwriting any other program,
            # preventing parallelism and caching of multiple programs, but
            # saving space and potentially build time
            return os.path.join(base_folder, 'single_cache')
        elif cache_config == 'hash':
            # Any change to the SDFG will result in a new cache folder
            md5_hash = md5(str(self.to_json()).encode('utf-8')).hexdigest()
            return os.path.join(base_folder, f'{self.name}_{md5_hash}')
        elif cache_config == 'unique':
            # Base name on location in memory, so no caching is possible between
            # processes or subsequent invocations
            md5_hash = md5(str(os.getpid()).encode('utf-8')).hexdigest()
            return os.path.join(base_folder, f'{self.name}_{md5_hash}')
        elif cache_config == 'name':
            # Overwrites previous invocations, and can clash with other programs
            # if executed in parallel in the same working directory
            return os.path.join(base_folder, self.name)
        else:
            raise ValueError(f'Unknown cache configuration: {cache_config}')

    @build_folder.setter
    def build_folder(self, newfolder: str):
        self._build_folder = newfolder

    def remove_data(self, name, validate=True):
        """ Removes a data descriptor from the SDFG.

            :param name: The name of the data descriptor to remove.
            :param validate: If True, verifies that there are no access
                             nodes that are using this data descriptor
                             prior to removing it.
        """

        # Verify that the data descriptor exists
        if name not in self._arrays:
            return

        # Verify that there are no access nodes that use this data
        if validate:
            for state in self.states():
                for node in state.nodes():
                    if isinstance(node, nd.AccessNode) and node.data == name:
                        raise ValueError(f"Cannot remove data descriptor "
                                         f"{name}: it is accessed by node "
                                         f"{node} in state {state}.")

        del self._arrays[name]

    def reset_sdfg_list(self):
        """
        Reset the CFG list when changes have been made to the SDFG's CFG tree.
        This collects all control flow graphs recursively and propagates the collection to all CFGs as the new CFG list.
        :note: ``reset_sdfg_list`` is deprecated, please use ``reset_cfg_list`` instead.

        :return: The newly updated CFG list.
        """
        warnings.warn('reset_sdfg_list is deprecated, use reset_cfg_list instead', DeprecationWarning)
        return self.reset_cfg_list()

    def update_sdfg_list(self, sdfg_list):
        """
        Given a collection of CFGs, add them all to the current SDFG's CFG list.
        Any CFGs already in the list are skipped, and the newly updated list is propagated across all CFGs in the CFG
        tree.
        :note: ``update_sdfg_list`` is deprecated, please use ``update_cfg_list`` instead.

        :param sdfg_list: The collection of CFGs to add to the CFG list.
        """
        warnings.warn('update_sdfg_list is deprecated, use update_cfg_list instead', DeprecationWarning)
        self.update_cfg_list(sdfg_list)

    @property
    def sdfg_list(self) -> List['ControlFlowRegion']:
        warnings.warn('sdfg_list is deprecated, use cfg_list instead', DeprecationWarning)
        return self.cfg_list

    def set_sourcecode(self, code: str, lang=None):
        """ Set the source code of this SDFG (for IDE purposes).

            :param code: A string of source code.
            :param lang: A string representing the language of the source code,
                         for syntax highlighting and completion.
        """
        self.sourcecode = {'code': code, 'language': lang}

    @property
    def label(self):
        """ The name of this SDFG. """
        return self.name

    @property
    def constants(self):
        """ A dictionary of compile-time constants defined in this SDFG. """
        result = {}
        # Merge with parent's constants
        if self._parent_sdfg is not None:
            result.update(self._parent_sdfg.constants)

        def cast(dtype: dt.Data, value: Any):
            """ Cast a value to the given data type. """
            if isinstance(dtype, dt.Array):
                return value
            elif isinstance(dtype, dt.Scalar):
                return dtype.dtype.type(value)
            raise TypeError('Unsupported data type %s' % dtype)

        result.update({k: cast(*v) for k, v in self.constants_prop.items()})
        return result

    def add_constant(self, name: str, value: Any, dtype: dt.Data = None):
        """
        Adds/updates a new compile-time constant to this SDFG.

        A constant may either be a scalar or a numpy ndarray thereof. It is not an
        error if there is already a symbol or an array with the same name inside
        the SDFG. However, the data descriptors must refer to the same type.

        :param name: The name of the constant.
        :param value: The constant value.
        :param dtype: Optional data type of the symbol, or None to deduce automatically.
        """
        if name in self._subarrays:
            raise FileExistsError(f'Can not create constant "{name}", the name is used by a subarray.')
        if name in self._rdistrarrays:
            raise FileExistsError(f'Can not create constant "{name}", the name is used by a RedistrArray.')
        if name in self._pgrids:
            raise FileExistsError(f'Can not create constant "{name}", the name is used by a ProcessGrid.')
        self.constants_prop[name] = (dtype or dt.create_datadescriptor(value), value)

    @property
    def propagate(self):
        return self._propagate

    @propagate.setter
    def propagate(self, propagate: bool):
        self._propagate = propagate

    @property
    def parent(self) -> SDFGState:
        """ Returns the parent SDFG state of this SDFG, if exists. """
        return self._parent

    @property
    def parent_sdfg(self) -> 'SDFG':
        """ Returns the parent SDFG of this SDFG, if exists. """
        return self._parent_sdfg

    @property
    def parent_nsdfg_node(self) -> nd.NestedSDFG:
        """ Returns the parent NestedSDFG node of this SDFG, if exists. """
        return self._parent_nsdfg_node

    @parent.setter
    def parent(self, value):
        self._parent = value

    @parent_sdfg.setter
    def parent_sdfg(self, value):
        self._parent_sdfg = value

    @parent_nsdfg_node.setter
    def parent_nsdfg_node(self, value):
        self._parent_nsdfg_node = value

    def remove_node(self, node: SDFGState):
        if node is self._cached_start_block:
            self._cached_start_block = None
        return super().remove_node(node)

    def states(self):
        """ Returns the states in this SDFG, recursing into state scope blocks. """
        return list(self.all_states())

    def arrays_recursive(self, include_nested_data: bool = False):
        """ Iterate over all arrays in this SDFG, including arrays within
            nested SDFGs. Yields 3-tuples of (sdfg, array name, array).

            :param include_nested_data: If True, also yields nested data.
            :return: A generator of (sdfg, array name, array) tuples.
        """

        def _yield_nested_data(name, arr):
            for nname, narr in arr.members.items():
                if isinstance(narr, dt.Structure):
                    yield from _yield_nested_data(name + '.' + nname, narr)
                yield self, name + '.' + nname, narr

        for aname, arr in self.arrays.items():
            if isinstance(arr, dt.Structure) and include_nested_data:
                yield from _yield_nested_data(aname, arr)
            yield self, aname, arr
        for state in self.states():
            for node in state.nodes():
                if isinstance(node, nd.NestedSDFG):
                    yield from node.sdfg.arrays_recursive(include_nested_data=include_nested_data)

    def _used_symbols_internal(self,
                               all_symbols: bool,
                               defined_syms: Optional[Set] = None,
                               free_syms: Optional[Set] = None,
                               used_before_assignment: Optional[Set] = None,
                               keep_defined_in_mapping: bool = False) -> Tuple[Set[str], Set[str], Set[str]]:
        defined_syms = set() if defined_syms is None else defined_syms
        free_syms = set() if free_syms is None else free_syms
        used_before_assignment = set() if used_before_assignment is None else used_before_assignment

        # Exclude data descriptor names and constants
        for name in self.arrays.keys():
            defined_syms.add(name)

        defined_syms |= set(self.constants_prop.keys())

        # Add used symbols from init and exit code
        for code in self.init_code.values():
            free_syms |= symbolic.symbols_in_code(code.as_string, self.symbols.keys())
        for code in self.exit_code.values():
            free_syms |= symbolic.symbols_in_code(code.as_string, self.symbols.keys())

        return super()._used_symbols_internal(all_symbols=all_symbols,
                                              keep_defined_in_mapping=keep_defined_in_mapping,
                                              defined_syms=defined_syms,
                                              free_syms=free_syms,
                                              used_before_assignment=used_before_assignment)

    def get_all_toplevel_symbols(self) -> Set[str]:
        """
        Returns a set of all symbol names that are used by the SDFG's state machine.
        This includes all symbols in the descriptor repository and interstate edges,
        whether free or defined. Used to identify duplicates when, e.g., inlining or
        dealiasing a set of nested SDFGs.
        """
        # Exclude constants and data descriptor names
        exclude = set(self.arrays.keys()) | set(self.constants_prop.keys())

        syms = set()

        # Start with the set of SDFG free symbols
        syms |= set(self.symbols.keys())

        # Add inter-state symbols
        for e in self.edges():
            syms |= set(e.data.assignments.keys())
            syms |= e.data.free_symbols

        # Subtract exluded symbols
        return syms - exclude

    def read_and_write_sets(self) -> Tuple[Set[AnyStr], Set[AnyStr]]:
        """
        Determines what data containers are read and written in this SDFG. Does
        not include reads to subsets of containers that have previously been
        written within the same state.

        :return: A two-tuple of sets of things denoting
                 ({data read}, {data written}).
        """
        read_set = set()
        write_set = set()
        for state in self.states():
            for edge in self.in_edges(state):
                read_set |= edge.data.free_symbols & self.arrays.keys()
            # Get dictionaries of subsets read and written from each state
            rs, ws = state._read_and_write_sets()
            read_set |= rs.keys()
            write_set |= ws.keys()
        return read_set, write_set

    def arglist(self, scalars_only=False, free_symbols=None) -> Dict[str, dt.Data]:
        """
        Returns an ordered dictionary of arguments (names and types) required
        to invoke this SDFG.

        The arguments follow the following order:
        <sorted data arguments>, <sorted scalar arguments>.
        Data arguments are all the non-transient data containers in the
        SDFG; and scalar arguments are all the non-transient scalar data
        containers and free symbols (see ``SDFG.free_symbols``). This structure
        will create a sorted list of pointers followed by a sorted list of PoDs
        and structs.

        :return: An ordered dictionary of (name, data descriptor type) of all
                 the arguments, sorted as defined here.
        """
        # Start with data descriptors
        if scalars_only:
            data_args = {}
        else:
            data_args = {k: v for k, v in self.arrays.items() if not v.transient and not isinstance(v, dt.Scalar)}

        scalar_args = {
            k: v
            for k, v in self.arrays.items()
            if not v.transient and isinstance(v, dt.Scalar) and not k.startswith('__dace')
        }

        # Add global free symbols used in the generated code to scalar arguments
        free_symbols = free_symbols if free_symbols is not None else self.used_symbols(all_symbols=False)
        scalar_args.update({k: dt.Scalar(self.symbols[k]) for k in free_symbols if not k.startswith('__dace')})

        # Fill up ordered dictionary
        result = collections.OrderedDict()
        result.update(sorted(data_args.items()))
        result.update(sorted(scalar_args.items()))

        return result

    def init_signature(self, for_call=False, free_symbols=None) -> str:
        """ Returns a C/C++ signature of this SDFG, used when generating the initalization code.
            It only contains symbols.

            :param for_call: If True, returns arguments that can be used when calling the SDFG.
        """
        # Get global free symbols scalar arguments
        free_symbols = free_symbols if free_symbols is not None else self.used_symbols(all_symbols=False)
        return ", ".join(
            dt.Scalar(self.symbols[k]).as_arg(name=k, with_types=not for_call, for_call=for_call)
            for k in sorted(free_symbols) if not k.startswith('__dace'))

    def signature_arglist(self, with_types=True, for_call=False, with_arrays=True, arglist=None) -> List[str]:
        """ Returns a list of arguments necessary to call this SDFG,
            formatted as a list of C definitions.

            :param with_types: If True, includes argument types in the result.
            :param for_call: If True, returns arguments that can be used when
                             calling the SDFG.
            :param with_arrays: If True, includes arrays, otherwise,
                                only symbols and scalars are included.
            :param arglist: An optional cached argument list.
            :return: A list of strings. For example: `['float *A', 'int b']`.
        """
        arglist = arglist or self.arglist(scalars_only=not with_arrays)
        return [v.as_arg(name=k, with_types=with_types, for_call=for_call) for k, v in arglist.items()]

    def python_signature_arglist(self, with_types=True, for_call=False, with_arrays=True, arglist=None) -> List[str]:
        """ Returns a list of arguments necessary to call this SDFG,
            formatted as a list of Data-Centric Python definitions.

            :param with_types: If True, includes argument types in the result.
            :param for_call: If True, returns arguments that can be used when
                             calling the SDFG.
            :param with_arrays: If True, includes arrays, otherwise,
                                only symbols and scalars are included.
            :param arglist: An optional cached argument list.
            :return: A list of strings. For example: `['A: dace.float32[M]', 'b: dace.int32']`.
        """
        arglist = arglist or self.arglist(scalars_only=not with_arrays, free_symbols=[])
        return [v.as_python_arg(name=k, with_types=with_types, for_call=for_call) for k, v in arglist.items()]

    def signature(self, with_types=True, for_call=False, with_arrays=True, arglist=None) -> str:
        """ Returns a C/C++ signature of this SDFG, used when generating code.

            :param with_types: If True, includes argument types (can be used
                               for a function prototype). If False, only
                               include argument names (can be used for function
                               calls).
            :param for_call: If True, returns arguments that can be used when
                             calling the SDFG.
            :param with_arrays: If True, includes arrays, otherwise,
                                only symbols and scalars are included.
            :param arglist: An optional cached argument list.
        """
        return ", ".join(self.signature_arglist(with_types, for_call, with_arrays, arglist))

    def python_signature(self, with_types=True, for_call=False, with_arrays=True, arglist=None) -> str:
        """ Returns a Data-Centric Python signature of this SDFG, used when generating code.

            :param with_types: If True, includes argument types (can be used
                               for a function prototype). If False, only
                               include argument names (can be used for function
                               calls).
            :param for_call: If True, returns arguments that can be used when
                             calling the SDFG.
            :param with_arrays: If True, includes arrays, otherwise,
                                only symbols and scalars are included.
            :param arglist: An optional cached argument list.
        """
        return ", ".join(self.python_signature_arglist(with_types, for_call, with_arrays, arglist))

    def _repr_html_(self):
        """ HTML representation of the SDFG, used mainly for Jupyter
            notebooks. """
        from dace.jupyter import isnotebook, preamble

        result = ''
        if not isnotebook():
            result = preamble()

        # Create renderer canvas and load SDFG
        result += """
<div class="sdfv">
<div id="contents_{uid}" style="position: relative; resize: vertical; overflow: auto"></div>
</div>
<script>
    var sdfg_{uid} = {sdfg};
</script>
<script>
    new SDFGRenderer(
        checkCompatLoad(parse_sdfg(sdfg_{uid})),
        document.getElementById("contents_{uid}"),
        undefined, null, null, false, null, null
    );
</script>""".format(
            # Dumping to a string so that Jupyter Javascript can parse it
            # recursively
            sdfg=dace.serialize.dumps(dace.serialize.dumps(self.to_json())),
            uid=random.randint(0, sys.maxsize - 1))

        return result

    def transients(self):
        """ Returns a dictionary mapping transient data descriptors to their
            parent scope entry node, or None if top-level (i.e., exists in
            multiple scopes). """

        result = {}
        tstate = {}

        for (i, state) in enumerate(self.nodes()):
            scope_dict = state.scope_dict()
            for node in state.nodes():
                if isinstance(node, nd.AccessNode) and node.desc(self).transient:
                    arrname = node.data
                    # If transient is accessed in more than one state, it is a
                    # top-level transient
                    if arrname in tstate and tstate[arrname] != i:
                        tstate[arrname] = None
                        result[arrname] = None
                    else:
                        tstate[arrname] = i
                        result[arrname] = scope_dict[node]

        return result

    def shared_transients(self, check_toplevel: bool = True, include_nested_data: bool = False) -> List[str]:
        """ Returns a list of transient data that appears in more than one state.

            :param check_toplevel: If True, consider the descriptors' toplevel attribute.
            :param include_nested_data: If True, also include nested data.
            :return: A list of transient data names.
        """
        seen = {}
        shared = []

        # If a transient is present in an inter-state edge, it is shared
        for interstate_edge in self.all_interstate_edges():
            for sym in interstate_edge.data.free_symbols:
                if sym in self.arrays and self.arrays[sym].transient:
                    seen[sym] = interstate_edge
                    shared.append(sym)

        # The same goes for the conditions of conditional blocks.
        for block in self.all_control_flow_blocks():
            if isinstance(block, ConditionalBlock):
                for cond, _ in block.branches:
                    if cond is not None:
                        cond_symbols = set(map(str, dace.symbolic.symbols_in_ast(cond.code[0])))
                        for sym in cond_symbols:
                            if sym in self.arrays and self.arrays[sym].transient:
                                seen[sym] = block
                                shared.append(sym)

        # If transient is accessed in more than one state, it is shared
        for state in self.states():
            for node in state.data_nodes():
                tokens = node.data.split('.')
                # NOTE: The following three lines ensure that nested data share transient and toplevel attributes.
                desc = self.arrays[tokens[0]]
                is_transient = desc.transient
                is_toplevel = desc.toplevel
                if include_nested_data:
                    datanames = set(['.'.join(tokens[:i + 1]) for i in range(len(tokens))])
                else:
                    datanames = set([tokens[0]])
                for dataname in datanames:
                    desc = self.arrays[dataname]
                    if is_transient:
                        if (check_toplevel and is_toplevel) or (dataname in seen and seen[dataname] != state):
                            shared.append(dataname)
                        seen[dataname] = state

        return dtypes.deduplicate(shared)

    def save(self, filename: str, use_pickle=False, hash=None, exception=None, compress=False) -> Optional[str]:
        """ Save this SDFG to a file.

            :param filename: File name to save to.
            :param use_pickle: Use Python pickle as the SDFG format (default:
                               JSON).
            :param hash: By default, saves the hash if SDFG is JSON-serialized.
                         Otherwise, if True, saves the hash along with the SDFG.
            :param exception: If not None, stores error information along with
                              SDFG.
            :param compress: If True, uses gzip to compress the file upon saving.
            :return: The hash of the SDFG, or None if failed/not requested.
        """
        filename = os.path.expanduser(filename)

        if compress:
            fileopen = lambda file, mode: gzip.open(file, mode + 't')
        else:
            fileopen = open

        try:
            os.makedirs(os.path.dirname(filename), exist_ok=True)
        except (FileNotFoundError, FileExistsError):
            pass

        if use_pickle:
            with fileopen(filename, "wb") as fp:
                symbolic.SympyAwarePickler(fp).dump(self)
            if hash is True:
                return self.hash_sdfg()
        else:
            hash = True if hash is None else hash
            with fileopen(filename, "w") as fp:
                json_output = self.to_json(hash=hash)
                if exception:
                    json_output['error'] = exception.to_json()
                dace.serialize.dump(json_output, fp)
            if hash and 'hash' in json_output['attributes']:
                return json_output['attributes']['hash']

        return None

    def view(self, filename=None, verbose=False):
        """
        View this sdfg in the system's HTML viewer

        :param filename: the filename to write the HTML to. If `None`, a temporary file will be created.
        :param verbose: Be verbose, `False` by default.
        """
        from dace.cli.sdfv import view
        view(self, filename=filename, verbose=verbose)

    @staticmethod
    def _from_file(fp: BinaryIO) -> 'SDFG':
        firstbyte = fp.read(1)
        fp.seek(0)
        if firstbyte == b'{':  # JSON file
            sdfg_json = json.load(fp)
            sdfg = SDFG.from_json(sdfg_json)
        else:  # Pickle
            sdfg = symbolic.SympyAwareUnpickler(fp).load()

        if not isinstance(sdfg, SDFG):
            raise TypeError("Loaded file is not an SDFG (loaded type: %s)" % type(sdfg).__name__)
        return sdfg

    @staticmethod
    def from_file(filename: str) -> 'SDFG':
        """ Constructs an SDFG from a file.

            :param filename: File name to load SDFG from.
            :return: An SDFG.
        """
        # Try compressed first. If fails, try uncompressed
        try:
            with gzip.open(filename, 'rb') as fp:
                return SDFG._from_file(fp)
        except OSError:
            pass
        with open(filename, "rb") as fp:
            return SDFG._from_file(fp)

    # Dynamic SDFG creation API
    ##############################

    def _find_new_name(self, name: str):
        """ Tries to find a new name by adding an underscore and a number. """

        names = (self._arrays.keys() | self.constants_prop.keys() | self._pgrids.keys() | self._subarrays.keys()
                 | self._rdistrarrays.keys() | self.symbols.keys())
        return dt.find_new_name(name, names)

    def is_name_used(self, name: str) -> bool:
        """ Checks if `name` is already used inside the SDFG."""
        if name in self._arrays:
            return True
        if name in self.symbols:
            return True
        if name in self.constants_prop:
            return True
        if name in self._pgrids:
            return True
        if name in self._subarrays:
            return True
        if name in self._rdistrarrays:
            return True
        return False

    def is_name_free(self, name: str) -> bool:
        """ Test if `name` is free, i.e. is not used by anything else."""
        return not self.is_name_used(name)

    def find_new_constant(self, name: str):
        """
        Tries to find a new name for a constant.
        """
        if self.is_name_free(name):
            return name
        return self._find_new_name(name)

    def find_new_symbol(self, name: str):
        """
        Tries to find a new symbol name by adding an underscore and a number.
        """
        if self.is_name_free(name):
            return name
        return self._find_new_name(name)

    def add_array(self,
                  name: str,
                  shape,
                  dtype,
                  storage=dtypes.StorageType.Default,
                  location=None,
                  transient=False,
                  strides=None,
                  offset=None,
                  lifetime=dace.dtypes.AllocationLifetime.Scope,
                  debuginfo=None,
                  allow_conflicts=False,
                  total_size=None,
                  find_new_name=False,
                  alignment=0,
                  may_alias=False) -> Tuple[str, dt.Array]:
        """ Adds an array to the SDFG data descriptor store. """

        # convert strings to int if possible
        newshape = []
        for s in shape:
            try:
                newshape.append(int(s))
            except:
                newshape.append(dace.symbolic.pystr_to_symbolic(s))
        shape = newshape
        strides = strides or None

        if isinstance(dtype, type) and dtype in dtypes._CONSTANT_TYPES[:-1]:
            dtype = dtypes.typeclass(dtype)

        desc = dt.Array(dtype,
                        shape,
                        storage=storage,
                        location=location,
                        allow_conflicts=allow_conflicts,
                        transient=transient,
                        strides=strides,
                        offset=offset,
                        lifetime=lifetime,
                        alignment=alignment,
                        debuginfo=debuginfo,
                        total_size=total_size,
                        may_alias=may_alias)

        return self.add_datadesc(name, desc, find_new_name=find_new_name), desc

    def add_view(self,
                 name: str,
                 shape,
                 dtype,
                 storage=dtypes.StorageType.Default,
                 strides=None,
                 offset=None,
                 debuginfo=None,
                 allow_conflicts=False,
                 total_size=None,
                 find_new_name=False,
                 alignment=0,
                 may_alias=False) -> Tuple[str, dt.ArrayView]:
        """ Adds a view to the SDFG data descriptor store. """

        # convert strings to int if possible
        newshape = []
        for s in shape:
            try:
                newshape.append(int(s))
            except:
                newshape.append(dace.symbolic.pystr_to_symbolic(s))
        shape = newshape

        if isinstance(dtype, type) and dtype in dtypes._CONSTANT_TYPES[:-1]:
            dtype = dtypes.typeclass(dtype)

        desc = dt.ArrayView(dtype,
                            shape,
                            storage=storage,
                            allow_conflicts=allow_conflicts,
                            transient=True,
                            strides=strides,
                            offset=offset,
                            lifetime=dtypes.AllocationLifetime.Scope,
                            alignment=alignment,
                            debuginfo=debuginfo,
                            total_size=total_size,
                            may_alias=may_alias)

        return self.add_datadesc(name, desc, find_new_name=find_new_name), desc

    def add_reference(self,
                      name: str,
                      shape,
                      dtype,
                      storage=dtypes.StorageType.Default,
                      strides=None,
                      offset=None,
                      debuginfo=None,
                      allow_conflicts=False,
                      total_size=None,
                      find_new_name=False,
                      alignment=0,
                      may_alias=False) -> Tuple[str, dt.Reference]:
        """ Adds a reference to the SDFG data descriptor store. """

        # convert strings to int if possible
        newshape = []
        for s in shape:
            try:
                newshape.append(int(s))
            except:
                newshape.append(dace.symbolic.pystr_to_symbolic(s))
        shape = newshape

        if isinstance(dtype, type) and dtype in dtypes._CONSTANT_TYPES[:-1]:
            dtype = dtypes.typeclass(dtype)

        desc = dt.ArrayReference(dtype,
                                 shape,
                                 storage=storage,
                                 allow_conflicts=allow_conflicts,
                                 transient=True,
                                 strides=strides,
                                 offset=offset,
                                 lifetime=dtypes.AllocationLifetime.Scope,
                                 alignment=alignment,
                                 debuginfo=debuginfo,
                                 total_size=total_size,
                                 may_alias=may_alias)

        return self.add_datadesc(name, desc, find_new_name=find_new_name), desc

    def add_stream(self,
                   name: str,
                   dtype,
                   buffer_size=1,
                   shape=(1, ),
                   storage=dtypes.StorageType.Default,
                   transient=False,
                   offset=None,
                   lifetime=dace.dtypes.AllocationLifetime.Scope,
                   debuginfo=None,
                   find_new_name=False) -> Tuple[str, dt.Stream]:
        """ Adds a stream to the SDFG data descriptor store. """

        # Convert to int if possible, otherwise to symbolic
        _shape = []
        for s in shape:
            try:
                _shape.append(int(s))
            except:
                _shape.append(dace.symbolic.pystr_to_symbolic(s))
        shape = _shape

        if isinstance(dtype, type) and dtype in dtypes._CONSTANT_TYPES[:-1]:
            dtype = dtypes.typeclass(dtype)

        desc = dt.Stream(
            dtype=dtype,
            buffer_size=buffer_size,
            shape=shape,
            storage=storage,
            transient=transient,
            offset=offset,
            lifetime=lifetime,
            debuginfo=debuginfo,
        )

        return self.add_datadesc(name, desc, find_new_name=find_new_name), desc

    def add_scalar(self,
                   name: str,
                   dtype,
                   storage=dtypes.StorageType.Default,
                   transient=False,
                   lifetime=dace.dtypes.AllocationLifetime.Scope,
                   debuginfo=None,
                   find_new_name=False) -> Tuple[str, dt.Scalar]:
        """ Adds a scalar to the SDFG data descriptor store. """

        if isinstance(dtype, type) and dtype in dtypes._CONSTANT_TYPES[:-1]:
            dtype = dtypes.typeclass(dtype)

        desc = dt.Scalar(
            dtype,
            storage=storage,
            transient=transient,
            lifetime=lifetime,
            debuginfo=debuginfo,
        )

        return self.add_datadesc(name, desc, find_new_name=find_new_name), desc

    def add_transient(self,
                      name,
                      shape,
                      dtype,
                      storage=dtypes.StorageType.Default,
                      location=None,
                      strides=None,
                      offset=None,
                      lifetime=dace.dtypes.AllocationLifetime.Scope,
                      debuginfo=None,
                      allow_conflicts=False,
                      total_size=None,
                      find_new_name=False,
                      alignment=0,
                      may_alias=False) -> Tuple[str, dt.Array]:
        """ Convenience function to add a transient array to the data
            descriptor store. """
        return self.add_array(name,
                              shape,
                              dtype,
                              storage=storage,
                              location=location,
                              transient=True,
                              strides=strides,
                              offset=offset,
                              lifetime=lifetime,
                              debuginfo=debuginfo,
                              allow_conflicts=allow_conflicts,
                              total_size=total_size,
                              alignment=alignment,
                              may_alias=may_alias,
                              find_new_name=find_new_name)

    def temp_data_name(self):
        """ Returns a temporary data descriptor name that can be used in this SDFG. """
        name = '__tmp%d' % self._temp_transients

        # NOTE: Consider switching to `_find_new_name`
        #  The frontend seems to access this variable directly.
        while self.is_name_used(name):
            self._temp_transients += 1
            name = '__tmp%d' % self._temp_transients
        self._temp_transients += 1
        return name

    def refresh_temp_transients(self):
        """
        Updates the temporary transient counter of this SDFG by querying the maximum number among the
        ``__tmp###`` data descriptors.
        """
        temp_transients = [k[5:] for k in self.arrays.keys() if k.startswith('__tmp')]
        max_temp_transient = 0
        for arr_suffix in temp_transients:
            try:
                max_temp_transient = max(max_temp_transient, int(arr_suffix))
            except ValueError:  # Not of the form __tmp###
                continue
        self._temp_transients = max_temp_transient + 1

    def add_temp_transient(self,
                           shape,
                           dtype,
                           storage=dtypes.StorageType.Default,
                           location=None,
                           strides=None,
                           offset=None,
                           lifetime=dace.dtypes.AllocationLifetime.Scope,
                           debuginfo=None,
                           allow_conflicts=False,
                           total_size=None,
                           alignment=0,
                           may_alias=False):
        """ Convenience function to add a transient array with a temporary name to the data
            descriptor store. """
        return self.add_array(self.temp_data_name(),
                              shape,
                              dtype,
                              storage=storage,
                              location=location,
                              transient=True,
                              strides=strides,
                              offset=offset,
                              lifetime=lifetime,
                              alignment=alignment,
                              debuginfo=debuginfo,
                              allow_conflicts=allow_conflicts,
                              total_size=total_size,
                              may_alias=may_alias)

    def add_temp_transient_like(self, desc: Union[dt.Array, dt.Scalar], dtype=None, debuginfo=None):
        """ Convenience function to add a transient array with a temporary name to the data
            descriptor store. """
        debuginfo = debuginfo or desc.debuginfo
        dtype = dtype or desc.dtype
        newdesc = desc.clone()
        newdesc.dtype = dtype
        newdesc.transient = True
        newdesc.debuginfo = debuginfo
        return self.add_datadesc(self.temp_data_name(), newdesc), newdesc

    def add_datadesc(self, name: str, datadesc: dt.Data, find_new_name=False) -> str:
        """ Adds an existing data descriptor to the SDFG array store.

            :param name: Name to use.
            :param datadesc: Data descriptor to add.
            :param find_new_name: If True and data descriptor with this name
                                  exists, finds a new name to add.
            :return: Name of the new data descriptor
        """
        if not isinstance(name, str):
            raise TypeError("Data descriptor name must be a string. Got %s" % type(name).__name__)

        if find_new_name:
            # These characters might be introduced through the creation of views to members
            #  of strictures.
            # NOTES: If `find_new_name` is `True` and the name (understood as a sequence of
            #   any characters) is not used, i.e. `assert self.is_name_free(name)`, then it
            #   is still "cleaned", i.e. dots are replaced with underscores. However, if
            #   `find_new_name` is `False` then this cleaning is not applied and it is possible
            #   to create names that are formally invalid. The above code reproduces the exact
            #   same behaviour and is maintained for  compatibility. This behaviour is
            #   triggered by tests/python_frontend/structures/structure_python_test.py::test_rgf`.
            name = self._find_new_name(name)
            name = name.replace('.', '_')
            if self.is_name_used(name):
                name = self._find_new_name(name)
        else:
            # We do not check for data constant, because there is a link between the constants and
            #  the data descriptors.
            if name in self.arrays:
                raise FileExistsError(f'Data descriptor "{name}" already exists in SDFG')
            if name in self.symbols:
                raise FileExistsError(f'Can not create data descriptor "{name}", the name is used by a symbol.')
            if name in self._subarrays:
                raise FileExistsError(f'Can not create data descriptor "{name}", the name is used by a subarray.')
            if name in self._rdistrarrays:
                raise FileExistsError(f'Can not create data descriptor "{name}", the name is used by a RedistrArray.')
            if name in self._pgrids:
                raise FileExistsError(f'Can not create data descriptor "{name}", the name is used by a ProcessGrid.')

        def _add_symbols(sdfg: SDFG, desc: dt.Data):
            if isinstance(desc, dt.Structure):
                for v in desc.members.values():
                    if isinstance(v, dt.Data):
                        _add_symbols(sdfg, v)
            for sym in desc.free_symbols:
                if sym.name not in sdfg.symbols:
                    sdfg.add_symbol(sym.name, sym.dtype)

        # Add the data descriptor to the SDFG and all symbols that are not yet known.
        self._arrays[name] = datadesc
        _add_symbols(self, datadesc)

        return name

    def add_datadesc_view(self, name: str, datadesc: dt.Data, find_new_name=False) -> str:
        """ Adds a view of a given data descriptor to the SDFG array store.

            :param name: Name to use.
            :param datadesc: Data descriptor to view.
            :param find_new_name: If True and data descriptor with this name
                                  exists, finds a new name to add.
            :return: Name of the new data descriptor
        """
        vdesc = dt.View.view(datadesc)
        return self.add_datadesc(name, vdesc, find_new_name)

    def add_datadesc_reference(self, name: str, datadesc: dt.Data, find_new_name=False) -> str:
        """ Adds a reference of a given data descriptor to the SDFG array store.

            :param name: Name to use.
            :param datadesc: Data descriptor to view.
            :param find_new_name: If True and data descriptor with this name
                                  exists, finds a new name to add.
            :return: Name of the new data descriptor
        """
        vdesc = dt.Reference.view(datadesc)
        return self.add_datadesc(name, vdesc, find_new_name)

    def add_pgrid(self,
                  shape: ShapeType = None,
                  parent_grid: str = None,
                  color: Sequence[Union[Integral, bool]] = None,
                  exact_grid: RankType = None,
                  root: RankType = 0):
        """ Adds a process-grid to the process-grid descriptor store.
            For more details on process-grids, please read the documentation of the ProcessGrid class.

            :param shape: Shape of the process-grid (see `dims` parameter of [MPI_Cart_create](https://www.mpich.org/static/docs/latest/www3/MPI_Cart_create.html)), e.g., [2, 3, 3].
            :param parent_grid: Parent process-grid (similar to the `comm` parameter of [MPI_Cart_sub](https://www.mpich.org/static/docs/v3.2/www3/MPI_Cart_sub.html)).
            :param color: The i-th entry specifies whether the i-th dimension is kept in the sub-grid or is dropped (see `remain_dims` input of [MPI_Cart_sub](https://www.mpich.org/static/docs/v3.2/www3/MPI_Cart_sub.html)).
            :param exact_grid: If set then, out of all the sub-grids created, only the one that contains the rank with id `exact_grid` will be utilized for collective communication.
            :param root: Root rank (used for collective communication).
            :return: Name of the new process-grid descriptor.
        """

        if not (shape or parent_grid):
            raise ValueError("Process-grid must either have its shape defined or be linked to a parent-grid.")

        # convert strings to int if possible
        shape = shape or []
        newshape = []
        for s in shape:
            try:
                newshape.append(int(s))
            except:
                newshape.append(dace.symbolic.pystr_to_symbolic(s))
        shape = newshape

        grid_name = self._find_new_name('__pgrid')
        is_subgrid = (parent_grid is not None)
        if parent_grid and isinstance(parent_grid, str):
            parent_grid = self._pgrids[parent_grid]

        self._pgrids[grid_name] = ProcessGrid(grid_name, is_subgrid, shape, parent_grid, color, exact_grid, root)

        self.append_init_code(self._pgrids[grid_name].init_code())
        self.append_exit_code(self._pgrids[grid_name].exit_code())

        return grid_name

    def add_subarray(self,
                     dtype: dtypes.typeclass,
                     shape: ShapeType,
                     subshape: ShapeType,
                     pgrid: str = None,
                     correspondence: Sequence[Integral] = None):
        """ Adds a sub-array to the sub-array descriptor store.
            For more details on sub-arrays, please read the documentation of the SubArray class.

            :param dtype: Datatype of the array (see `oldtype` parameter of [MPI_Type_create_subarray](https://www.mpich.org/static/docs/v3.2/www3/MPI_Type_create_subarray.html)).
            :param shape: Shape of the sub-array (see `array_of_sizes` parameter of [MPI_Type_create_subarray](https://www.mpich.org/static/docs/v3.2/www3/MPI_Type_create_subarray.html)).
            :param subshape: Sub-shape of the sub-array (see `array_of_subsizes` parameter of [MPI_Type_create_subarray](https://www.mpich.org/static/docs/v3.2/www3/MPI_Type_create_subarray.html)).
            :param pgrid: Process-grid used for collective scatter/gather operations.
            :param correspondence: Matching among array dimensions and process-grid dimensions.
            :return: Name of the new sub-array descriptor.
        """

        # convert strings to int if possible
        shape = shape or []
        newshape = []
        for s in shape:
            try:
                newshape.append(int(s))
            except:
                newshape.append(dace.symbolic.pystr_to_symbolic(s))
        shape = newshape
        subshape = subshape or []
        newshape = []
        for s in subshape:
            try:
                newshape.append(int(s))
            except:
                newshape.append(dace.symbolic.pystr_to_symbolic(s))
        subshape = newshape

        # No need to ensure unique test.
        subarray_name = self._find_new_name('__subarray')

        self._subarrays[subarray_name] = SubArray(subarray_name, dtype, shape, subshape, pgrid, correspondence)
        self.append_init_code(self._subarrays[subarray_name].init_code())
        self.append_exit_code(self._subarrays[subarray_name].exit_code())

        return subarray_name

    def add_rdistrarray(self, array_a: str, array_b: str):
        """ Adds a sub-array redistribution to the sub-array redistribution descriptor store.
            For more details on redistributions, please read the documentation of the RedistrArray class.

            :param array_a: Input sub-array descriptor.
            :param array_b: Output sub-array descriptor.
            :return: Name of the new redistribution descriptor.
        """
        # No need to ensure unique test.
        name = self._find_new_name('__rdistrarray')

        self._rdistrarrays[name] = RedistrArray(name, array_a, array_b)
        self.append_init_code(self._rdistrarrays[name].init_code(self))
        self.append_exit_code(self._rdistrarrays[name].exit_code(self))
        return name

    def add_loop(
        self,
        before_state,
        loop_state,
        after_state,
        loop_var: str,
        initialize_expr: str,
        condition_expr: str,
        increment_expr: str,
        loop_end_state=None,
    ):
        """
        Helper function that adds a looping state machine around a
        given state (or sequence of states).

        :param before_state: The state after which the loop should
                             begin, or None if the loop is the first
                             state (creates an empty state).
        :param loop_state: The state that begins the loop. See also
                           ``loop_end_state`` if the loop is multi-state.
        :param after_state: The state that should be invoked after
                            the loop ends, or None if the program
                            should terminate (creates an empty state).
        :param loop_var: A name of an inter-state variable to use
                         for the loop. If None, ``initialize_expr``
                         and ``increment_expr`` must be None.
        :param initialize_expr: A string expression that is assigned
                                to ``loop_var`` before the loop begins.
                                If None, does not define an expression.
        :param condition_expr: A string condition that occurs every
                               loop iteration. If None, loops forever
                               (undefined behavior).
        :param increment_expr: A string expression that is assigned to
                               ``loop_var`` after every loop iteration.
                               If None, does not define an expression.
        :param loop_end_state: If the loop wraps multiple states, the
                               state where the loop iteration ends.
                               If None, sets the end state to
                               ``loop_state`` as well.
        :return: A 3-tuple of (``before_state``, generated loop guard state,
                 ``after_state``).
        """
        from dace.frontend.python.astutils import negate_expr  # Avoid import loops

        # Argument checks
        if loop_var is None and (initialize_expr or increment_expr):
            raise ValueError("Cannot initalize or increment an empty loop variable")

        # Handling empty states
        if loop_end_state is None:
            loop_end_state = loop_state
        if before_state is None:
            before_state = self.add_state()
        if after_state is None:
            after_state = self.add_state()

        # Create guard state
        guard = self.add_state("guard")

        # Loop initialization
        init = None if initialize_expr is None else {loop_var: initialize_expr}
        self.add_edge(before_state, guard, InterstateEdge(assignments=init))

        # Loop condition
        if condition_expr:
            cond_ast = CodeBlock(condition_expr).code
        else:
            cond_ast = CodeBlock('True').code
        self.add_edge(guard, loop_state, InterstateEdge(cond_ast))
        self.add_edge(guard, after_state, InterstateEdge(negate_expr(cond_ast)))

        # Loop incrementation
        incr = None if increment_expr is None else {loop_var: increment_expr}
        self.add_edge(loop_end_state, guard, InterstateEdge(assignments=incr))

        return before_state, guard, after_state

    # SDFG queries
    ##############################

    def find_state(self, state_id_or_label):
        """ Finds a state according to its ID (if integer is provided) or
            label (if string is provided).

            :param state_id_or_label: State ID (if int) or label (if str).
            :return: An SDFGState object.
        """

        if isinstance(state_id_or_label, str):
            for s in self.nodes():
                if s.label == state_id_or_label:
                    return s
            raise LookupError("State %s not found" % state_id_or_label)
        elif isinstance(state_id_or_label, int):
            return self.nodes()[state_id_or_label]
        else:
            raise TypeError("state_id_or_label is not an int nor string: {}".format(state_id_or_label))

    def specialize(self, symbols: Dict[str, Any]):
        """ Sets symbolic values in this SDFG to constants.

            :param symbols: Values to specialize.
        """
        # Update constants
        for k, v in symbols.items():
            self.add_constant(str(k), v)

    def is_loaded(self) -> bool:
        """
        Returns True if the SDFG binary is already loaded in the current
        process.
        """
        # Avoid import loops
        from dace.codegen import compiled_sdfg as cs, compiler

        binary_filename = compiler.get_binary_name(self.build_folder, self.name)
        dll = cs.ReloadableDLL(binary_filename, self.name)
        return dll.is_loaded()

    def compile(self, output_file=None, validate=True,
                return_program_handle=True) -> 'CompiledSDFG':
        """ Compiles a runnable binary from this SDFG.

            :param output_file: If not None, copies the output library file to
                                the specified path.
            :param validate: If True, validates the SDFG prior to generating
                             code.
            :param return_program_handle: If False, does not load the generated library.
            :return: A callable CompiledSDFG object, or None if ``return_program_handle=False``.
        """

        # Importing these outside creates an import loop
        from dace.codegen import codegen, compiler

        # Compute build folder path before running codegen
        build_folder = self.build_folder

        if not self._recompile or Config.get_bool('compiler', 'use_cache'):
            # Try to see if a cached version of the binary exists
            binary_filename = compiler.get_binary_name(build_folder, self.name)
            if os.path.isfile(binary_filename):
                return compiler.load_from_file(self, binary_filename)

        ############################
        # DaCe Compilation Process #

        if self.regenerate_code or not os.path.isdir(build_folder):
            # Clone SDFG as the other modules may modify its contents
            sdfg = copy.deepcopy(self)
            # Fix the build folder name on the copied SDFG to avoid it changing
            # if the codegen modifies the SDFG (thereby changing its hash)
            sdfg.build_folder = build_folder

            # Rename SDFG to avoid runtime issues with clashing names
            index = 0
            while sdfg.is_loaded():
                sdfg.name = f'{self.name}_{index}'
                index += 1
            if self.name != sdfg.name:
                warnings.warn(f"SDFG '{self.name}' is already loaded by another object, recompiling under a different "
                              f"name '{sdfg.name}'.")

            try:
                # Fill in scope entry/exit connectors
                sdfg.fill_scope_connectors()

                # Generate code for the program by traversing the SDFG state by state
                program_objects = codegen.generate_code(sdfg, validate=validate)
            except Exception:
                fpath = os.path.join('_dacegraphs', 'failing.sdfgz')
                self.save(fpath, compress=True)
                print(f'Failing SDFG saved for inspection in {os.path.abspath(fpath)}')
                raise

            # Generate the program folder and write the source files
            program_folder = compiler.generate_program_folder(sdfg, program_objects, build_folder)
        else:
            # The code was already generated, just load the program folder
            program_folder = build_folder
            sdfg = self

        # Compile the code and get the shared library path
        shared_library = compiler.configure_and_compile(program_folder, sdfg.name)

        # If provided, save output to path or filename
        if output_file is not None:
            if os.path.isdir(output_file):
                output_file = os.path.join(output_file, os.path.basename(shared_library))
            shutil.copyfile(shared_library, output_file)

        # Get the function handle
        if return_program_handle:
            return compiler.get_program_handle(shared_library, sdfg)

    def argument_typecheck(self, args, kwargs, types_only=False):
        """ Checks if arguments and keyword arguments match the SDFG
            types. Raises RuntimeError otherwise.

            :raise RuntimeError: Argument count mismatch.
            :raise TypeError: Argument type mismatch.
            :raise NotImplementedError: Unsupported argument type.
        """
        expected_args = self.arglist()

        # Omit return values from arguments
        expected_args = collections.OrderedDict([(k, v) for k, v in expected_args.items()
                                                 if not k.startswith('__return')])
        kwargs = {k: v for k, v in kwargs.items() if not k.startswith('__return')}

        num_args_passed = len(args) + len(kwargs)
        num_args_expected = len(expected_args)
        if num_args_passed < num_args_expected:
            expected_kwargs = list(expected_args.keys())[len(args):]
            missing_args = [k for k in expected_kwargs if k not in kwargs]
            raise RuntimeError("Missing arguments to SDFG: '%s'" % (', '.join(missing_args)))
        elif num_args_passed > num_args_expected:
            unnecessary_args = []
            extra_args = len(args) - len(expected_args)
            if extra_args > 0:
                unnecessary_args.extend('Argument #%d' % (i + len(expected_args) + 1) for i in range(extra_args))
                unnecessary_args.extend(kwargs.keys())
            else:
                unnecessary_args = [k for k in kwargs.keys() if k not in expected_args]
            raise RuntimeError("Too many arguments to SDFG. Unnecessary arguments: %s" % ', '.join(unnecessary_args))
        positional_args = list(args)
        for i, arg in enumerate(expected_args):
            expected = expected_args[arg]
            if i < len(positional_args):
                passed = positional_args[i]
            else:
                if arg not in kwargs:
                    raise RuntimeError("Missing argument to DaCe program: {}".format(arg))
                passed = kwargs[arg]
            if types_only:
                desc = dt.create_datadescriptor(passed)
                if not expected.is_equivalent(desc):
                    raise TypeError("Type mismatch for argument: expected %s, got %s" % (expected, desc))
                else:
                    continue
            if isinstance(expected, dace.data.Array):
                if not dtypes.is_array(passed):
                    raise TypeError("Type mismatch for argument {}: "
                                    "expected array type, got {}".format(arg, type(passed)))
            elif (isinstance(expected, dace.data.Scalar) or isinstance(expected, dace.dtypes.typeclass)):
                if (not dtypes.isconstant(passed) and not isinstance(passed, dace.symbolic.symbol)):
                    raise TypeError("Type mismatch for argument {}: "
                                    "expected scalar type, got {}".format(arg, type(passed)))
            elif isinstance(expected, dace.data.Stream):
                if not isinstance(passed, dace.dtypes.stream):
                    raise TypeError("Type mismatch for argument {}: "
                                    "expected stream type, got {}".format(arg, type(passed)))
            else:
                raise NotImplementedError("Type checking not implemented for type {} (argument "
                                          "{})".format(type(expected).__name__, arg))

    def __call__(self, *args, **kwargs):
        """ Invokes an SDFG, generating and compiling code if necessary. """
        with hooks.invoke_sdfg_call_hooks(self) as sdfg:
            binaryobj = sdfg.compile()

            # Verify passed arguments (if enabled)
            if Config.get_bool('frontend', 'check_args'):
                sdfg.argument_typecheck(args, kwargs)

            return binaryobj(*args, **kwargs)

    def fill_scope_connectors(self):
        """ Fills missing scope connectors (i.e., "IN_#"/"OUT_#" on entry/exit
            nodes) according to data on the memlets. """
        for state in self.states():
            state.fill_scope_connectors()

    def predecessor_state_transitions(self, state):
        """ Yields paths (lists of edges) that the SDFG can pass through
            before computing the given state. """
        return self.edge_bfs(state, reverse=True)

    def predecessor_states(self, state):
        """ Returns a list of unique states that the SDFG can pass through
            before computing the given state. """
        return (e.src for e in self.edge_bfs(state, reverse=True))

    def validate(self, references: Optional[Set[int]] = None, **context: bool) -> None:
        validate_sdfg(self, references, **context)

    def is_valid(self) -> bool:
        """ Returns True if the SDFG is verified correctly (using `validate`).
        """
        try:
            self.validate()
        except InvalidSDFGError:
            return False
        return True

    def apply_strict_transformations(self, validate=True, validate_all=False):
        """
        This method is DEPRECATED in favor of ``simplify``.
        Applies safe transformations (that will surely increase the
        performance) on the SDFG. For example, this fuses redundant states
        (safely) and removes redundant arrays.

        B{Note:} This is an in-place operation on the SDFG.
        """
        warnings.warn('SDFG.apply_strict_transformations is deprecated, use SDFG.simplify instead.', DeprecationWarning)
        return self.simplify(validate, validate_all)

    def simplify(self, validate=True, validate_all=False, verbose=False):
        """ Applies safe transformations (that will surely increase the
            performance) on the SDFG. For example, this fuses redundant states
            (safely) and removes redundant arrays.

            :note: This is an in-place operation on the SDFG.
        """
        from dace.transformation.passes.simplify import SimplifyPass
        return SimplifyPass(validate=validate, validate_all=validate_all, verbose=verbose).apply_pass(self, {})

    def auto_optimize(self,
                      device: dtypes.DeviceType,
                      validate: bool = True,
                      validate_all: bool = False,
                      symbols: Dict[str, int] = None,
                      use_gpu_storage: bool = False):
        """
        Runs a basic sequence of transformations to optimize a given SDFG to decent
        performance. In particular, performs the following:
            
            * Simplify
            * Auto-parallelization (loop-to-map)
            * Greedy application of SubgraphFusion
            * Tiled write-conflict resolution (MapTiling -> AccumulateTransient)
            * Tiled stream accumulation (MapTiling -> AccumulateTransient)
            * Collapse all maps to parallelize across all dimensions
            * Set all library nodes to expand to ``fast`` expansion, which calls
              the fastest library on the target device

        :param device: the device to optimize for.
        :param validate: If True, validates the SDFG after all transformations
                         have been applied.
        :param validate_all: If True, validates the SDFG after every step.
        :param symbols: Optional dict that maps symbols (str/symbolic) to int/float
        :param use_gpu_storage: If True, changes the storage of non-transient data to GPU global memory.
        :note: Operates in-place on the given SDFG.
        :note: This function is still experimental and may harm correctness in
               certain cases. Please report an issue if it does.
        """
        from dace.transformation.auto.auto_optimize import auto_optimize
        auto_optimize(device, validate, validate_all, symbols, use_gpu_storage)

    def _initialize_transformations_from_type(
        self,
        xforms: Union[Type, List[Type], 'dace.transformation.PatternTransformation'],
        options: Union[Dict[str, Any], List[Dict[str, Any]], None] = None
    ) -> List['dace.transformation.PatternTransformation']:
        """
        Initializes given pattern-matching transformations with the options given.
        This method receives different formats and makes one kind of output.

        :param xforms: One or more PatternTransformation objects or classes.
        :param options: Zero or more transformation initialization option dictionaries.
        :return: List of PatternTransformation objects inititalized with their properties.
        """
        from dace.transformation import PatternTransformation  # Avoid import loops

        if isinstance(xforms, (PatternTransformation, type)):
            xforms = [xforms]
        if isinstance(options, dict):
            options = [options]
        options = options or [dict() for _ in xforms]

        if len(options) != len(xforms):
            raise ValueError('Length of options and transformations mismatch')

        result: List[PatternTransformation] = []
        for xftype, opts in zip(xforms, options):
            if isinstance(xftype, PatternTransformation):
                # Object was given, use as-is
                result.append(xftype)
            else:
                # Class was given, initialize
                opts = opts or {}
                try:
                    result.append(xftype(**opts))
                except TypeError:
                    # Backwards compatibility, transformation does not support ctor arguments
                    t = xftype()
                    # Set manually
                    for oname, oval in opts.items():
                        setattr(t, oname, oval)
                    result.append(t)

        return result

    def apply_transformations(self,
                              xforms: Union[Type, List[Type]],
                              options: Optional[Union[Dict[str, Any], List[Dict[str, Any]]]] = None,
                              validate: bool = True,
                              validate_all: bool = False,
                              permissive: bool = False,
                              states: Optional[List[Any]] = None,
                              print_report: Optional[bool] = None) -> int:
        """ This function applies a transformation or a sequence thereof
            consecutively. Operates in-place.

            :param xforms: A PatternTransformation class or a sequence.
            :param options: An optional dictionary (or sequence of dictionaries)
                            to modify transformation parameters.
            :param validate: If True, validates after all transformations.
            :param validate_all: If True, validates after every transformation.
            :param permissive: If True, operates in permissive mode.
            :param states: If not None, specifies a subset of states to
                           apply transformations on.
            :param print_report: Whether to show debug prints or not (None if
                                 the DaCe config option 'debugprint' should
                                 apply)
            :return: Number of transformations applied.

            Examples::

                      # Applies MapTiling, then MapFusion, followed by
                      # GPUTransformSDFG, specifying parameters only for the
                      # first transformation.
                      sdfg.apply_transformations(
                        [MapTiling, MapFusion, GPUTransformSDFG],
                        options=[{'tile_size': 16}, {}, {}])
        """
        from dace.transformation.passes.pattern_matching import PatternMatchAndApply  # Avoid import loops

        xforms = self._initialize_transformations_from_type(xforms, options)

        pazz = PatternMatchAndApply(xforms,
                                    permissive=permissive,
                                    validate=validate,
                                    validate_all=validate_all,
                                    states=states,
                                    print_report=print_report)
        results = pazz.apply_pass(self, {})

        # Return number of transformations applied
        if results is None:
            return 0
        return sum(len(v) for v in results.values())

    def apply_transformations_repeated(self,
                                       xforms: Union[Type, List[Type]],
                                       options: Optional[Union[Dict[str, Any], List[Dict[str, Any]]]] = None,
                                       validate: bool = True,
                                       validate_all: bool = False,
                                       permissive: bool = False,
                                       states: Optional[List[Any]] = None,
                                       print_report: Optional[bool] = None,
                                       order_by_transformation: bool = True,
                                       progress: Optional[bool] = None) -> int:
        """ This function repeatedly applies a transformation or a set of
            (unique) transformations until none can be found. Operates in-place.

            :param xforms: A PatternTransformation class or a set thereof.
            :param options: An optional dictionary (or sequence of dictionaries)
                            to modify transformation parameters.
            :param validate: If True, validates after all transformations.
            :param validate_all: If True, validates after every transformation.
            :param permissive: If True, operates in permissive mode.
            :param states: If not None, specifies a subset of states to
                           apply transformations on.
            :param print_report: Whether to show debug prints or not (None if
                                 the DaCe config option 'debugprint' should
                                 apply).
            :param order_by_transformation: Try to apply transformations ordered
                                            by class rather than SDFG.
            :param progress: If True, prints every intermediate transformation
                             applied. If False, never prints anything. If None
                             (default), prints only after 5 seconds of
                             transformations.
            :return: Number of transformations applied.

            Examples::

                    # Applies InlineSDFG until no more subgraphs can be inlined
                    sdfg.apply_transformations_repeated(InlineSDFG)
        """
        from dace.transformation.passes.pattern_matching import PatternMatchAndApplyRepeated

        xforms = self._initialize_transformations_from_type(xforms, options)

        pazz = PatternMatchAndApplyRepeated(xforms, permissive, validate, validate_all, states, print_report, progress,
                                            order_by_transformation)
        results = pazz.apply_pass(self, {})

        # Return number of transformations applied
        if results is None:
            return 0
        return sum(len(v) for v in results.values())

    def apply_transformations_once_everywhere(self,
                                              xforms: Union[Type, List[Type]],
                                              options: Optional[Union[Dict[str, Any], List[Dict[str, Any]]]] = None,
                                              validate: bool = True,
                                              validate_all: bool = False,
                                              permissive: bool = False,
                                              states: Optional[List[Any]] = None,
                                              print_report: Optional[bool] = None,
                                              order_by_transformation: bool = True,
                                              progress: Optional[bool] = None) -> int:
        """ 
        This function applies a transformation or a set of (unique) transformations
        until throughout the entire SDFG once. Operates in-place.

        :param xforms: A PatternTransformation class or a set thereof.
        :param options: An optional dictionary (or sequence of dictionaries)
                        to modify transformation parameters.
        :param validate: If True, validates after all transformations.
        :param validate_all: If True, validates after every transformation.
        :param permissive: If True, operates in permissive mode.
        :param states: If not None, specifies a subset of states to
                        apply transformations on.
        :param print_report: Whether to show debug prints or not (None if
                                the DaCe config option 'debugprint' should
                                apply).
        :param order_by_transformation: Try to apply transformations ordered
                                        by class rather than SDFG.
        :param progress: If True, prints every intermediate transformation
                            applied. If False, never prints anything. If None
                            (default), prints only after 5 seconds of
                            transformations.
        :return: Number of transformations applied.

        Examples::

                # Tiles all maps once
                sdfg.apply_transformations_once_everywhere(MapTiling, options=dict(tile_size=16))
        """
        from dace.transformation.passes.pattern_matching import PatternApplyOnceEverywhere

        xforms = self._initialize_transformations_from_type(xforms, options)

        pazz = PatternApplyOnceEverywhere(xforms, permissive, validate, validate_all, states, print_report, progress,
                                          order_by_transformation)
        results = pazz.apply_pass(self, {})

        # Return number of transformations applied
        if results is None:
            return 0
        return sum(len(v) for v in results.values())

    def apply_gpu_transformations(self,
                                  states=None,
                                  validate=True,
                                  validate_all=False,
                                  permissive=False,
                                  sequential_innermaps=True,
                                  register_transients=True,
                                  simplify=True):
        """ Applies a series of transformations on the SDFG for it to
            generate GPU code.

            :param sequential_innermaps: Make all internal maps Sequential.
            :param register_transients: Make all transients inside GPU maps registers.
            :note: It is recommended to apply redundant array removal
                   transformation after this transformation. Alternatively,
                   you can ``simplify()`` after this transformation.
            :note: This is an in-place operation on the SDFG.
        """
        # Avoiding import loops
        from dace.transformation.interstate import GPUTransformSDFG

        self.apply_transformations(GPUTransformSDFG,
                                   options=dict(sequential_innermaps=sequential_innermaps,
                                                register_trans=register_transients,
                                                simplify=simplify),
                                   validate=validate,
                                   validate_all=validate_all,
                                   permissive=permissive,
                                   states=states)

    def apply_fpga_transformations(self, states=None, validate=True, validate_all=False, permissive=False):
        """ Applies a series of transformations on the SDFG for it to
            generate FPGA code.

            :note: This is an in-place operation on the SDFG.
        """
        # Avoiding import loops
        from dace.transformation.interstate import FPGATransformSDFG

        self.apply_transformations(FPGATransformSDFG,
                                   validate=validate,
                                   validate_all=validate_all,
                                   permissive=permissive,
                                   states=states)

    def expand_library_nodes(self, recursive=True):
        """
        Recursively expand all unexpanded library nodes in the SDFG,
        resulting in a "pure" SDFG that the code generator can handle.

        :param recursive: If True, expands all library nodes recursively,
                          including library nodes that expand to library nodes.
        """

        states = list(self.states())
        while len(states) > 0:
            state = states.pop()
            expanded_something = False
            for node in list(state.nodes()):  # Make sure we have a copy
                if isinstance(node, nd.NestedSDFG):
                    node.sdfg.expand_library_nodes(recursive=recursive)  # Call recursively
                elif isinstance(node, nd.LibraryNode):
                    impl_name = node.expand(self, state)
                    if Config.get_bool('debugprint'):
                        print('Automatically expanded library node \"{}\" with '
                              'implementation \"{}\".'.format(str(node), impl_name))
                    # We made a copy of the original list of nodes, so we keep
                    # iterating even though this list has now changed
                    if recursive:
                        expanded_something = True
            if expanded_something:
                states.append(state)  # Nodes have changed. Check state again

    def generate_code(self):
        """ Generates code from this SDFG and returns it.
        
            :return: A list of `CodeObject` objects containing the generated
                      code of different files and languages.
        """

        # Import loop "fix"
        from dace.codegen import codegen

        ################################
        # DaCe Code Generation Process #
        sdfg = copy.deepcopy(self)

        # Fill in scope entry/exit connectors
        sdfg.fill_scope_connectors()

        # Generate code for the program by traversing the SDFG state by state
        program_code = codegen.generate_code(sdfg)

        return program_code

    def make_array_memlet(self, array: str):
        """Convenience method to generate a Memlet that transfers a full array.

           :param array: the name of the array
           :return: a Memlet that fully transfers array
        """
        return dace.Memlet.from_array(array, self.data(array))

    def recheck_using_experimental_blocks(self) -> bool:
        found_experimental_block = False
        for node, graph in self.root_sdfg.all_nodes_recursive():
            if isinstance(graph, ControlFlowRegion) and not isinstance(graph, SDFG):
                found_experimental_block = True
                break
            if isinstance(node, ControlFlowBlock) and not isinstance(node, SDFGState):
                found_experimental_block = True
                break
        self.root_sdfg.using_experimental_blocks = found_experimental_block
        return found_experimental_block<|MERGE_RESOLUTION|>--- conflicted
+++ resolved
@@ -38,11 +38,7 @@
     from dace.codegen.instrumentation.report import InstrumentationReport
     from dace.codegen.instrumentation.data.data_report import InstrumentedDataReport
     from dace.codegen.compiled_sdfg import CompiledSDFG
-<<<<<<< HEAD
     from dace.sdfg.analysis.schedule_tree.treenodes import ScheduleTreeRoot
-=======
-    from dace.sdfg.analysis.schedule_tree.treenodes import ScheduleTreeScope
->>>>>>> 4f8eb922
 
 
 class NestedDict(dict):
@@ -1083,11 +1079,7 @@
 
     ##########################################
 
-<<<<<<< HEAD
     def as_schedule_tree(self, in_place: bool = False) -> 'ScheduleTreeRoot':
-=======
-    def as_schedule_tree(self, in_place: bool = False) -> 'ScheduleTreeScope':
->>>>>>> 4f8eb922
         """
         Creates a schedule tree from this SDFG and all nested SDFGs. The schedule tree is a tree of nodes that represent
         the execution order of the SDFG.
@@ -1095,12 +1087,8 @@
         etc.) or a ``ScheduleTreeScope`` block (map, for-loop, pipeline, etc.) that contains other nodes.
     
         It can be used to generate code from an SDFG, or to perform schedule transformations on the SDFG. For example,
-<<<<<<< HEAD
         erasing an empty if branch, or merging two consecutive for-loops. The SDFG can then be reconstructed via the 
         ``as_sdfg`` method or the ``from_schedule_tree`` function in ``dace.sdfg.analysis.schedule_tree.tree_to_sdfg``.
-=======
-        erasing an empty if branch, or merging two consecutive for-loops.
->>>>>>> 4f8eb922
 
         :param in_place: If True, the SDFG is modified in-place. Otherwise, a copy is made. Note that the SDFG might
                          not be usable after the conversion if ``in_place`` is True!
