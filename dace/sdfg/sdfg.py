--- conflicted
+++ resolved
@@ -2316,11 +2316,7 @@
         dll = cs.ReloadableDLL(binary_filename, self.name)
         return dll.is_loaded()
 
-<<<<<<< HEAD
     def compile(self, output_file=None, validate=True, additional_code_obj=None,
-=======
-    def compile(self, output_file=None, validate=True,
->>>>>>> b36142b0
                 return_program_handle=True) -> 'CompiledSDFG':
         """ Compiles a runnable binary from this SDFG.
 
@@ -2328,12 +2324,8 @@
                                 the specified path.
             :param validate: If True, validates the SDFG prior to generating
                              code.
-<<<<<<< HEAD
             :param additional_code_obj: If not None, use these objects in the compilation process.
             :param return_program_handle: If False, does not load the generated libaray.
-=======
-            :param return_program_handle: If False, does not load the generated library.
->>>>>>> b36142b0
             :return: A callable CompiledSDFG object, or None if ``return_program_handle=False``.
         """
 
