--- conflicted
+++ resolved
@@ -599,22 +599,9 @@
         else:
             constants_prop = None
 
-<<<<<<< HEAD
         ret = SDFG(name=attrs['name'],
                    constants=constants_prop,
                    parent=context['sdfg'])
-=======
-        ret = SDFG(name=attrs['name'], constants=constants_prop, parent=context_info['sdfg'])
-
-        dace.serialize.set_properties_from_json(ret,
-                                                json_obj,
-                                                ignore_properties={'constants_prop', 'name', 'hash'})
-
-        nodelist = []
-        for n in nodes:
-            nci = copy.copy(context_info)
-            nci['sdfg'] = ret
->>>>>>> ff6e064d
 
         child_context = copy.copy(context)
         child_context['sdfg'] = ret
@@ -622,12 +609,7 @@
 
         ControlFlowRegion._deserialize_cf_region(ret, json_obj, context, ignore_props, child_context)
 
-<<<<<<< HEAD
         ret.sdfg = None
-=======
-        if 'start_block' in json_obj:
-            ret._start_block = json_obj['start_block']
->>>>>>> ff6e064d
 
         return ret
 
