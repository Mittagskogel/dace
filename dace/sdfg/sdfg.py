# Copyright 2019-2023 ETH Zurich and the DaCe authors. All rights reserved.
import ast
import collections
import copy
import ctypes
import gzip
from numbers import Integral
import os
import json
from hashlib import md5, sha256
import random
import shutil
import sys
from typing import Any, AnyStr, Dict, List, Optional, Sequence, Set, Tuple, Type, TYPE_CHECKING, Union
import warnings

import dace
from dace.sdfg.graph import generate_element_id
import dace.serialize
from dace import (data as dt, hooks, memlet as mm, subsets as sbs, dtypes, symbolic)
from dace.sdfg.replace import replace_properties_dict
from dace.sdfg.validation import (InvalidSDFGError, validate_sdfg)
from dace.config import Config
from dace.frontend.python import astutils
from dace.sdfg import nodes as nd
from dace.sdfg.state import ConditionalBlock, ControlFlowBlock, SDFGState, ControlFlowRegion
from dace.distr_types import ProcessGrid, SubArray, RedistrArray
from dace.dtypes import validate_name
from dace.properties import (DebugInfoProperty, EnumProperty, ListProperty, make_properties, Property, CodeProperty,
                             TransformationHistProperty, OptionalSDFGReferenceProperty, DictProperty, CodeBlock)
from typing import BinaryIO

# NOTE: In shapes, we try to convert strings to integers. In ranks, a string should be interpreted as data (scalar).
ShapeType = Sequence[Union[Integral, str, symbolic.symbol, symbolic.SymExpr, symbolic.sympy.Basic]]
RankType = Union[Integral, str, symbolic.symbol, symbolic.SymExpr, symbolic.sympy.Basic]

if TYPE_CHECKING:
    from dace.codegen.instrumentation.report import InstrumentationReport
    from dace.codegen.instrumentation.data.data_report import InstrumentedDataReport
    from dace.codegen.compiled_sdfg import CompiledSDFG
    from dace.sdfg.analysis.schedule_tree.treenodes import ScheduleTreeScope

from dace.sdfg.container_group import ContainerGroup, ContainerGroupFlatteningMode

class NestedDict(dict):

    def __init__(self, mapping=None):
        mapping = mapping or {}
        super(NestedDict, self).__init__(mapping)

    def __getitem__(self, key):
        tokens = key.split('.') if isinstance(key, str) else [key]
        token = tokens.pop(0)
        result = super(NestedDict, self).__getitem__(token)

        while tokens:
            token = tokens.pop(0)
            if isinstance(result, dt.ContainerArray):
                result = result.stype
            result = result.members[token]
        return result

    def __setitem__(self, key, val):
        if isinstance(key, str) and '.' in key:
            raise KeyError('NestedDict does not support setting nested keys')
        super(NestedDict, self).__setitem__(key, val)

    def __contains__(self, key):
        tokens = key.split('.') if isinstance(key, str) else [key]
        token = tokens.pop(0)
        result = super(NestedDict, self).__contains__(token)
        desc = None
        while tokens and result:
            if desc is None:
                desc = super(NestedDict, self).__getitem__(token)
            else:
                desc = desc.members[token]
            token = tokens.pop(0)
            result = hasattr(desc, 'members') and token in desc.members
        return result

    def keys(self):
        result = super(NestedDict, self).keys()
        for k, v in self.items():
            if isinstance(v, dt.Structure):
                result |= set(map(lambda x: k + '.' + x, v.keys()))
        return result


def _arrays_to_json(arrays):
    if arrays is None:
        return None
    return {k: dace.serialize.to_json(v) for k, v in arrays.items()}


def _arrays_from_json(obj, context=None):
    if obj is None:
        return {}
    return {k: dace.serialize.from_json(v, context) for k, v in obj.items()}


def _nested_arrays_from_json(obj, context=None):
    if obj is None:
        return NestedDict({})
    return NestedDict({k: dace.serialize.from_json(v, context) for k, v in obj.items()})


def _replace_dict_keys(d, old, new):
    if old in d:
        if new in d:
            warnings.warn('"%s" already exists in SDFG' % new)
        d[new] = d[old]
        del d[old]


def _replace_dict_values(d, old, new):
    for k, v in d.items():
        if v == old:
            d[k] = new


def memlets_in_ast(node: ast.AST, arrays: Dict[str, dt.Data]) -> List[mm.Memlet]:
    """
    Generates a list of memlets from each of the subscripts that appear in the Python AST.
    Assumes the subscript slice can be coerced to a symbolic expression (e.g., no indirect access).

    :param node: The AST node to find memlets in.
    :param arrays: A dictionary mapping array names to their data descriptors (a-la ``sdfg.arrays``)
    :return: A list of Memlet objects in the order they appear in the AST.
    """
    result: List[mm.Memlet] = []

    for subnode in ast.walk(node):
        if isinstance(subnode, ast.Subscript):
            data = astutils.rname(subnode.value)
            data, slc = astutils.subscript_to_slice(subnode, arrays)
            subset = sbs.Range(slc)
            result.append(mm.Memlet(data=data, subset=subset))

    return result


@make_properties
class LogicalGroup(object):
    """ Logical element groupings on a per-SDFG level.
    """

    nodes = ListProperty(element_type=tuple, desc='Nodes in this group given by [State, Node] id tuples')
    states = ListProperty(element_type=int, desc='States in this group given by their ids')
    name = Property(dtype=str, desc='Logical group name')
    color = Property(dtype=str, desc='Color for the group, given as a hexadecimal string')

    def __init__(self, name, color, nodes=[], states=[]):
        self.nodes = nodes
        self.states = states
        self.color = color
        self.name = name

    def to_json(self):
        retdict = dace.serialize.all_properties_to_json(self)
        retdict['type'] = type(self).__name__
        return retdict

    @staticmethod
    def from_json(json_obj, context=None):
        ret = LogicalGroup('', '')
        dace.serialize.set_properties_from_json(ret, json_obj, context=context, ignore_properties={'type'})
        return ret


@make_properties
class InterstateEdge(object):
    """ An SDFG state machine edge. These edges can contain a condition
        (which may include data accesses for data-dependent decisions) and
        zero or more assignments of values to inter-state variables (e.g.,
        loop iterates).
    """

    assignments = Property(dtype=dict,
                           desc="Assignments to perform upon transition (e.g., 'x=x+1; y = 0')")
    condition = CodeProperty(desc="Transition condition", default=CodeBlock("1"))
    guid = Property(dtype=str, allow_none=False)

    def __init__(self,
                 condition: Optional[Union[CodeBlock, str, ast.AST, list]] = None,
                 assignments: Optional[Dict] = None):
        if condition is None:
            condition = CodeBlock("1")

        if assignments is None:
            assignments = {}

        if isinstance(condition, str):
            self.condition = CodeBlock(condition)
        elif isinstance(condition, ast.AST):
            self.condition = CodeBlock([condition])
        elif isinstance(condition, list):
            self.condition = CodeBlock(condition)
        else:
            self.condition = condition
        self.assignments = {k: InterstateEdge._convert_assignment(v) for k, v in assignments.items()}
        self._cond_sympy = None
        self._uncond = None

        self.guid = generate_element_id(self)

    def __setattr__(self, name: str, value: Any) -> None:
        if name == 'condition' or name == '_condition':
            super().__setattr__('_cond_sympy', None)
            super().__setattr__('_uncond', None)
        return super().__setattr__(name, value)

    def __deepcopy__(self, memo):
        cls = self.__class__
        result = cls.__new__(cls)
        memo[id(self)] = result
        for k, v in self.__dict__.items():
            if k == 'guid': # Skip ID
                continue
            setattr(result, k, copy.deepcopy(v, memo))
        return result

    @staticmethod
    def _convert_assignment(assignment) -> str:
        if isinstance(assignment, ast.AST):
            return CodeBlock(assignment).as_string
        return str(assignment)

    def is_unconditional(self):
        """ Returns True if the state transition is unconditional. """
        if self._uncond is not None:
            return self._uncond
        self._uncond = (self.condition is None or InterstateEdge.condition.to_string(self.condition).strip() == "1"
                        or self.condition.as_string == "")
        return self._uncond

    def condition_sympy(self):
        if self._cond_sympy is not None:
            return self._cond_sympy
        self._cond_sympy = symbolic.pystr_to_symbolic(self.condition.as_string)
        return self._cond_sympy

    def read_symbols(self) -> Set[str]:
        """
        Returns a set of symbols read in this edge (including symbols in the condition and assignment values).
        """
        # Symbols in conditions and assignments
        result = set(map(str, dace.symbolic.symbols_in_ast(self.condition.code[0])))
        for assign in self.assignments.values():
            result |= symbolic.free_symbols_and_functions(assign)

        return result

    def used_symbols(self, all_symbols: bool) -> Set[str]:
        """ Returns a set of symbols used in this edge's properties. """
        # NOTE: The former algorithm for computing an edge's free symbols was:
        #       `self.read_symbols() - set(self.assignments.keys())`
        #       The issue with the above algorithm is that any symbols that are first read and then assigned will not
        #       be considered free symbols. For example, the former algorithm will fail for the following edges:
        #       - assignments = {'i': 'i + 1'}
        #       - condition = 'i < 10', assignments = {'i': '3'}
        #       - assignments = {'j': 'i + 1', 'i': '3'}
        #       The new algorithm below addresses the issue by iterating over the edge's condition and assignments and
        #       exlcuding keys from being considered "defined" if they have been already read.

        # Symbols in conditions are always free, because the condition is executed before the assignments
        cond_symbols = set(map(str, dace.symbolic.symbols_in_ast(self.condition.code[0])))
        # Symbols in assignment keys are candidate defined symbols
        lhs_symbols = set()
        # Symbols in assignment values are candidate free symbols
        rhs_symbols = set()
        for lhs, rhs in self.assignments.items():
            # Always add LHS symbols to the set of candidate free symbols
            rhs_symbols |= set(map(str, dace.symbolic.symbols_in_ast(ast.parse(rhs))))
            # Add the RHS to the set of candidate defined symbols ONLY if it has not been read yet
            # This also solves the ordering issue that may arise in cases like the 3rd example above
            if lhs not in cond_symbols and lhs not in rhs_symbols:
                lhs_symbols.add(lhs)
        # Return the set of candidate free symbols minus the set of candidate defined symbols
        return (cond_symbols | rhs_symbols) - lhs_symbols

    @property
    def free_symbols(self) -> Set[str]:
        """ Returns a set of symbols used in this edge's properties. """
        return self.used_symbols(all_symbols=True)

    def replace_dict(self, repl: Dict[str, str], replace_keys=True) -> None:
        """
        Replaces all given keys with their corresponding values.

        :param repl: Replacement dictionary.
        :param replace_keys: If False, skips replacing assignment keys.
        """
        if not repl:
            return

        if replace_keys:
            for name, new_name in repl.items():
                _replace_dict_keys(self.assignments, name, new_name)

        for k, v in self.assignments.items():
            vast = ast.parse(v)
            vast = astutils.ASTFindReplace(repl).visit(vast)
            newv = astutils.unparse(vast)
            if newv != v:
                self.assignments[k] = newv
        condition = ast.parse(self.condition.as_string)
        condition = astutils.ASTFindReplace(repl).visit(condition)
        newc = astutils.unparse(condition)
        if newc != condition:
            self.condition.as_string = newc
            self._uncond = None
            self._cond_sympy = None

    def replace(self, name: str, new_name: str, replace_keys=True) -> None:
        """
        Replaces all occurrences of ``name`` with ``new_name``.

        :param name: The source name.
        :param new_name: The replacement name.
        :param replace_keys: If False, skips replacing assignment keys.
        """
        self.replace_dict({name: new_name}, replace_keys)

    def new_symbols(self, sdfg, symbols) -> Dict[str, dtypes.typeclass]:
        """
        Returns a mapping between symbols defined by this edge (i.e.,
        assignments) to their type.
        """
        from dace.codegen.tools.type_inference import infer_expr_type

        if sdfg is not None:
            alltypes = copy.copy(symbols)
            alltypes.update({k: v.dtype for k, v in sdfg.arrays.items()})
        else:
            alltypes = symbols

        inferred_lhs_symbols = {k: infer_expr_type(v, alltypes) for k, v in self.assignments.items()}

        # Symbols in assignment keys are candidate newly defined symbols
        lhs_symbols = set()
        # Symbols already defined
        rhs_symbols = set()
        for lhs, rhs in self.assignments.items():
            rhs_symbols |= symbolic.free_symbols_and_functions(rhs)
            # Only add LHS to the set of candidate newly defined symbols if it has not been defined yet
            if lhs not in rhs_symbols:
                lhs_symbols.add(lhs)

        return {k: v for k, v in inferred_lhs_symbols.items() if k in lhs_symbols}

    def get_read_memlets(self, arrays: Dict[str, dt.Data]) -> List[mm.Memlet]:
        """
        Returns a list of memlets (with data descriptors and subsets) used in this edge. This includes
        both reads in the condition and in every assignment.

        :param arrays: A dictionary mapping names to their corresponding data descriptors (a-la ``sdfg.arrays``)
        :return: A list of Memlet objects for each read.
        """
        result: List[mm.Memlet] = []
        result.extend(memlets_in_ast(self.condition.code[0], arrays))
        for assign in self.assignments.values():
            vast = ast.parse(assign)
            result.extend(memlets_in_ast(vast, arrays))

        return result

    def to_json(self, parent=None):
        return {
            'type': type(self).__name__,
            'attributes': dace.serialize.all_properties_to_json(self),
            'label': self.label
        }

    @staticmethod
    def from_json(json_obj, context=None):
        # Create dummy object
        ret = InterstateEdge()
        dace.serialize.set_properties_from_json(ret, json_obj, context=context)

        return ret

    @property
    def label(self):
        assignments = ','.join(['%s=%s' % (k, v) for k, v in self.assignments.items()])

        # Edge with assigment only (no condition)
        if self.condition.as_string == '1':
            # Edge without conditions or assignments
            if len(self.assignments) == 0:
                return ''
            return assignments

        # Edge with condition only (no assignment)
        if len(self.assignments) == 0:
            return self.condition.as_string

        # Edges with assigments and conditions
        return self.condition.as_string + '; ' + assignments


@make_properties
class SDFG(ControlFlowRegion):
    """ The main intermediate representation of code in DaCe.

        A Stateful DataFlow multiGraph (SDFG) is a directed graph of directed
        acyclic multigraphs (i.e., where two nodes can be connected by more
        than one edge). The top-level directed graph represents a state
        machine, where edges can contain state transition conditions and
        assignments (see the `InterstateEdge` class documentation). The nested
        acyclic multigraphs represent dataflow, where nodes may represent data
        regions in memory, tasklets, or parametric graph scopes (see
        `dace.sdfg.nodes` for a full list of available node types); edges in
        the multigraph represent data movement using memlets, as described in
        the `Memlet` class documentation.
    """

    name = Property(dtype=str, desc="Name of the SDFG")
    arg_names = ListProperty(element_type=str, desc='Ordered argument names (used for calling conventions).')
    constants_prop = Property(dtype=dict, default={}, desc="Compile-time constants")
    _arrays = Property(dtype=NestedDict,
                       desc="Data descriptors for this SDFG",
                       to_json=_arrays_to_json,
                       from_json=_nested_arrays_from_json)
    container_groups = Property(dtype=NestedDict,
                           desc="Data group descriptors for this SDFG",
                           to_json=_arrays_to_json,
                           from_json=_nested_arrays_from_json)
    symbols = DictProperty(str, dtypes.typeclass, desc="Global symbols for this SDFG")

    instrument = EnumProperty(dtype=dtypes.InstrumentationType,
                              desc="Measure execution statistics with given method",
                              default=dtypes.InstrumentationType.No_Instrumentation)

    global_code = DictProperty(str, CodeBlock, desc="Code generated in a global scope on the output files.")
    init_code = DictProperty(str, CodeBlock, desc="Code generated in the `__dace_init` function.")
    exit_code = DictProperty(str, CodeBlock, desc="Code generated in the `__dace_exit` function.")

    orig_sdfg = OptionalSDFGReferenceProperty(allow_none=True)
    transformation_hist = TransformationHistProperty()

    logical_groups = ListProperty(element_type=LogicalGroup, desc='Logical groupings of nodes and edges')

    openmp_sections = Property(dtype=bool,
                               default=Config.get_bool('compiler', 'cpu', 'openmp_sections'),
                               desc='Whether to generate OpenMP sections in code')

    debuginfo = DebugInfoProperty(allow_none=True)


    _pgrids = DictProperty(str,
                           ProcessGrid,
                           desc="Process-grid descriptors for this SDFG",
                           to_json=_arrays_to_json,
                           from_json=_arrays_from_json)
    _subarrays = DictProperty(str,
                              SubArray,
                              desc="Sub-array descriptors for this SDFG",
                              to_json=_arrays_to_json,
                              from_json=_arrays_from_json)
    _rdistrarrays = DictProperty(str,
                                 RedistrArray,
                                 desc="Sub-array redistribution descriptors for this SDFG",
                                 to_json=_arrays_to_json,
                                 from_json=_arrays_from_json)

    callback_mapping = DictProperty(str,
                                    str,
                                    desc='Mapping between callback name and its original callback '
                                    '(for when the same callback is used with a different signature)')

    using_explicit_control_flow = Property(dtype=bool, default=False,
                                           desc="Whether the SDFG contains explicit control flow constructs")

    def __init__(self,
                 name: str,
                 constants: Dict[str, Tuple[dt.Data, Any]] = None,
                 propagate: bool = True,
                 parent=None):
        """ Constructs a new SDFG.

            :param name: Name for the SDFG (also used as the filename for
                         the compiled shared library).
            :param constants: Additional dictionary of compile-time constants
                              {name (str): tuple(type (dace.data.Data), value (Any))}.
            :param propagate: If False, disables automatic propagation of
                              memlet subsets from scopes outwards. Saves
                              processing time but disallows certain
                              transformations.
            :param parent: The parent SDFG or SDFG state (for nested SDFGs).
        """
        super(SDFG, self).__init__()
        self.name = name
        if name is not None and not validate_name(name):
            raise InvalidSDFGError('Invalid SDFG name "%s"' % name, self, None)

        self.constants_prop = {}
        if constants is not None:
            for cstname, (cst_dtype, cstval) in constants.items():
                self.add_constant(cstname, cstval, cst_dtype)

        self._propagate = propagate
        self._parent = parent
        self.symbols = {}
        self._parent_sdfg = None
        self._parent_nsdfg_node = None
        self._arrays = NestedDict()  # type: Dict[str, dt.Array]
        self.container_groups = NestedDict()
        self.arg_names = []
        self._labels: Set[str] = set()
        self.global_code = {'frame': CodeBlock("", dtypes.Language.CPP)}
        self.init_code = {'frame': CodeBlock("", dtypes.Language.CPP)}
        self.exit_code = {'frame': CodeBlock("", dtypes.Language.CPP)}
        self.orig_sdfg = None
        self.transformation_hist = []
        self.callback_mapping = {}
        # Counter to make it easy to create temp transients
        self._temp_transients = 0

        # Helper fields to avoid code generation and compilation
        self._regenerate_code = True
        self._recompile = True

        # Grid-distribution-related fields
        self._pgrids = {}
        self._subarrays = {}
        self._rdistrarrays = {}

        # Counter to resolve name conflicts
        self._orig_name = name
        self._num = 0

        self._sdfg = self

    def __deepcopy__(self, memo):
        cls = self.__class__
        result = cls.__new__(cls)
        memo[id(self)] = result
        for k, v in self.__dict__.items():
            # Skip derivative attributes and GUID
            if k in ('_cached_start_block', '_edges', '_nodes', '_parent', '_parent_sdfg', '_parent_nsdfg_node',
                     '_cfg_list', '_transformation_hist', 'guid'):
                continue
            setattr(result, k, copy.deepcopy(v, memo))
        # Copy edges and nodes
        result._edges = copy.deepcopy(self._edges, memo)
        result._nodes = copy.deepcopy(self._nodes, memo)
        result._cached_start_block = copy.deepcopy(self._cached_start_block, memo)
        # Copy parent attributes
        for k in ('_parent', '_parent_sdfg', '_parent_nsdfg_node'):
            if id(getattr(self, k)) in memo:
                setattr(result, k, memo[id(getattr(self, k))])
            else:
                setattr(result, k, None)
        # Copy SDFG list and transformation history
        if hasattr(self, '_transformation_hist'):
            setattr(result, '_transformation_hist', copy.deepcopy(self._transformation_hist, memo))
        result._cfg_list = []
        if self._parent_sdfg is None:
            # Avoid import loops
            from dace.transformation.passes.fusion_inline import FixNestedSDFGReferences

            result._cfg_list = result.reset_cfg_list()
            fixed = FixNestedSDFGReferences().apply_pass(result, {})
            if fixed:
                warnings.warn(f'Fixed {fixed} nested SDFG parent references during deep copy.')

        return result

    @property
    def sdfg_id(self):
        """
        Returns the unique index of the current CFG within the current tree of CFGs (Top-level CFG/SDFG is 0, nested
        CFGs/SDFGs are greater).
        :note: ``sdfg_id`` is deprecated, please use ``cfg_id`` instead.
        """
        return self.cfg_id

    def to_json(self, hash=False):
        """ Serializes this object to JSON format.

            :return: A string representing the JSON-serialized SDFG.
        """
        # Location in the SDFG list (only for root SDFG)
        is_root = self.parent_sdfg is None
        if is_root:
            self.reset_cfg_list()

        tmp = super().to_json()

        # Ensure properties are serialized correctly
        if 'constants_prop' in tmp['attributes']:
            tmp['attributes']['constants_prop'] = json.loads(dace.serialize.dumps(tmp['attributes']['constants_prop']))

        tmp['attributes']['name'] = self.name
        if hash:
            tmp['attributes']['hash'] = self.hash_sdfg(tmp)

        if is_root:
            tmp['dace_version'] = dace.__version__

        return tmp

    @classmethod
    def from_json(cls, json_obj, context=None):
        context = context or {'sdfg': None}
        _type = json_obj['type']
        if _type != cls.__name__:
            raise TypeError("Class type mismatch")

        attrs = json_obj['attributes']
        nodes = json_obj['nodes']
        edges = json_obj['edges']

        if 'constants_prop' in attrs:
            constants_prop = dace.serialize.loads(dace.serialize.dumps(attrs['constants_prop']))
        else:
            constants_prop = None

        ret = SDFG(name=attrs['name'], constants=constants_prop, parent=context['sdfg'])

        dace.serialize.set_properties_from_json(ret,
                                                json_obj,
                                                ignore_properties={'constants_prop', 'name', 'hash'})

        nodelist = []
        for n in nodes:
            nci = copy.copy(context)
            nci['sdfg'] = ret

            block = dace.serialize.from_json(n, context=nci)
            ret.add_node(block)
            nodelist.append(block)

        for e in edges:
            e = dace.serialize.from_json(e)
            ret.add_edge(nodelist[int(e.src)], nodelist[int(e.dst)], e.data)

        if 'start_block' in json_obj:
            ret._start_block = json_obj['start_block']

        return ret

    def hash_sdfg(self, jsondict: Optional[Dict[str, Any]] = None) -> str:
        """
        Returns a hash of the current SDFG, without considering IDs and attribute names.

        :param jsondict: If not None, uses given JSON dictionary as input.
        :return: The hash (in SHA-256 format).
        """

        def keyword_remover(json_obj: Any, last_keyword=""):
            # Makes non-unique in SDFG hierarchy v2
            # Recursively remove attributes from the SDFG which are not used in
            # uniquely representing the SDFG. This, among other things, includes
            # the hash, name, transformation history, and meta attributes.
            if isinstance(json_obj, dict):
                if 'cfg_list_id' in json_obj:
                    del json_obj['cfg_list_id']

                keys_to_delete = []
                kv_to_recurse = []
                for key, value in json_obj.items():
                    if (isinstance(key, str)
                            and (key.startswith('_meta_')
                                 or key in ['name', 'hash', 'orig_sdfg', 'transformation_hist', 'instrument', 'guid'])):
                        keys_to_delete.append(key)
                    else:
                        kv_to_recurse.append((key, value))

                for key in keys_to_delete:
                    del json_obj[key]

                for key, value in kv_to_recurse:
                    keyword_remover(value, last_keyword=key)
            elif isinstance(json_obj, (list, tuple)):
                for value in json_obj:
                    keyword_remover(value)

        # Clean SDFG of nonstandard objects
        jsondict = (json.loads(json.dumps(jsondict)) if jsondict is not None else self.to_json())

        keyword_remover(jsondict)  # Make non-unique in SDFG hierarchy

        string_representation = json.dumps(jsondict)  # dict->str
        hsh = sha256(string_representation.encode('utf-8'))
        return hsh.hexdigest()

    @property
    def arrays(self):
        """ Returns a dictionary of data descriptors (`Data` objects) used
            in this SDFG, with an extra `None` entry for empty memlets.
        """
        return self._arrays

    @property
    def process_grids(self):
        """ Returns a dictionary of process-grid descriptors (`ProcessGrid` objects) used in this SDFG. """
        return self._pgrids

    @property
    def subarrays(self):
        """ Returns a dictionary of sub-array descriptors (`SubArray` objects) used in this SDFG. """
        return self._subarrays

    @property
    def rdistrarrays(self):
        """ Returns a dictionary of sub-array redistribution descriptors (`RedistrArray` objects) used in this SDFG. """
        return self._rdistrarrays

    def data(self, dataname: str):
        """ Looks up a data descriptor from its name, which can be an array, stream, or scalar symbol. """
        if dataname in self._arrays:
            return self._arrays[dataname]
        if str(dataname) in self.symbols:
            return self.symbols[str(dataname)]
        if dataname in self.constants_prop:
            return self.constants_prop[dataname][0]
        raise KeyError('Data descriptor with name "%s" not found in SDFG' % dataname)

    def replace(self, name: str, new_name: str):
        """ Finds and replaces all occurrences of a symbol or array name in SDFG.

            :param name: Name to find.
            :param new_name: Name to replace.
            :raise FileExistsError: If name and new_name already exist as data descriptors or symbols.
        """
        if name == new_name:
            return
        self.replace_dict({name: new_name})

    def replace_dict(self,
                     repldict: Dict[str, str],
                     symrepl: Optional[Dict[symbolic.SymbolicType, symbolic.SymbolicType]] = None,
                     replace_in_graph: bool = True,
                     replace_keys: bool = True) -> None:
        """
        Replaces all occurrences of keys in the given dictionary with the mapped
        values.

        :param repldict: The replacement dictionary.
        :param replace_keys: If False, skips replacing assignment keys.
        :param symrepl: A symbolic expression replacement dictionary (for performance reasons).
        :param replace_in_graph: Whether to replace in SDFG nodes / edges.
        :param replace_keys: If True, replaces in SDFG property names (e.g., array, symbol, and constant names).
        """
        symrepl = symrepl or {
            symbolic.pystr_to_symbolic(k): symbolic.pystr_to_symbolic(v) if isinstance(k, str) else v
            for k, v in repldict.items()
        }

        # Replace in arrays and symbols (if a variable name)
        if replace_keys:
            # Filter out nested data names, as we cannot and do not want to replace names in nested data descriptors
            repldict_filtered = {k: v for k, v in repldict.items() if '.' not in k}
            for name, new_name in repldict_filtered.items():
                if validate_name(new_name):
                    _replace_dict_keys(self._arrays, name, new_name)
                    _replace_dict_keys(self.symbols, name, new_name)
                    _replace_dict_keys(self.constants_prop, name, new_name)
                    _replace_dict_keys(self.callback_mapping, name, new_name)
                    _replace_dict_values(self.callback_mapping, name, new_name)

        # Replace inside data descriptors
        for array in self.arrays.values():
            replace_properties_dict(array, repldict, symrepl)

        super().replace_dict(repldict, symrepl, replace_in_graph, replace_keys)

    def add_symbol(self, name, stype, find_new_name: bool = False):
        """ Adds a symbol to the SDFG.

            :param name: Symbol name.
            :param stype: Symbol type.
            :param find_new_name: Find a new name.
        """
        if find_new_name:
            name = self._find_new_name(name)
        else:
            # We do not check for data constant, because there is a link between the constants and
            #  the data descriptors.
            if name in self.symbols:
                raise FileExistsError(f'Symbol "{name}" already exists in SDFG')
            if name in self.arrays:
                raise FileExistsError(f'Cannot create symbol "{name}", the name is used by a data descriptor.')
            if name in self._subarrays:
                raise FileExistsError(f'Cannot create symbol "{name}", the name is used by a subarray.')
            if name in self._rdistrarrays:
                raise FileExistsError(f'Cannot create symbol "{name}", the name is used by a RedistrArray.')
            if name in self._pgrids:
                raise FileExistsError(f'Cannot create symbol "{name}", the name is used by a ProcessGrid.')
        if not isinstance(stype, dtypes.typeclass):
            stype = dtypes.dtype_to_typeclass(stype)
        self.symbols[name] = stype
        return name

    def remove_symbol(self, name):
        """ Removes a symbol from the SDFG.

            :param name: Symbol name.
        """
        del self.symbols[name]
        # Clean up from symbol mapping if this SDFG is nested
        nsdfg = self.parent_nsdfg_node
        if nsdfg is not None and name in nsdfg.symbol_mapping:
            del nsdfg.symbol_mapping[name]

    @property
    def start_state(self):
        return self.start_block

    @start_state.setter
    def start_state(self, state_id):
        self.start_block = state_id

    @property
    def regenerate_code(self):
        return self._regenerate_code

    @regenerate_code.setter
    def regenerate_code(self, value):
        self._regenerate_code = value

    def set_global_code(self, cpp_code: str, location: str = 'frame'):
        """
        Sets C++ code that will be generated in a global scope on
        one of the generated code files.

        :param cpp_code: The code to set.
        :param location: The file/backend in which to generate the code.
                         Options are None (all files), "frame", "openmp",
                         "cuda", "xilinx", "intel_fpga", or any code generator
                         name.
        """
        self.global_code[location] = CodeBlock(cpp_code, dace.dtypes.Language.CPP)

    def set_init_code(self, cpp_code: str, location: str = 'frame'):
        """
        Sets C++ code that will be generated in the __dace_init_* functions on
        one of the generated code files.

        :param cpp_code: The code to set.
        :param location: The file/backend in which to generate the code.
                         Options are None (all files), "frame", "openmp",
                         "cuda", "xilinx", "intel_fpga", or any code generator
                         name.
        """
        self.init_code[location] = CodeBlock(cpp_code, dtypes.Language.CPP)

    def set_exit_code(self, cpp_code: str, location: str = 'frame'):
        """
        Sets C++ code that will be generated in the __dace_exit_* functions on
        one of the generated code files.

        :param cpp_code: The code to set.
        :param location: The file/backend in which to generate the code.
                         Options are None (all files), "frame", "openmp",
                         "cuda", "xilinx", "intel_fpga", or any code generator
                         name.
        """
        self.exit_code[location] = CodeBlock(cpp_code, dtypes.Language.CPP)

    def append_global_code(self, cpp_code: str, location: str = 'frame'):
        """
        Appends C++ code that will be generated in a global scope on
        one of the generated code files.

        :param cpp_code: The code to set.
        :param location: The file/backend in which to generate the code.
                         Options are None (all files), "frame", "openmp",
                         "cuda", "xilinx", "intel_fpga", or any code generator
                         name.
        """
        if location not in self.global_code:
            self.global_code[location] = CodeBlock('', dtypes.Language.CPP)
        self.global_code[location].code += cpp_code

    def append_init_code(self, cpp_code: str, location: str = 'frame'):
        """
        Appends C++ code that will be generated in the __dace_init_* functions on
        one of the generated code files.

        :param cpp_code: The code to append.
        :param location: The file/backend in which to generate the code.
                         Options are None (all files), "frame", "openmp",
                         "cuda", "xilinx", "intel_fpga", or any code generator
                         name.
        """
        if location not in self.init_code:
            self.init_code[location] = CodeBlock('', dtypes.Language.CPP)
        self.init_code[location].code += cpp_code

    def append_exit_code(self, cpp_code: str, location: str = 'frame'):
        """
        Appends C++ code that will be generated in the __dace_exit_* functions on
        one of the generated code files.

        :param cpp_code: The code to append.
        :param location: The file/backend in which to generate the code.
                         Options are None (all files), "frame", "openmp",
                         "cuda", "xilinx", "intel_fpga", or any code generator
                         name.
        """
        if location not in self.exit_code:
            self.exit_code[location] = CodeBlock('', dtypes.Language.CPP)
        self.exit_code[location].code += cpp_code

    def prepend_exit_code(self, cpp_code: str, location: str = 'frame'):
        """
        Prepends C++ code that will be generated in the __dace_exit_* functions on
        one of the generated code files.

        :param cpp_code: The code to prepend.
        :param location: The file/backend in which to generate the code.
                         Options are None (all files), "frame", "openmp",
                         "cuda", "xilinx", "intel_fpga", or any code generator
                         name.
        """
        if location not in self.exit_code:
            self.exit_code[location] = CodeBlock('', dtypes.Language.CPP)
        self.exit_code[location].code = cpp_code + self.exit_code[location].code

    def append_transformation(self, transformation):
        """
        Appends a transformation to the treansformation history of this SDFG.
        If this is the first transformation being applied, it also saves the
        initial state of the SDFG to return to and play back the history.

        :param transformation: The transformation to append.
        """
        if Config.get_bool('store_history') is False:
            return
        # Make sure the transformation is appended to the root SDFG.
        if self.cfg_id != 0:
            self.cfg_list[0].append_transformation(transformation)
            return

        if not self.orig_sdfg:
            clone = copy.deepcopy(self)
            clone.transformation_hist = []
            clone.orig_sdfg = None
            self.orig_sdfg = clone
        self.transformation_hist.append(transformation)

    ##########################################
    # Instrumentation-related methods

    def is_instrumented(self) -> bool:
        """ Returns True if the SDFG has performance instrumentation enabled on
            it or any of its elements. """
        if self.instrument != dtypes.InstrumentationType.No_Instrumentation:
            return True
        try:
            next(n for n, _ in self.all_nodes_recursive()
                 if hasattr(n, 'instrument') and n.instrument != dtypes.InstrumentationType.No_Instrumentation)
            return True
        except StopIteration:
            return False

    def get_instrumentation_reports(self) -> List['InstrumentationReport']:
        """
        Returns a list of instrumentation reports from previous runs of
        this SDFG.

        :return: A List of timestamped InstrumentationReport objects.
        """
        # Avoid import loops
        from dace.codegen.instrumentation import InstrumentationReport

        path = os.path.join(self.build_folder, 'perf')
        return [
            InstrumentationReport(os.path.join(path, fname)) for fname in os.listdir(path)
            if fname.startswith('report-')
        ]

    def clear_instrumentation_reports(self):
        """
        Clears the instrumentation report folder of this SDFG.
        """
        path = os.path.join(self.build_folder, 'perf')
        try:
            files = os.listdir(path)
        except FileNotFoundError:
            return
        for fname in files:
            if not fname.startswith('report-'):
                continue
            os.unlink(os.path.join(path, fname))

    def get_latest_report_path(self) -> Optional[str]:
        """
        Returns an instrumentation report file path from the latest run of this SDFG, or
        None if the file does not exist.

        :return: A path to the latest instrumentation report, or None if one does not exist.
        """
        path = os.path.join(self.build_folder, 'perf')
        files = [f for f in os.listdir(path) if f.startswith('report-')]
        if len(files) == 0:
            return None

        return os.path.join(path, sorted(files, reverse=True)[0])

    def get_latest_report(self) -> Optional['InstrumentationReport']:
        """
        Returns an instrumentation report from the latest run of this SDFG, or
        None if the file does not exist.

        :return: A timestamped InstrumentationReport object, or None if does not exist.
        """
        # Avoid import loops
        from dace.codegen.instrumentation import InstrumentationReport

        path = self.get_latest_report_path()
        if path is None:
            return None

        return InstrumentationReport(path)

    def get_instrumented_data(self, timestamp: Optional[int] = None) -> Optional['InstrumentedDataReport']:
        """
        Returns an instrumented data report from the latest run of this SDFG, with a given timestamp, or
        None if no reports exist.

        :param timestamp: An optional timestamp to use for the report.
        :return: An InstrumentedDataReport object, or None if one does not exist.
        """
        # Avoid import loops
        from dace.codegen.instrumentation.data.data_report import InstrumentedDataReport

        if timestamp is None:
            reports = self.available_data_reports()
            if not reports:
                return None
            timestamp = sorted(reports)[-1]

        folder = os.path.join(self.build_folder, 'data', str(timestamp))
        if not os.path.exists(folder):
            return None

        return InstrumentedDataReport(self, folder)

    def available_data_reports(self) -> List[str]:
        """
        Returns a list of available instrumented data reports for this SDFG.
        """
        path = os.path.join(self.build_folder, 'data')
        if os.path.exists(path):
            return os.listdir(path)
        else:
            return []

    def clear_data_reports(self):
        """
        Clears the instrumented data report folders of this SDFG.
        """
        reports = self.available_data_reports()
        path = os.path.join(self.build_folder, 'data')
        for report in reports:
            shutil.rmtree(os.path.join(path, report))

    def call_with_instrumented_data(self, dreport: 'InstrumentedDataReport', *args, **kwargs):
        """
        Invokes an SDFG with an instrumented data report, generating and compiling code if necessary.
        Arguments given as ``args`` and ``kwargs`` will be overriden by the data containers defined in the report.

        :param dreport: The instrumented data report to use upon calling.
        :param args: Arguments to call SDFG with.
        :param kwargs: Keyword arguments to call SDFG with.
        :return: The return value(s) of this SDFG.
        """
        from dace.codegen.compiled_sdfg import CompiledSDFG  # Avoid import loop

        binaryobj: CompiledSDFG = self.compile()
        set_report = binaryobj.get_exported_function('__dace_set_instrumented_data_report')
        if set_report is None:
            raise ValueError(
                'Data instrumentation report function not found. This is likely because the SDFG is not instrumented '
                'with `dace.DataInstrumentationType.Restore`')

        # Initialize the compiled SDFG to get the handle, then set the report folder
        handle = binaryobj.initialize(*args, **kwargs)
        set_report(handle, ctypes.c_char_p(os.path.abspath(dreport.folder).encode('utf-8')))

        # Verify passed arguments (if enabled)
        if Config.get_bool('frontend', 'check_args'):
            self.argument_typecheck(args, kwargs)
        return binaryobj(*args, **kwargs)

    ##########################################

    def as_schedule_tree(self, in_place: bool = False) -> 'ScheduleTreeScope':
        """
        Creates a schedule tree from this SDFG and all nested SDFGs. The schedule tree is a tree of nodes that represent
        the execution order of the SDFG.
        Each node in the tree can either represent a single statement (symbol assignment, tasklet, copy, library node,
        etc.) or a ``ScheduleTreeScope`` block (map, for-loop, pipeline, etc.) that contains other nodes.
    
        It can be used to generate code from an SDFG, or to perform schedule transformations on the SDFG. For example,
        erasing an empty if branch, or merging two consecutive for-loops.

        :param in_place: If True, the SDFG is modified in-place. Otherwise, a copy is made. Note that the SDFG might
                         not be usable after the conversion if ``in_place`` is True!
        :return: A schedule tree representing the given SDFG.
        """
        # Avoid import loop
        from dace.sdfg.analysis.schedule_tree import sdfg_to_tree as s2t
        return s2t.as_schedule_tree(self, in_place=in_place)

    @property
    def build_folder(self) -> str:
        """ Returns a relative path to the build cache folder for this SDFG. """
        if hasattr(self, '_build_folder'):
            return self._build_folder
        cache_config = Config.get('cache')
        base_folder = Config.get('default_build_folder')
        if cache_config == 'single':
            # Always use the same directory, overwriting any other program,
            # preventing parallelism and caching of multiple programs, but
            # saving space and potentially build time
            return os.path.join(base_folder, 'single_cache')
        elif cache_config == 'hash':
            # Any change to the SDFG will result in a new cache folder
            md5_hash = md5(str(self.to_json()).encode('utf-8')).hexdigest()
            return os.path.join(base_folder, f'{self.name}_{md5_hash}')
        elif cache_config == 'unique':
            # Base name on location in memory, so no caching is possible between
            # processes or subsequent invocations
            md5_hash = md5(str(os.getpid()).encode('utf-8')).hexdigest()
            return os.path.join(base_folder, f'{self.name}_{md5_hash}')
        elif cache_config == 'name':
            # Overwrites previous invocations, and can clash with other programs
            # if executed in parallel in the same working directory
            return os.path.join(base_folder, self.name)
        else:
            raise ValueError(f'Unknown cache configuration: {cache_config}')

    @build_folder.setter
    def build_folder(self, newfolder: str):
        self._build_folder = newfolder

    def remove_data(self, name, validate=True):
        """ Removes a data descriptor from the SDFG.

            :param name: The name of the data descriptor to remove.
            :param validate: If True, verifies that there are no access
                             nodes that are using this data descriptor
                             prior to removing it.
        """

        # Verify that the data descriptor exists
        if name not in self._arrays:
            return

        # Verify that there are no access nodes that use this data
        if validate:
            for state in self.states():
                for node in state.nodes():
                    if isinstance(node, nd.AccessNode) and node.data == name:
                        raise ValueError(f"Cannot remove data descriptor "
                                         f"{name}: it is accessed by node "
                                         f"{node} in state {state}.")

        del self._arrays[name]

    def reset_sdfg_list(self):
        """
        Reset the CFG list when changes have been made to the SDFG's CFG tree.
        This collects all control flow graphs recursively and propagates the collection to all CFGs as the new CFG list.
        :note: ``reset_sdfg_list`` is deprecated, please use ``reset_cfg_list`` instead.

        :return: The newly updated CFG list.
        """
        warnings.warn('reset_sdfg_list is deprecated, use reset_cfg_list instead', DeprecationWarning)
        return self.reset_cfg_list()

    def update_sdfg_list(self, sdfg_list):
        """
        Given a collection of CFGs, add them all to the current SDFG's CFG list.
        Any CFGs already in the list are skipped, and the newly updated list is propagated across all CFGs in the CFG
        tree.
        :note: ``update_sdfg_list`` is deprecated, please use ``update_cfg_list`` instead.

        :param sdfg_list: The collection of CFGs to add to the CFG list.
        """
        warnings.warn('update_sdfg_list is deprecated, use update_cfg_list instead', DeprecationWarning)
        self.update_cfg_list(sdfg_list)

    @property
    def sdfg_list(self) -> List['ControlFlowRegion']:
        warnings.warn('sdfg_list is deprecated, use cfg_list instead', DeprecationWarning)
        return self.cfg_list

    def set_sourcecode(self, code: str, lang=None):
        """ Set the source code of this SDFG (for IDE purposes).

            :param code: A string of source code.
            :param lang: A string representing the language of the source code,
                         for syntax highlighting and completion.
        """
        self.sourcecode = {'code': code, 'language': lang}

    @property
    def label(self):
        """ The name of this SDFG. """
        return self.name

    @property
    def constants(self):
        """ A dictionary of compile-time constants defined in this SDFG. """
        result = {}
        # Merge with parent's constants
        if self._parent_sdfg is not None:
            result.update(self._parent_sdfg.constants)

        def cast(dtype: dt.Data, value: Any):
            """ Cast a value to the given data type. """
            if isinstance(dtype, dt.Array):
                return value
            elif isinstance(dtype, dt.Scalar):
                return dtype.dtype.type(value)
            raise TypeError('Unsupported data type %s' % dtype)

        result.update({k: cast(*v) for k, v in self.constants_prop.items()})
        return result

    def add_constant(self, name: str, value: Any, dtype: dt.Data = None):
        """
        Adds/updates a new compile-time constant to this SDFG.

        A constant may either be a scalar or a numpy ndarray thereof. It is not an
        error if there is already a symbol or an array with the same name inside
        the SDFG. However, the data descriptors must refer to the same type.

        :param name: The name of the constant.
        :param value: The constant value.
        :param dtype: Optional data type of the symbol, or None to deduce automatically.
        """
        if name in self._subarrays:
            raise FileExistsError(f'Can not create constant "{name}", the name is used by a subarray.')
        if name in self._rdistrarrays:
            raise FileExistsError(f'Can not create constant "{name}", the name is used by a RedistrArray.')
        if name in self._pgrids:
            raise FileExistsError(f'Can not create constant "{name}", the name is used by a ProcessGrid.')
        self.constants_prop[name] = (dtype or dt.create_datadescriptor(value), value)

    @property
    def propagate(self):
        return self._propagate

    @propagate.setter
    def propagate(self, propagate: bool):
        self._propagate = propagate

    @property
    def parent(self) -> SDFGState:
        """ Returns the parent SDFG state of this SDFG, if exists. """
        return self._parent

    @property
    def parent_sdfg(self) -> 'SDFG':
        """ Returns the parent SDFG of this SDFG, if exists. """
        return self._parent_sdfg

    @property
    def parent_nsdfg_node(self) -> nd.NestedSDFG:
        """ Returns the parent NestedSDFG node of this SDFG, if exists. """
        return self._parent_nsdfg_node

    @parent.setter
    def parent(self, value):
        self._parent = value

    @parent_sdfg.setter
    def parent_sdfg(self, value):
        self._parent_sdfg = value

    @parent_nsdfg_node.setter
    def parent_nsdfg_node(self, value):
        self._parent_nsdfg_node = value

    def remove_node(self, node: SDFGState):
        if node is self._cached_start_block:
            self._cached_start_block = None
        return super().remove_node(node)

    def states(self):
        """ Returns the states in this SDFG, recursing into state scope blocks. """
        return list(self.all_states())

    def arrays_recursive(self, include_nested_data: bool = False):
        """ Iterate over all arrays in this SDFG, including arrays within
            nested SDFGs. Yields 3-tuples of (sdfg, array name, array).

            :param include_nested_data: If True, also yields nested data.
            :return: A generator of (sdfg, array name, array) tuples.
        """

        def _yield_nested_data(name, arr):
            for nname, narr in arr.members.items():
                if isinstance(narr, dt.Structure):
                    yield from _yield_nested_data(name + '.' + nname, narr)
                yield self, name + '.' + nname, narr

        for aname, arr in self.arrays.items():
            if isinstance(arr, dt.Structure) and include_nested_data:
                yield from _yield_nested_data(aname, arr)
            yield self, aname, arr
        for state in self.states():
            for node in state.nodes():
                if isinstance(node, nd.NestedSDFG):
                    yield from node.sdfg.arrays_recursive(include_nested_data=include_nested_data)

    def _used_symbols_internal(self,
                               all_symbols: bool,
                               defined_syms: Optional[Set] = None,
                               free_syms: Optional[Set] = None,
                               used_before_assignment: Optional[Set] = None,
                               keep_defined_in_mapping: bool = False,
                               with_contents: bool = True) -> Tuple[Set[str], Set[str], Set[str]]:
        defined_syms = set() if defined_syms is None else defined_syms
        free_syms = set() if free_syms is None else free_syms
        used_before_assignment = set() if used_before_assignment is None else used_before_assignment

        # Exclude data descriptor names and constants
        for name in self.arrays.keys():
            defined_syms.add(name)

        defined_syms |= set(self.constants_prop.keys())

        init_code_symbols=set()
        exit_code_symbols=set()
        # Add used symbols from init and exit code
        for code in self.init_code.values():
            init_code_symbols |= symbolic.symbols_in_code(code.as_string, self.symbols.keys())
        for code in self.exit_code.values():
            exit_code_symbols |= symbolic.symbols_in_code(code.as_string, self.symbols.keys())

        #free_syms|=set(filter(lambda x: not str(x).startswith('__f2dace_ARRAY'),init_code_symbols))
        #free_syms|=set(filter(lambda x: not  str(x).startswith('__f2dace_ARRAY'),exit_code_symbols))

        return super()._used_symbols_internal(all_symbols=all_symbols,
                                              keep_defined_in_mapping=keep_defined_in_mapping,
                                              defined_syms=defined_syms,
                                              free_syms=free_syms,
                                              used_before_assignment=used_before_assignment,
                                              with_contents=with_contents)

    def get_all_toplevel_symbols(self) -> Set[str]:
        """
        Returns a set of all symbol names that are used by the SDFG's state machine.
        This includes all symbols in the descriptor repository and interstate edges,
        whether free or defined. Used to identify duplicates when, e.g., inlining or
        dealiasing a set of nested SDFGs.
        """
        # Exclude constants and data descriptor names
        exclude = set(self.arrays.keys()) | set(self.constants_prop.keys())

        syms = set()

        # Start with the set of SDFG free symbols
        syms |= set(self.symbols.keys())

        # Add inter-state symbols
        for e in self.edges():
            syms |= set(e.data.assignments.keys())
            syms |= e.data.free_symbols

        # Subtract exluded symbols
        return syms - exclude

    def read_and_write_sets(self) -> Tuple[Set[AnyStr], Set[AnyStr]]:
        """
        Determines what data containers are read and written in this SDFG. Does
        not include reads to subsets of containers that have previously been
        written within the same state.

        :return: A two-tuple of sets of things denoting
                 ({data read}, {data written}).
        """
        read_set = set()
        write_set = set()
        for state in self.states():
            for edge in state.parent_graph.in_edges(state):
                read_set |= edge.data.free_symbols & self.arrays.keys()
            # Get dictionaries of subsets read and written from each state
            rs, ws = state._read_and_write_sets()
            read_set |= rs.keys()
            write_set |= ws.keys()
        return read_set, write_set

    def arglist(self, scalars_only=False, free_symbols=None) -> Dict[str, dt.Data]:
        """
        Returns an ordered dictionary of arguments (names and types) required
        to invoke this SDFG.

        The arguments follow the following order:
        <sorted data arguments>, <sorted scalar arguments>.
        Data arguments are all the non-transient data containers in the
        SDFG; and scalar arguments are all the non-transient scalar data
        containers and free symbols (see ``SDFG.free_symbols``). This structure
        will create a sorted list of pointers followed by a sorted list of PoDs
        and structs.

        :return: An ordered dictionary of (name, data descriptor type) of all
                 the arguments, sorted as defined here.
        """
        # Start with data descriptors
        if scalars_only:
            data_args = {}
        else:
            data_args = {k: v for k, v in self.arrays.items() if not v.transient and not isinstance(v, dt.Scalar)}

        scalar_args = {
            k: v
            for k, v in self.arrays.items()
            if not v.transient and isinstance(v, dt.Scalar) and not k.startswith('__dace')
        }

        # Add global free symbols used in the generated code to scalar arguments
        #TODO LATER investiagte why all_symbols=False leads to bug
        free_symbols = free_symbols if free_symbols is not None else self.used_symbols(all_symbols=False)
        free_symbols = set(filter(lambda x: not str(x).startswith('__f2dace_STRUCTARRAY'), free_symbols))
        scalar_args.update({k: dt.Scalar(self.symbols[k]) for k in free_symbols if not k.startswith('__dace')})

        # Fill up ordered dictionary
        result = collections.OrderedDict()
        result.update(sorted(data_args.items()))
        result.update(sorted(scalar_args.items()))

        return result

    def init_signature(self, for_call=False, free_symbols=None) -> str:
        """ Returns a C/C++ signature of this SDFG, used when generating the initalization code.
            It only contains symbols.

            :param for_call: If True, returns arguments that can be used when calling the SDFG.
        """
        # Get global free symbols scalar arguments
        free_symbols = free_symbols if free_symbols is not None else self.used_symbols(all_symbols=False)
        return ", ".join(
            dt.Scalar(self.symbols[k]).as_arg(name=k, with_types=not for_call, for_call=for_call)
            for k in sorted(free_symbols) if not k.startswith('__dace'))

    def signature_arglist(self, with_types=True, for_call=False, with_arrays=True, arglist=None) -> List[str]:
        """ Returns a list of arguments necessary to call this SDFG,
            formatted as a list of C definitions.

            :param with_types: If True, includes argument types in the result.
            :param for_call: If True, returns arguments that can be used when
                             calling the SDFG.
            :param with_arrays: If True, includes arrays, otherwise,
                                only symbols and scalars are included.
            :param arglist: An optional cached argument list.
            :return: A list of strings. For example: `['float *A', 'int b']`.
        """
        arglist = arglist or self.arglist(scalars_only=not with_arrays)
        return [v.as_arg(name=k, with_types=with_types, for_call=for_call) for k, v in arglist.items()]

    def python_signature_arglist(self, with_types=True, for_call=False, with_arrays=True, arglist=None) -> List[str]:
        """ Returns a list of arguments necessary to call this SDFG,
            formatted as a list of Data-Centric Python definitions.

            :param with_types: If True, includes argument types in the result.
            :param for_call: If True, returns arguments that can be used when
                             calling the SDFG.
            :param with_arrays: If True, includes arrays, otherwise,
                                only symbols and scalars are included.
            :param arglist: An optional cached argument list.
            :return: A list of strings. For example: `['A: dace.float32[M]', 'b: dace.int32']`.
        """
        arglist = arglist or self.arglist(scalars_only=not with_arrays, free_symbols=[])
        return [v.as_python_arg(name=k, with_types=with_types, for_call=for_call) for k, v in arglist.items()]

    def signature(self, with_types=True, for_call=False, with_arrays=True, arglist=None) -> str:
        """ Returns a C/C++ signature of this SDFG, used when generating code.

            :param with_types: If True, includes argument types (can be used
                               for a function prototype). If False, only
                               include argument names (can be used for function
                               calls).
            :param for_call: If True, returns arguments that can be used when
                             calling the SDFG.
            :param with_arrays: If True, includes arrays, otherwise,
                                only symbols and scalars are included.
            :param arglist: An optional cached argument list.
        """
        return ", ".join(self.signature_arglist(with_types, for_call, with_arrays, arglist))

    def python_signature(self, with_types=True, for_call=False, with_arrays=True, arglist=None) -> str:
        """ Returns a Data-Centric Python signature of this SDFG, used when generating code.

            :param with_types: If True, includes argument types (can be used
                               for a function prototype). If False, only
                               include argument names (can be used for function
                               calls).
            :param for_call: If True, returns arguments that can be used when
                             calling the SDFG.
            :param with_arrays: If True, includes arrays, otherwise,
                                only symbols and scalars are included.
            :param arglist: An optional cached argument list.
        """
        return ", ".join(self.python_signature_arglist(with_types, for_call, with_arrays, arglist))

    def _repr_html_(self):
        """ HTML representation of the SDFG, used mainly for Jupyter
            notebooks. """
        from dace.jupyter import isnotebook, preamble

        result = ''
        if not isnotebook():
            result = preamble()

        # Create renderer canvas and load SDFG
        result += """
<div class="sdfv">
<div id="contents_{uid}" style="position: relative; resize: vertical; overflow: auto"></div>
</div>
<script>
    var sdfg_{uid} = {sdfg};
</script>
<script>
    new SDFGRenderer(
        checkCompatLoad(parse_sdfg(sdfg_{uid})),
        document.getElementById("contents_{uid}"),
        undefined, null, null, false, null, null
    );
</script>""".format(
            # Dumping to a string so that Jupyter Javascript can parse it
            # recursively
            sdfg=dace.serialize.dumps(dace.serialize.dumps(self.to_json())),
            uid=random.randint(0, sys.maxsize - 1))

        return result

    def transients(self):
        """ Returns a dictionary mapping transient data descriptors to their
            parent scope entry node, or None if top-level (i.e., exists in
            multiple scopes). """

        result = {}
        tstate = {}

        for (i, state) in enumerate(self.states()):
            scope_dict = state.scope_dict()
            for node in state.nodes():
                if isinstance(node, nd.AccessNode) and node.desc(self).transient:
                    arrname = node.data
                    # If transient is accessed in more than one state, it is a
                    # top-level transient
                    if arrname in tstate and tstate[arrname] != i:
                        tstate[arrname] = None
                        result[arrname] = None
                    else:
                        tstate[arrname] = i
                        result[arrname] = scope_dict[node]

        return result

    def shared_transients(self, check_toplevel: bool = True, include_nested_data: bool = False) -> List[str]:
        """ Returns a list of transient data that appears in more than one state.

            :param check_toplevel: If True, consider the descriptors' toplevel attribute.
            :param include_nested_data: If True, also include nested data.
            :return: A list of transient data names.
        """
        seen = {}
        shared = []

        # If a transient is present in an inter-state edge, it is shared
        for interstate_edge in self.all_interstate_edges():
            for sym in interstate_edge.data.free_symbols:
                if sym in self.arrays and self.arrays[sym].transient:
                    seen[sym] = interstate_edge
                    shared.append(sym)

        # The same goes for the conditions of conditional blocks.
        for block in self.all_control_flow_blocks():
            if isinstance(block, ConditionalBlock):
                for cond, _ in block.branches:
                    if cond is not None:
                        cond_symbols = set(map(str, dace.symbolic.symbols_in_ast(cond.code[0])))
                        for sym in cond_symbols:
                            if sym in self.arrays and self.arrays[sym].transient:
                                seen[sym] = block
                                shared.append(sym)

        # If transient is accessed in more than one state, it is shared
        for state in self.states():
            for node in state.data_nodes():
                tokens = node.data.split('.')
                # NOTE: The following three lines ensure that nested data share transient and toplevel attributes.
                desc = self.arrays[tokens[0]]
                is_transient = desc.transient
                is_toplevel = desc.toplevel
                if include_nested_data:
                    datanames = set(['.'.join(tokens[:i + 1]) for i in range(len(tokens))])
                else:
                    datanames = set([tokens[0]])
                for dataname in datanames:
                    desc = self.arrays[dataname]
                    if is_transient:
                        if (check_toplevel and is_toplevel) or (dataname in seen and seen[dataname] != state):
                            shared.append(dataname)
                        seen[dataname] = state

        return dtypes.deduplicate(shared)

    def save(self, filename: str, use_pickle=False, hash=None, exception=None, compress=False) -> Optional[str]:
        """ Save this SDFG to a file.

            :param filename: File name to save to.
            :param use_pickle: Use Python pickle as the SDFG format (default:
                               JSON).
            :param hash: By default, saves the hash if SDFG is JSON-serialized.
                         Otherwise, if True, saves the hash along with the SDFG.
            :param exception: If not None, stores error information along with
                              SDFG.
            :param compress: If True, uses gzip to compress the file upon saving.
            :return: The hash of the SDFG, or None if failed/not requested.
        """
        filename = os.path.expanduser(filename)

        if compress:
            fileopen = lambda file, mode: gzip.open(file, mode + 't')
        else:
            fileopen = open

        try:
            os.makedirs(os.path.dirname(filename), exist_ok=True)
        except (FileNotFoundError, FileExistsError):
            pass

        if use_pickle:
            with fileopen(filename, "wb") as fp:
                symbolic.SympyAwarePickler(fp).dump(self)
            if hash is True:
                return self.hash_sdfg()
        else:
            hash = True if hash is None else hash
            with fileopen(filename, "w") as fp:
                json_output = self.to_json(hash=hash)
                if exception:
                    json_output['error'] = exception.to_json()
                dace.serialize.dump(json_output, fp)
            if hash and 'hash' in json_output['attributes']:
                return json_output['attributes']['hash']

        return None

    def view(self, filename=None, verbose=False):
        """
        View this sdfg in the system's HTML viewer

        :param filename: the filename to write the HTML to. If `None`, a temporary file will be created.
        :param verbose: Be verbose, `False` by default.
        """
        from dace.cli.sdfv import view
        view(self, filename=filename, verbose=verbose)

    @staticmethod
    def _from_file(fp: BinaryIO) -> 'SDFG':
        firstbyte = fp.read(1)
        fp.seek(0)
        if firstbyte == b'{':  # JSON file
            sdfg_json = json.load(fp)
            sdfg = SDFG.from_json(sdfg_json)
        else:  # Pickle
            sdfg = symbolic.SympyAwareUnpickler(fp).load()

        if not isinstance(sdfg, SDFG):
            raise TypeError("Loaded file is not an SDFG (loaded type: %s)" % type(sdfg).__name__)
        return sdfg

    @staticmethod
    def from_file(filename: str) -> 'SDFG':
        """ Constructs an SDFG from a file.

            :param filename: File name to load SDFG from.
            :return: An SDFG.
        """
        # Try compressed first. If fails, try uncompressed
        try:
            with gzip.open(filename, 'rb') as fp:
                return SDFG._from_file(fp)
        except OSError:
            pass
        with open(filename, "rb") as fp:
            return SDFG._from_file(fp)

    # Dynamic SDFG creation API
    ##############################

    def _find_new_name(self, name: str):
        """ Tries to find a new name by adding an underscore and a number. """

        names = (self._arrays.keys() | self.constants_prop.keys() | self._pgrids.keys() | self._subarrays.keys()
                 | self._rdistrarrays.keys() | self.symbols.keys())
        return dt.find_new_name(name, names)

    def is_name_used(self, name: str) -> bool:
        """ Checks if `name` is already used inside the SDFG."""
        if name in self._arrays:
            return True
        if name in self.symbols:
            return True
        if name in self.constants_prop:
            return True
        if name in self._pgrids:
            return True
        if name in self._subarrays:
            return True
        if name in self._rdistrarrays:
            return True
        return False

    def is_name_free(self, name: str) -> bool:
        """ Test if `name` is free, i.e. is not used by anything else."""
        return not self.is_name_used(name)

    def find_new_constant(self, name: str):
        """
        Tries to find a new name for a constant.
        """
        if self.is_name_free(name):
            return name
        return self._find_new_name(name)

    def find_new_symbol(self, name: str):
        """
        Tries to find a new symbol name by adding an underscore and a number.
        """
        if self.is_name_free(name):
            return name
        return self._find_new_name(name)

    def add_array(self,
                  name: str,
                  shape,
                  dtype,
                  storage=dtypes.StorageType.Default,
                  location=None,
                  transient=False,
                  strides=None,
                  offset=None,
                  lifetime=dace.dtypes.AllocationLifetime.Scope,
                  debuginfo=None,
                  allow_conflicts=False,
                  total_size=None,
                  find_new_name=False,
                  alignment=0,
                  may_alias=False) -> Tuple[str, dt.Array]:
        """ Adds an array to the SDFG data descriptor store. """

        # convert strings to int if possible
        newshape = []
        for s in shape:
            try:
                newshape.append(int(s))
            except:
                newshape.append(dace.symbolic.pystr_to_symbolic(s))
        shape = newshape
        strides = strides or None

        if isinstance(dtype, type) and dtype in dtypes._CONSTANT_TYPES[:-1]:
            dtype = dtypes.typeclass(dtype)

        desc = dt.Array(dtype,
                        shape,
                        storage=storage,
                        location=location,
                        allow_conflicts=allow_conflicts,
                        transient=transient,
                        strides=strides,
                        offset=offset,
                        lifetime=lifetime,
                        alignment=alignment,
                        debuginfo=debuginfo,
                        total_size=total_size,
                        may_alias=may_alias)

        return self.add_datadesc(name, desc, find_new_name=find_new_name), desc

    def add_container_group(self,
                       name: str,
                       find_new_name: bool = False) -> Tuple[str, ContainerGroup]:
        dg_desc = ContainerGroup(name)
        return self.add_container_group_desc(name, dg_desc, find_new_name=find_new_name), dg_desc

    def add_view(self,
                 name: str,
                 shape,
                 dtype,
                 storage=dtypes.StorageType.Default,
                 strides=None,
                 offset=None,
                 debuginfo=None,
                 allow_conflicts=False,
                 total_size=None,
                 find_new_name=False,
                 alignment=0,
                 may_alias=False) -> Tuple[str, dt.ArrayView]:
        """ Adds a view to the SDFG data descriptor store. """

        # convert strings to int if possible
        newshape = []
        for s in shape:
            try:
                newshape.append(int(s))
            except:
                newshape.append(dace.symbolic.pystr_to_symbolic(s))
        shape = newshape

        if isinstance(dtype, type) and dtype in dtypes._CONSTANT_TYPES[:-1]:
            dtype = dtypes.typeclass(dtype)

        desc = dt.ArrayView(dtype,
                            shape,
                            storage=storage,
                            allow_conflicts=allow_conflicts,
                            transient=True,
                            strides=strides,
                            offset=offset,
                            lifetime=dtypes.AllocationLifetime.Scope,
                            alignment=alignment,
                            debuginfo=debuginfo,
                            total_size=total_size,
                            may_alias=may_alias)

        return self.add_datadesc(name, desc, find_new_name=find_new_name), desc

    def add_reference(self,
                      name: str,
                      shape,
                      dtype,
                      storage=dtypes.StorageType.Default,
                      strides=None,
                      offset=None,
                      debuginfo=None,
                      allow_conflicts=False,
                      total_size=None,
                      find_new_name=False,
                      alignment=0,
                      may_alias=False) -> Tuple[str, dt.Reference]:
        """ Adds a reference to the SDFG data descriptor store. """

        # convert strings to int if possible
        newshape = []
        for s in shape:
            try:
                newshape.append(int(s))
            except:
                newshape.append(dace.symbolic.pystr_to_symbolic(s))
        shape = newshape

        if isinstance(dtype, type) and dtype in dtypes._CONSTANT_TYPES[:-1]:
            dtype = dtypes.typeclass(dtype)

        desc = dt.ArrayReference(dtype,
                                 shape,
                                 storage=storage,
                                 allow_conflicts=allow_conflicts,
                                 transient=True,
                                 strides=strides,
                                 offset=offset,
                                 lifetime=dtypes.AllocationLifetime.Scope,
                                 alignment=alignment,
                                 debuginfo=debuginfo,
                                 total_size=total_size,
                                 may_alias=may_alias)

        return self.add_datadesc(name, desc, find_new_name=find_new_name), desc

    def add_stream(self,
                   name: str,
                   dtype,
                   buffer_size=1,
                   shape=(1, ),
                   storage=dtypes.StorageType.Default,
                   transient=False,
                   offset=None,
                   lifetime=dace.dtypes.AllocationLifetime.Scope,
                   debuginfo=None,
                   find_new_name=False) -> Tuple[str, dt.Stream]:
        """ Adds a stream to the SDFG data descriptor store. """

        # Convert to int if possible, otherwise to symbolic
        _shape = []
        for s in shape:
            try:
                _shape.append(int(s))
            except:
                _shape.append(dace.symbolic.pystr_to_symbolic(s))
        shape = _shape

        if isinstance(dtype, type) and dtype in dtypes._CONSTANT_TYPES[:-1]:
            dtype = dtypes.typeclass(dtype)

        desc = dt.Stream(
            dtype=dtype,
            buffer_size=buffer_size,
            shape=shape,
            storage=storage,
            transient=transient,
            offset=offset,
            lifetime=lifetime,
            debuginfo=debuginfo,
        )

        return self.add_datadesc(name, desc, find_new_name=find_new_name), desc

    def add_scalar(self,
                   name: str,
                   dtype,
                   storage=dtypes.StorageType.Default,
                   transient=False,
                   lifetime=dace.dtypes.AllocationLifetime.Scope,
                   debuginfo=None,
                   find_new_name=False) -> Tuple[str, dt.Scalar]:
        """ Adds a scalar to the SDFG data descriptor store. """

        if isinstance(dtype, type) and dtype in dtypes._CONSTANT_TYPES[:-1]:
            dtype = dtypes.typeclass(dtype)

        desc = dt.Scalar(
            dtype,
            storage=storage,
            transient=transient,
            lifetime=lifetime,
            debuginfo=debuginfo
        )

        return self.add_datadesc(name, desc, find_new_name=find_new_name), desc

    def add_transient(self,
                      name,
                      shape,
                      dtype,
                      storage=dtypes.StorageType.Default,
                      location=None,
                      strides=None,
                      offset=None,
                      lifetime=dace.dtypes.AllocationLifetime.Scope,
                      debuginfo=None,
                      allow_conflicts=False,
                      total_size=None,
                      find_new_name=False,
                      alignment=0,
                      may_alias=False) -> Tuple[str, dt.Array]:
        """ Convenience function to add a transient array to the data
            descriptor store. """
        return self.add_array(name,
                              shape,
                              dtype,
                              storage=storage,
                              location=location,
                              transient=True,
                              strides=strides,
                              offset=offset,
                              lifetime=lifetime,
                              debuginfo=debuginfo,
                              allow_conflicts=allow_conflicts,
                              total_size=total_size,
                              alignment=alignment,
                              may_alias=may_alias,
                              find_new_name=find_new_name)

    def temp_data_name(self):
        """ Returns a temporary data descriptor name that can be used in this SDFG. """
        name = '__tmp%d' % self._temp_transients

        # NOTE: Consider switching to `_find_new_name`
        #  The frontend seems to access this variable directly.
        while self.is_name_used(name):
            self._temp_transients += 1
            name = '__tmp%d' % self._temp_transients
        self._temp_transients += 1
        return name

    def refresh_temp_transients(self):
        """
        Updates the temporary transient counter of this SDFG by querying the maximum number among the
        ``__tmp###`` data descriptors.
        """
        temp_transients = [k[5:] for k in self.arrays.keys() if k.startswith('__tmp')]
        max_temp_transient = 0
        for arr_suffix in temp_transients:
            try:
                max_temp_transient = max(max_temp_transient, int(arr_suffix))
            except ValueError:  # Not of the form __tmp###
                continue
        self._temp_transients = max_temp_transient + 1

    def add_temp_transient(self,
                           shape,
                           dtype,
                           storage=dtypes.StorageType.Default,
                           location=None,
                           strides=None,
                           offset=None,
                           lifetime=dace.dtypes.AllocationLifetime.Scope,
                           debuginfo=None,
                           allow_conflicts=False,
                           total_size=None,
                           alignment=0,
                           may_alias=False):
        """ Convenience function to add a transient array with a temporary name to the data
            descriptor store. """
        return self.add_array(self.temp_data_name(),
                              shape,
                              dtype,
                              storage=storage,
                              location=location,
                              transient=True,
                              strides=strides,
                              offset=offset,
                              lifetime=lifetime,
                              alignment=alignment,
                              debuginfo=debuginfo,
                              allow_conflicts=allow_conflicts,
                              total_size=total_size,
                              may_alias=may_alias)

    def add_temp_transient_like(self, desc: Union[dt.Array, dt.Scalar], dtype=None, debuginfo=None):
        """ Convenience function to add a transient array with a temporary name to the data
            descriptor store. """
        debuginfo = debuginfo or desc.debuginfo
        dtype = dtype or desc.dtype
        newdesc = desc.clone()
        newdesc.dtype = dtype
        newdesc.transient = True
        newdesc.debuginfo = debuginfo
        return self.add_datadesc(self.temp_data_name(), newdesc), newdesc

    def add_datadesc(self, name: str, datadesc: dt.Data, find_new_name=False) -> str:
        """ Adds an existing data descriptor to the SDFG array store.

            :param name: Name to use.
            :param datadesc: Data descriptor to add.
            :param find_new_name: If True and data descriptor with this name
                                  exists, finds a new name to add.
            :return: Name of the new data descriptor
        """
        if not isinstance(name, str):
            raise TypeError("Data descriptor name must be a string. Got %s" % type(name).__name__)

        if find_new_name:
            # These characters might be introduced through the creation of views to members
            #  of strictures.
            # NOTES: If `find_new_name` is `True` and the name (understood as a sequence of
            #   any characters) is not used, i.e. `assert self.is_name_free(name)`, then it
            #   is still "cleaned", i.e. dots are replaced with underscores. However, if
            #   `find_new_name` is `False` then this cleaning is not applied and it is possible
            #   to create names that are formally invalid. The above code reproduces the exact
            #   same behaviour and is maintained for  compatibility. This behaviour is
            #   triggered by tests/python_frontend/structures/structure_python_test.py::test_rgf`.
            name = self._find_new_name(name)
            name = name.replace('.', '_')
            if self.is_name_used(name):
                name = self._find_new_name(name)
        else:
            # We do not check for data constant, because there is a link between the constants and
            #  the data descriptors.
            if name in self.arrays:
                raise FileExistsError(f'Data descriptor "{name}" already exists in SDFG')
            if name in self.symbols:
                raise FileExistsError(f'Can not create data descriptor "{name}", the name is used by a symbol.')
            if name in self._subarrays:
                raise FileExistsError(f'Can not create data descriptor "{name}", the name is used by a subarray.')
            if name in self._rdistrarrays:
                raise FileExistsError(f'Can not create data descriptor "{name}", the name is used by a RedistrArray.')
            if name in self._pgrids:
                raise FileExistsError(f'Can not create data descriptor "{name}", the name is used by a ProcessGrid.')

        def _add_symbols(sdfg: SDFG, desc: dt.Data):
            if isinstance(desc, dt.Structure):
                for v in desc.members.values():
                    if isinstance(v, dt.Data):
                        _add_symbols(sdfg, v)
            for sym in desc.free_symbols:
                if sym.name not in sdfg.symbols:
                    sdfg.add_symbol(sym.name, sym.dtype)

        # Add the data descriptor to the SDFG and all symbols that are not yet known.
        self._arrays[name] = datadesc
        _add_symbols(self, datadesc)

        return name

    def add_container_group_desc(self, name: str, container_group_desc: ContainerGroup, find_new_name=False) -> str:
        if not isinstance(name, str):
            raise TypeError("Data descriptor name must be a string. Got %s" % type(name).__name__)

        if find_new_name:
            name = self._find_new_name(name)
            name = name.replace('.', '_')
            if self.is_name_used(name):
                name = self._find_new_name(name)
        else:
            if name in self.arrays:
                raise FileExistsError(f'Data group descriptor "{name}" already exists in SDFG')
            if name in self.symbols:
                raise FileExistsError(f'Can not create data group descriptor "{name}", the name is used by a symbol.')
            if name in self._subarrays:
                raise FileExistsError(f'Can not create data group descriptor "{name}", the name is used by a subarray.')
            if name in self._rdistrarrays:
                raise FileExistsError(f'Can not create data group descriptor "{name}", the name is used by a RedistrArray.')
            if name in self._pgrids:
                raise FileExistsError(f'Can not create data group descriptor "{name}", the name is used by a ProcessGrid.')

        def _add_symbols(sdfg: SDFG, desc: dt.Data):
            if isinstance(desc, dt.Structure):
                for v in desc.members.values():
                    if isinstance(v, dt.Data):
                        _add_symbols(sdfg, v)
            for sym in desc.free_symbols:
                if sym.name not in sdfg.symbols:
                    sdfg.add_symbol(sym.name, sym.dtype)

        # Add the data descriptor to the SDFG and all symbols that are not yet known.
        self.container_groups[name] = container_group_desc
        _add_symbols(self, container_group_desc)

        return name

    def add_datadesc_view(self, name: str, datadesc: dt.Data, find_new_name=False) -> str:
        """ Adds a view of a given data descriptor to the SDFG array store.

            :param name: Name to use.
            :param datadesc: Data descriptor to view.
            :param find_new_name: If True and data descriptor with this name
                                  exists, finds a new name to add.
            :return: Name of the new data descriptor
        """
        vdesc = dt.View.view(datadesc)
        return self.add_datadesc(name, vdesc, find_new_name)

    def add_datadesc_reference(self, name: str, datadesc: dt.Data, find_new_name=False) -> str:
        """ Adds a reference of a given data descriptor to the SDFG array store.

            :param name: Name to use.
            :param datadesc: Data descriptor to view.
            :param find_new_name: If True and data descriptor with this name
                                  exists, finds a new name to add.
            :return: Name of the new data descriptor
        """
        vdesc = dt.Reference.view(datadesc)
        return self.add_datadesc(name, vdesc, find_new_name)

    def add_pgrid(self,
                  shape: ShapeType = None,
                  parent_grid: str = None,
                  color: Sequence[Union[Integral, bool]] = None,
                  exact_grid: RankType = None,
                  root: RankType = 0):
        """ Adds a process-grid to the process-grid descriptor store.
            For more details on process-grids, please read the documentation of the ProcessGrid class.

            :param shape: Shape of the process-grid (see `dims` parameter of [MPI_Cart_create](https://www.mpich.org/static/docs/latest/www3/MPI_Cart_create.html)), e.g., [2, 3, 3].
            :param parent_grid: Parent process-grid (similar to the `comm` parameter of [MPI_Cart_sub](https://www.mpich.org/static/docs/v3.2/www3/MPI_Cart_sub.html)).
            :param color: The i-th entry specifies whether the i-th dimension is kept in the sub-grid or is dropped (see `remain_dims` input of [MPI_Cart_sub](https://www.mpich.org/static/docs/v3.2/www3/MPI_Cart_sub.html)).
            :param exact_grid: If set then, out of all the sub-grids created, only the one that contains the rank with id `exact_grid` will be utilized for collective communication.
            :param root: Root rank (used for collective communication).
            :return: Name of the new process-grid descriptor.
        """

        if not (shape or parent_grid):
            raise ValueError("Process-grid must either have its shape defined or be linked to a parent-grid.")

        # convert strings to int if possible
        shape = shape or []
        newshape = []
        for s in shape:
            try:
                newshape.append(int(s))
            except:
                newshape.append(dace.symbolic.pystr_to_symbolic(s))
        shape = newshape

        grid_name = self._find_new_name('__pgrid')
        is_subgrid = (parent_grid is not None)
        if parent_grid and isinstance(parent_grid, str):
            parent_grid = self._pgrids[parent_grid]

        self._pgrids[grid_name] = ProcessGrid(grid_name, is_subgrid, shape, parent_grid, color, exact_grid, root)

        self.append_init_code(self._pgrids[grid_name].init_code())
        self.append_exit_code(self._pgrids[grid_name].exit_code())

        return grid_name

    def add_subarray(self,
                     dtype: dtypes.typeclass,
                     shape: ShapeType,
                     subshape: ShapeType,
                     pgrid: str = None,
                     correspondence: Sequence[Integral] = None):
        """ Adds a sub-array to the sub-array descriptor store.
            For more details on sub-arrays, please read the documentation of the SubArray class.

            :param dtype: Datatype of the array (see `oldtype` parameter of [MPI_Type_create_subarray](https://www.mpich.org/static/docs/v3.2/www3/MPI_Type_create_subarray.html)).
            :param shape: Shape of the sub-array (see `array_of_sizes` parameter of [MPI_Type_create_subarray](https://www.mpich.org/static/docs/v3.2/www3/MPI_Type_create_subarray.html)).
            :param subshape: Sub-shape of the sub-array (see `array_of_subsizes` parameter of [MPI_Type_create_subarray](https://www.mpich.org/static/docs/v3.2/www3/MPI_Type_create_subarray.html)).
            :param pgrid: Process-grid used for collective scatter/gather operations.
            :param correspondence: Matching among array dimensions and process-grid dimensions.
            :return: Name of the new sub-array descriptor.
        """

        # convert strings to int if possible
        shape = shape or []
        newshape = []
        for s in shape:
            try:
                newshape.append(int(s))
            except:
                newshape.append(dace.symbolic.pystr_to_symbolic(s))
        shape = newshape
        subshape = subshape or []
        newshape = []
        for s in subshape:
            try:
                newshape.append(int(s))
            except:
                newshape.append(dace.symbolic.pystr_to_symbolic(s))
        subshape = newshape

        # No need to ensure unique test.
        subarray_name = self._find_new_name('__subarray')

        self._subarrays[subarray_name] = SubArray(subarray_name, dtype, shape, subshape, pgrid, correspondence)
        self.append_init_code(self._subarrays[subarray_name].init_code())
        self.append_exit_code(self._subarrays[subarray_name].exit_code())

        return subarray_name

    def add_rdistrarray(self, array_a: str, array_b: str):
        """ Adds a sub-array redistribution to the sub-array redistribution descriptor store.
            For more details on redistributions, please read the documentation of the RedistrArray class.

            :param array_a: Input sub-array descriptor.
            :param array_b: Output sub-array descriptor.
            :return: Name of the new redistribution descriptor.
        """
        # No need to ensure unique test.
        name = self._find_new_name('__rdistrarray')

        self._rdistrarrays[name] = RedistrArray(name, array_a, array_b)
        self.append_init_code(self._rdistrarrays[name].init_code(self))
        self.append_exit_code(self._rdistrarrays[name].exit_code(self))
        return name

    def add_loop(
        self,
        before_state,
        loop_state,
        after_state,
        loop_var: str,
        initialize_expr: str,
        condition_expr: str,
        increment_expr: str,
        loop_end_state=None,
    ):
        """
        Helper function that adds a looping state machine around a
        given state (or sequence of states).

        :param before_state: The state after which the loop should
                             begin, or None if the loop is the first
                             state (creates an empty state).
        :param loop_state: The state that begins the loop. See also
                           ``loop_end_state`` if the loop is multi-state.
        :param after_state: The state that should be invoked after
                            the loop ends, or None if the program
                            should terminate (creates an empty state).
        :param loop_var: A name of an inter-state variable to use
                         for the loop. If None, ``initialize_expr``
                         and ``increment_expr`` must be None.
        :param initialize_expr: A string expression that is assigned
                                to ``loop_var`` before the loop begins.
                                If None, does not define an expression.
        :param condition_expr: A string condition that occurs every
                               loop iteration. If None, loops forever
                               (undefined behavior).
        :param increment_expr: A string expression that is assigned to
                               ``loop_var`` after every loop iteration.
                               If None, does not define an expression.
        :param loop_end_state: If the loop wraps multiple states, the
                               state where the loop iteration ends.
                               If None, sets the end state to
                               ``loop_state`` as well.
        :return: A 3-tuple of (``before_state``, generated loop guard state,
                 ``after_state``).
        """
        from dace.frontend.python.astutils import negate_expr  # Avoid import loops

        # Argument checks
        if loop_var is None and (initialize_expr or increment_expr):
            raise ValueError("Cannot initalize or increment an empty loop variable")

        # Handling empty states
        if loop_end_state is None:
            loop_end_state = loop_state
        if before_state is None:
            before_state = self.add_state()
        if after_state is None:
            after_state = self.add_state()

        # Create guard state
        guard = self.add_state("guard")

        # Loop initialization
        init = None if initialize_expr is None else {loop_var: initialize_expr}
        self.add_edge(before_state, guard, InterstateEdge(assignments=init))

        # Loop condition
        if condition_expr:
            cond_ast = CodeBlock(condition_expr).code
        else:
            cond_ast = CodeBlock('True').code
        self.add_edge(guard, loop_state, InterstateEdge(cond_ast))
        self.add_edge(guard, after_state, InterstateEdge(negate_expr(cond_ast)))

        # Loop incrementation
        incr = None if increment_expr is None else {loop_var: increment_expr}
        self.add_edge(loop_end_state, guard, InterstateEdge(assignments=incr))

        return before_state, guard, after_state

    # SDFG queries
    ##############################

    def find_state(self, state_id_or_label):
        """ Finds a state according to its ID (if integer is provided) or
            label (if string is provided).

            :param state_id_or_label: State ID (if int) or label (if str).
            :return: An SDFGState object.
        """

        if isinstance(state_id_or_label, str):
            for s in self.nodes():
                if s.label == state_id_or_label:
                    return s
            raise LookupError("State %s not found" % state_id_or_label)
        elif isinstance(state_id_or_label, int):
            return self.nodes()[state_id_or_label]
        else:
            raise TypeError("state_id_or_label is not an int nor string: {}".format(state_id_or_label))

    def specialize(self, symbols: Dict[str, Any]):
        """ Sets symbolic values in this SDFG to constants.

            :param symbols: Values to specialize.
        """
        # Update constants
        for k, v in symbols.items():
            self.add_constant(str(k), v)

    def is_loaded(self) -> bool:
        """
        Returns True if the SDFG binary is already loaded in the current
        process.
        """
        # Avoid import loops
        from dace.codegen import compiled_sdfg as cs, compiler

        binary_filename = compiler.get_binary_name(self.build_folder, self.name)
        dll = cs.ReloadableDLL(binary_filename, self.name)
        return dll.is_loaded()

    def compile(self, output_file=None, validate=True,
                return_program_handle=True) -> 'CompiledSDFG':
        """ Compiles a runnable binary from this SDFG.

            :param output_file: If not None, copies the output library file to
                                the specified path.
            :param validate: If True, validates the SDFG prior to generating
                             code.
            :param return_program_handle: If False, does not load the generated library.
            :return: A callable CompiledSDFG object, or None if ``return_program_handle=False``.
        """

        # Importing these outside creates an import loop
        from dace.codegen import codegen, compiler

        # Compute build folder path before running codegen
        build_folder = self.build_folder

        if not self._recompile or Config.get_bool('compiler', 'use_cache'):
            # Try to see if a cached version of the binary exists
            binary_filename = compiler.get_binary_name(build_folder, self.name)
            if os.path.isfile(binary_filename):
                return compiler.load_from_file(self, binary_filename)

        ############################
        # DaCe Compilation Process #

        if self.regenerate_code or not os.path.isdir(build_folder):
            # Clone SDFG as the other modules may modify its contents
            sdfg = copy.deepcopy(self)
            # Fix the build folder name on the copied SDFG to avoid it changing
            # if the codegen modifies the SDFG (thereby changing its hash)
            sdfg.build_folder = build_folder

            # Ensure external nested SDFGs are loaded.
            for _ in sdfg.all_sdfgs_recursive(load_ext=True):
                pass

            # Rename SDFG to avoid runtime issues with clashing names
            index = 0
            while sdfg.is_loaded():
                sdfg.name = f'{self.name}_{index}'
                index += 1
            if self.name != sdfg.name:
                warnings.warn(f"SDFG '{self.name}' is already loaded by another object, recompiling under a different "
                              f"name '{sdfg.name}'.")

            try:
                # Fill in scope entry/exit connectors
                sdfg.fill_scope_connectors()

                # Generate code for the program by traversing the SDFG state by state
                program_objects = codegen.generate_code(sdfg, validate=validate)
            except Exception:
                fpath = os.path.join('_dacegraphs', 'failing.sdfgz')
                self.save(fpath, compress=True)
                print(f'Failing SDFG saved for inspection in {os.path.abspath(fpath)}')
                raise

            # Generate the program folder and write the source files
            program_folder = compiler.generate_program_folder(sdfg, program_objects, build_folder)
        else:
            # The code was already generated, just load the program folder
            program_folder = build_folder
            sdfg = self

        # Compile the code and get the shared library path
        shared_library = compiler.configure_and_compile(program_folder, sdfg.name)

        # If provided, save output to path or filename
        if output_file is not None:
            if os.path.isdir(output_file):
                output_file = os.path.join(output_file, os.path.basename(shared_library))
            shutil.copyfile(shared_library, output_file)

        # Get the function handle
        if return_program_handle:
            return compiler.get_program_handle(shared_library, sdfg)

    def argument_typecheck(self, args, kwargs, types_only=False):
        """ Checks if arguments and keyword arguments match the SDFG
            types. Raises RuntimeError otherwise.

            :raise RuntimeError: Argument count mismatch.
            :raise TypeError: Argument type mismatch.
            :raise NotImplementedError: Unsupported argument type.
        """
        expected_args = self.arglist()

        # Omit return values from arguments
        expected_args = collections.OrderedDict([(k, v) for k, v in expected_args.items()
                                                 if not k.startswith('__return')])
        kwargs = {k: v for k, v in kwargs.items() if not k.startswith('__return')}

        num_args_passed = len(args) + len(kwargs)
        num_args_expected = len(expected_args)
        if num_args_passed < num_args_expected:
            expected_kwargs = list(expected_args.keys())[len(args):]
            missing_args = [k for k in expected_kwargs if k not in kwargs]
            raise RuntimeError("Missing arguments to SDFG: '%s'" % (', '.join(missing_args)))
        elif num_args_passed > num_args_expected:
            unnecessary_args = []
            extra_args = len(args) - len(expected_args)
            if extra_args > 0:
                unnecessary_args.extend('Argument #%d' % (i + len(expected_args) + 1) for i in range(extra_args))
                unnecessary_args.extend(kwargs.keys())
            else:
                unnecessary_args = [k for k in kwargs.keys() if k not in expected_args]
            raise RuntimeError("Too many arguments to SDFG. Unnecessary arguments: %s" % ', '.join(unnecessary_args))
        positional_args = list(args)
        for i, arg in enumerate(expected_args):
            expected = expected_args[arg]
            if i < len(positional_args):
                passed = positional_args[i]
            else:
                if arg not in kwargs:
                    raise RuntimeError("Missing argument to DaCe program: {}".format(arg))
                passed = kwargs[arg]
            if types_only:
                desc = dt.create_datadescriptor(passed)
                if not expected.is_equivalent(desc):
                    raise TypeError("Type mismatch for argument: expected %s, got %s" % (expected, desc))
                else:
                    continue
            if isinstance(expected, dace.data.Array):
                if not dtypes.is_array(passed):
                    raise TypeError("Type mismatch for argument {}: "
                                    "expected array type, got {}".format(arg, type(passed)))
            elif (isinstance(expected, dace.data.Scalar) or isinstance(expected, dace.dtypes.typeclass)):
                if (not dtypes.isconstant(passed) and not isinstance(passed, dace.symbolic.symbol)):
                    raise TypeError("Type mismatch for argument {}: "
                                    "expected scalar type, got {}".format(arg, type(passed)))
            elif isinstance(expected, dace.data.Stream):
                if not isinstance(passed, dace.dtypes.stream):
                    raise TypeError("Type mismatch for argument {}: "
                                    "expected stream type, got {}".format(arg, type(passed)))
            else:
                raise NotImplementedError("Type checking not implemented for type {} (argument "
                                          "{})".format(type(expected).__name__, arg))

    def __call__(self, *args, **kwargs):
        """ Invokes an SDFG, generating and compiling code if necessary. """
        with hooks.invoke_sdfg_call_hooks(self) as sdfg:
            binaryobj = sdfg.compile()

            # Verify passed arguments (if enabled)
            if Config.get_bool('frontend', 'check_args'):
                sdfg.argument_typecheck(args, kwargs)

            return binaryobj(*args, **kwargs)

    def fill_scope_connectors(self):
        """ Fills missing scope connectors (i.e., "IN_#"/"OUT_#" on entry/exit
            nodes) according to data on the memlets. """
        for state in self.states():
            state.fill_scope_connectors()

    def predecessor_state_transitions(self, state):
        """ Yields paths (lists of edges) that the SDFG can pass through
            before computing the given state. """
        return self.edge_bfs(state, reverse=True)

    def predecessor_states(self, state):
        """ Returns a list of unique states that the SDFG can pass through
            before computing the given state. """
        return (e.src for e in self.edge_bfs(state, reverse=True))

    def validate(self, references: Optional[Set[int]] = None, **context: bool) -> None:
        validate_sdfg(self, references, **context)

    def is_valid(self) -> bool:
        """ Returns True if the SDFG is verified correctly (using `validate`).
        """
        try:
            self.validate()
        except InvalidSDFGError:
            return False
        return True

    def apply_strict_transformations(self, validate=True, validate_all=False):
        """
        This method is DEPRECATED in favor of ``simplify``.
        Applies safe transformations (that will surely increase the
        performance) on the SDFG. For example, this fuses redundant states
        (safely) and removes redundant arrays.

        B{Note:} This is an in-place operation on the SDFG.
        """
        warnings.warn('SDFG.apply_strict_transformations is deprecated, use SDFG.simplify instead.', DeprecationWarning)
        return self.simplify(validate, validate_all)

    def simplify(self, validate=True, validate_all=False, verbose=False):
        """ Applies safe transformations (that will surely increase the
            performance) on the SDFG. For example, this fuses redundant states
            (safely) and removes redundant arrays.

            :note: This is an in-place operation on the SDFG.
        """
        from dace.transformation.passes.simplify import SimplifyPass
        return SimplifyPass(validate=validate, validate_all=validate_all, verbose=verbose).apply_pass(self, {})

    def auto_optimize(self,
                      device: dtypes.DeviceType,
                      validate: bool = True,
                      validate_all: bool = False,
                      symbols: Dict[str, int] = None,
                      use_gpu_storage: bool = False):
        """
        Runs a basic sequence of transformations to optimize a given SDFG to decent
        performance. In particular, performs the following:
            
            * Simplify
            * Auto-parallelization (loop-to-map)
            * Greedy application of SubgraphFusion
            * Tiled write-conflict resolution (MapTiling -> AccumulateTransient)
            * Tiled stream accumulation (MapTiling -> AccumulateTransient)
            * Collapse all maps to parallelize across all dimensions
            * Set all library nodes to expand to ``fast`` expansion, which calls
              the fastest library on the target device

        :param device: the device to optimize for.
        :param validate: If True, validates the SDFG after all transformations
                         have been applied.
        :param validate_all: If True, validates the SDFG after every step.
        :param symbols: Optional dict that maps symbols (str/symbolic) to int/float
        :param use_gpu_storage: If True, changes the storage of non-transient data to GPU global memory.
        :note: Operates in-place on the given SDFG.
        :note: This function is still experimental and may harm correctness in
               certain cases. Please report an issue if it does.
        """
        from dace.transformation.auto.auto_optimize import auto_optimize
        auto_optimize(device, validate, validate_all, symbols, use_gpu_storage)

    def _initialize_transformations_from_type(
        self,
        xforms: Union[Type, List[Type], 'dace.transformation.PatternTransformation'],
        options: Union[Dict[str, Any], List[Dict[str, Any]], None] = None
    ) -> List['dace.transformation.PatternTransformation']:
        """
        Initializes given pattern-matching transformations with the options given.
        This method receives different formats and makes one kind of output.

        :param xforms: One or more PatternTransformation objects or classes.
        :param options: Zero or more transformation initialization option dictionaries.
        :return: List of PatternTransformation objects inititalized with their properties.
        """
        from dace.transformation import PatternTransformation  # Avoid import loops

        if isinstance(xforms, (PatternTransformation, type)):
            xforms = [xforms]
        if isinstance(options, dict):
            options = [options]
        options = options or [dict() for _ in xforms]

        if len(options) != len(xforms):
            raise ValueError('Length of options and transformations mismatch')

        result: List[PatternTransformation] = []
        for xftype, opts in zip(xforms, options):
            if isinstance(xftype, PatternTransformation):
                # Object was given, use as-is
                result.append(xftype)
            else:
                # Class was given, initialize
                opts = opts or {}
                try:
                    result.append(xftype(**opts))
                except TypeError:
                    # Backwards compatibility, transformation does not support ctor arguments
                    t = xftype()
                    # Set manually
                    for oname, oval in opts.items():
                        setattr(t, oname, oval)
                    result.append(t)

        return result

    def apply_transformations(self,
                              xforms: Union[Type, List[Type]],
                              options: Optional[Union[Dict[str, Any], List[Dict[str, Any]]]] = None,
                              validate: bool = True,
                              validate_all: bool = False,
                              permissive: bool = False,
                              states: Optional[List[Any]] = None,
                              print_report: Optional[bool] = None) -> int:
        """ This function applies a transformation or a sequence thereof
            consecutively. Operates in-place.

            :param xforms: A PatternTransformation class or a sequence.
            :param options: An optional dictionary (or sequence of dictionaries)
                            to modify transformation parameters.
            :param validate: If True, validates after all transformations.
            :param validate_all: If True, validates after every transformation.
            :param permissive: If True, operates in permissive mode.
            :param states: If not None, specifies a subset of states to
                           apply transformations on.
            :param print_report: Whether to show debug prints or not (None if
                                 the DaCe config option 'debugprint' should
                                 apply)
            :return: Number of transformations applied.

            Examples::

                      # Applies MapTiling, then MapFusion, followed by
                      # GPUTransformSDFG, specifying parameters only for the
                      # first transformation.
                      sdfg.apply_transformations(
                        [MapTiling, MapFusion, GPUTransformSDFG],
                        options=[{'tile_size': 16}, {}, {}])
        """
        from dace.transformation.passes.pattern_matching import PatternMatchAndApply  # Avoid import loops

        xforms = self._initialize_transformations_from_type(xforms, options)

        pazz = PatternMatchAndApply(xforms,
                                    permissive=permissive,
                                    validate=validate,
                                    validate_all=validate_all,
                                    states=states,
                                    print_report=print_report)
        results = pazz.apply_pass(self, {})

        # Return number of transformations applied
        if results is None:
            return 0
        return sum(len(v) for v in results.values())

    def apply_transformations_repeated(self,
                                       xforms: Union[Type, List[Type]],
                                       options: Optional[Union[Dict[str, Any], List[Dict[str, Any]]]] = None,
                                       validate: bool = True,
                                       validate_all: bool = False,
                                       permissive: bool = False,
                                       states: Optional[List[Any]] = None,
                                       print_report: Optional[bool] = None,
                                       order_by_transformation: bool = True,
                                       progress: Optional[bool] = None) -> int:
        """ This function repeatedly applies a transformation or a set of
            (unique) transformations until none can be found. Operates in-place.

            :param xforms: A PatternTransformation class or a set thereof.
            :param options: An optional dictionary (or sequence of dictionaries)
                            to modify transformation parameters.
            :param validate: If True, validates after all transformations.
            :param validate_all: If True, validates after every transformation.
            :param permissive: If True, operates in permissive mode.
            :param states: If not None, specifies a subset of states to
                           apply transformations on.
            :param print_report: Whether to show debug prints or not (None if
                                 the DaCe config option 'debugprint' should
                                 apply).
            :param order_by_transformation: Try to apply transformations ordered
                                            by class rather than SDFG.
            :param progress: If True, prints every intermediate transformation
                             applied. If False, never prints anything. If None
                             (default), prints only after 5 seconds of
                             transformations.
            :return: Number of transformations applied.

            Examples::

                    # Applies InlineSDFG until no more subgraphs can be inlined
                    sdfg.apply_transformations_repeated(InlineSDFG)
        """
        from dace.transformation.passes.pattern_matching import PatternMatchAndApplyRepeated

        xforms = self._initialize_transformations_from_type(xforms, options)

        pazz = PatternMatchAndApplyRepeated(xforms, permissive, validate, validate_all, states, print_report, progress,
                                            order_by_transformation)
        results = pazz.apply_pass(self, {})

        # Return number of transformations applied
        if results is None:
            return 0
        return sum(len(v) for v in results.values())

    def apply_transformations_once_everywhere(self,
                                              xforms: Union[Type, List[Type]],
                                              options: Optional[Union[Dict[str, Any], List[Dict[str, Any]]]] = None,
                                              validate: bool = True,
                                              validate_all: bool = False,
                                              permissive: bool = False,
                                              states: Optional[List[Any]] = None,
                                              print_report: Optional[bool] = None,
                                              order_by_transformation: bool = True,
                                              progress: Optional[bool] = None) -> int:
        """
        This function applies a transformation or a set of (unique) transformations
        until throughout the entire SDFG once. Operates in-place.

        :param xforms: A PatternTransformation class or a set thereof.
        :param options: An optional dictionary (or sequence of dictionaries)
                        to modify transformation parameters.
        :param validate: If True, validates after all transformations.
        :param validate_all: If True, validates after every transformation.
        :param permissive: If True, operates in permissive mode.
        :param states: If not None, specifies a subset of states to
                        apply transformations on.
        :param print_report: Whether to show debug prints or not (None if
                                the DaCe config option 'debugprint' should
                                apply).
        :param order_by_transformation: Try to apply transformations ordered
                                        by class rather than SDFG.
        :param progress: If True, prints every intermediate transformation
                            applied. If False, never prints anything. If None
                            (default), prints only after 5 seconds of
                            transformations.
        :return: Number of transformations applied.

        Examples::

                # Tiles all maps once
                sdfg.apply_transformations_once_everywhere(MapTiling, options=dict(tile_size=16))
        """
        from dace.transformation.passes.pattern_matching import PatternApplyOnceEverywhere

        xforms = self._initialize_transformations_from_type(xforms, options)

        pazz = PatternApplyOnceEverywhere(xforms, permissive, validate, validate_all, states, print_report, progress,
                                          order_by_transformation)
        results = pazz.apply_pass(self, {})

        # Return number of transformations applied
        if results is None:
            return 0
        return sum(len(v) for v in results.values())

    def apply_gpu_transformations(self,
                                  states=None,
                                  validate=True,
                                  validate_all=False,
                                  permissive=False,
                                  sequential_innermaps=True,
                                  register_transients=True,
                                  simplify=True,
                                  host_maps=None,
                                  host_data=None):
        """ Applies a series of transformations on the SDFG for it to
            generate GPU code.

            :param sequential_innermaps: Make all internal maps Sequential.
            :param register_transients: Make all transients inside GPU maps registers.
            :note: It is recommended to apply redundant array removal
                   transformation after this transformation. Alternatively,
                   you can ``simplify()`` after this transformation.
            :note: This is an in-place operation on the SDFG.
        """
        # Avoiding import loops
        from dace.transformation.interstate import GPUTransformSDFG

        self.apply_transformations(GPUTransformSDFG,
                                   options=dict(sequential_innermaps=sequential_innermaps,
                                                register_trans=register_transients,
                                                simplify=simplify,
                                                host_maps=host_maps,
                                                host_data=host_data),
                                   validate=validate,
                                   validate_all=validate_all,
                                   permissive=permissive,
                                   states=states)

    def apply_fpga_transformations(self, states=None, validate=True, validate_all=False, permissive=False):
        """ Applies a series of transformations on the SDFG for it to
            generate FPGA code.

            :note: This is an in-place operation on the SDFG.
        """
        # Avoiding import loops
        from dace.transformation.interstate import FPGATransformSDFG

        self.apply_transformations(FPGATransformSDFG,
                                   validate=validate,
                                   validate_all=validate_all,
                                   permissive=permissive,
                                   states=states)

    def expand_library_nodes(self, recursive=True):
        """
        Recursively expand all unexpanded library nodes in the SDFG,
        resulting in a "pure" SDFG that the code generator can handle.

        :param recursive: If True, expands all library nodes recursively,
                          including library nodes that expand to library nodes.
        """

        states = list(self.states())
        while len(states) > 0:
            state = states.pop()
            expanded_something = False
            for node in list(state.nodes()):  # Make sure we have a copy
                if isinstance(node, nd.NestedSDFG):
                    node.sdfg.expand_library_nodes(recursive=recursive)  # Call recursively
                elif isinstance(node, nd.LibraryNode):
                    impl_name = node.expand(self, state)
                    if Config.get_bool('debugprint'):
                        print('Automatically expanded library node \"{}\" with '
                              'implementation \"{}\".'.format(str(node), impl_name))
                    # We made a copy of the original list of nodes, so we keep
                    # iterating even though this list has now changed
                    if recursive:
                        expanded_something = True
            if expanded_something:
                states.append(state)  # Nodes have changed. Check state again

    def generate_code(self):
        """ Generates code from this SDFG and returns it.

            :return: A list of `CodeObject` objects containing the generated
                      code of different files and languages.
        """

        # Import loop "fix"
        from dace.codegen import codegen

        ################################
        # DaCe Code Generation Process #
        sdfg = copy.deepcopy(self)

        # Fill in scope entry/exit connectors
        sdfg.fill_scope_connectors()

        # Generate code for the program by traversing the SDFG state by state
        program_code = codegen.generate_code(sdfg)

        return program_code

    def make_array_memlet(self, array: str):
        """Convenience method to generate a Memlet that transfers a full array.

           :param array: the name of the array
           :return: a Memlet that fully transfers array
        """
        return dace.Memlet.from_array(array, self.data(array))

    def recheck_using_explicit_control_flow(self) -> bool:
        found_explicit_cf_block = False
        for node, graph in self.root_sdfg.all_nodes_recursive():
            if isinstance(graph, ControlFlowRegion) and not isinstance(graph, SDFG):
                found_explicit_cf_block = True
                break
            if isinstance(node, ControlFlowBlock) and not isinstance(node, SDFGState):
                found_explicit_cf_block = True
                break
<<<<<<< HEAD
        self.root_sdfg.using_experimental_blocks = found_experimental_block
        return found_experimental_block

    def register_container_group_members(self, flattening_mode):
        for _, dg in self.container_groups.items():
            self._register_container_group_members(flattening_mode=flattening_mode, container_group=dg, prefix_name='')
        print(self._arrays)

    def _register_container_group_members(self, flattening_mode, container_group: ContainerGroup, prefix_name: str, acc_shape: tuple):
        # Let's say we have an struct of CSR arrays length = L1.
        # CSR is a srtuct of 3 arrays = L2.1, L2.2, L2.3.

        # If we flatten as Array-of-Structs then we will have an array of form:
        # [L1 * (L2.1 + L2.2 + L2.3)]

        # If we have a 3rd level then (L2.1 is a struct and has L3.1 and L.32):
        # [L1 * (L2.1 * (L3.1 + L3.2) + L2.2 + L2.3)]

        # If we flatten as Structs-of-Arrays then we will have an array of form:
        # [L1][L2.1], [L1][L2.2], [L1][L2.3]

        # If we have a 3rd level (L2.1 is a struct and has L3.1 and L.32):
        # [L1][L2.1][L3.1], [L1][L2.1][L3.2], [L1][L2.2], [L1][L2.3]
        if flattening_mode == ContainerGroupFlatteningMode.StructsOfArrays:
            for name, member in container_group.members.items():
                dg_prefix = prefix_name + f'__ContainerGroup_{container_group.name}'
                if isinstance(member, ContainerGroup):
                    self._register_container_group_members(container_group=member, prefix_name=dg_prefix, acc_shape=acc_shape)
                else:
                    member_demangled_name = dg_prefix + f'__member_{name}'
                    self.add_datadesc(name=member_demangled_name, datadesc=member, find_new_name=False)
        elif flattening_mode == ContainerGroupFlatteningMode.ArrayOfStructs:
            raise Exception("TODO")
        else:
            raise Exception("Unsupported Flattening Mode")

    def get_demangled_container_group_member_name(self, name_hierarchy: List[Type[str]]):
        current_dg = None
        demangled_name = ''
        for i, name in enumerate(name_hierarchy):
            if current_dg is None:
                current_dg = self.container_groups[name]
                demangled_name += f"__ContainerGroup_{current_dg.name}"
            elif name in current_dg.members:
                if isinstance(current_dg.members[name], ContainerGroup):
                    current_dg = current_dg.members[name]
                    demangled_name += f"__ContainerGroup_{current_dg.name}"
                else:
                    assert isinstance(current_dg.members[name], dace.data.Data)
                    assert i == len(name_hierarchy) - 1
                    demangled_name += f"__member_{name}"
                    return demangled_name
            else:
                raise Exception(f'Name Hierarchy {name_hierarchy} Not in ContainerGroups')
        raise Exception(f'Name Hierarchy {name_hierarchy} Not in ContainerGroups')

    def generate_container_groups_from_structs(self, flattening_mode : ContainerGroupFlatteningMode):
        for arr_name, arr in self._arrays.items():
            if isinstance(arr, dt.Structure):
                dg_name = arr_name
                dg = ContainerGroup.from_struct(name=dg_name, structure=arr)
                self.container_groups[dg_name] = dg
=======
        self.root_sdfg.using_explicit_control_flow = found_explicit_cf_block
        return found_explicit_cf_block
>>>>>>> 896a1e18
<|MERGE_RESOLUTION|>--- conflicted
+++ resolved
@@ -2912,9 +2912,8 @@
             if isinstance(node, ControlFlowBlock) and not isinstance(node, SDFGState):
                 found_explicit_cf_block = True
                 break
-<<<<<<< HEAD
-        self.root_sdfg.using_experimental_blocks = found_experimental_block
-        return found_experimental_block
+        self.root_sdfg.using_explicit_control_flow = found_explicit_cf_block
+        return found_explicit_cf_block
 
     def register_container_group_members(self, flattening_mode):
         for _, dg in self.container_groups.items():
@@ -2974,8 +2973,4 @@
             if isinstance(arr, dt.Structure):
                 dg_name = arr_name
                 dg = ContainerGroup.from_struct(name=dg_name, structure=arr)
-                self.container_groups[dg_name] = dg
-=======
-        self.root_sdfg.using_explicit_control_flow = found_explicit_cf_block
-        return found_explicit_cf_block
->>>>>>> 896a1e18
+                self.container_groups[dg_name] = dg