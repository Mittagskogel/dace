# Copyright 2019-2021 ETH Zurich and the DaCe authors. All rights reserved.
""" Contains classes implementing the different types of nodes of the stateful
    dataflow multigraph representation. """

import ast
from copy import deepcopy as dcpy
from collections.abc import KeysView
import dace
import itertools
import dace.serialize
from typing import Any, Dict, Optional, Set, Union
from dace.config import Config
from dace.sdfg import graph
from dace.frontend.python.astutils import unparse, rname
from dace.properties import (EnumProperty, Property, CodeProperty, LambdaProperty, RangeProperty, DebugInfoProperty,
                             SetProperty, make_properties, indirect_properties, DataProperty, SymbolicProperty,
                             ListProperty, SDFGReferenceProperty, DictProperty, LibraryImplementationProperty,
                             CodeBlock)
from dace.frontend.operations import detect_reduction_type
from dace.symbolic import issymbolic, pystr_to_symbolic
from dace import data, subsets as sbs, dtypes
import pydoc
import warnings

# -----------------------------------------------------------------------------


@make_properties
class Node(object):
    """ Base node class. """

    in_connectors = DictProperty(key_type=str,
                                 value_type=dtypes.typeclass,
                                 desc="A set of input connectors for this node.")
    out_connectors = DictProperty(key_type=str,
                                  value_type=dtypes.typeclass,
                                  desc="A set of output connectors for this node.")

    def __init__(self, in_connectors=None, out_connectors=None):
        # Convert connectors to typed connectors with autodetect type
        if isinstance(in_connectors, (set, list, KeysView)):
            in_connectors = {k: None for k in in_connectors}
        if isinstance(out_connectors, (set, list, KeysView)):
            out_connectors = {k: None for k in out_connectors}

        self.in_connectors = in_connectors or {}
        self.out_connectors = out_connectors or {}

    def __str__(self):
        if hasattr(self, 'label'):
            return self.label
        else:
            return type(self).__name__

    def validate(self, sdfg, state):
        pass

    def to_json(self, parent):
        labelstr = str(self)
        typestr = getattr(self, '__jsontype__', str(type(self).__name__))

        try:
            scope_entry_node = parent.entry_node(self)
        except (RuntimeError, ValueError, StopIteration):
            scope_entry_node = None

        if scope_entry_node is not None:
            try:
                ens = parent.exit_node(parent.entry_node(self))
                scope_exit_node = str(parent.node_id(ens))
                scope_entry_node = str(parent.node_id(scope_entry_node))
            except (RuntimeError, ValueError, StopIteration):
                scope_entry_node = scope_exit_node = None
        else:
            scope_entry_node = None
            scope_exit_node = None

        # The scope exit of an entry node is the matching exit node
        if isinstance(self, EntryNode):
            try:
                scope_exit_node = str(parent.node_id(parent.exit_node(self)))
            except (RuntimeError, ValueError, StopIteration):
                scope_exit_node = None

        retdict = {
            "type": typestr,
            "label": labelstr,
            "attributes": dace.serialize.all_properties_to_json(self),
            "id": parent.node_id(self),
            "scope_entry": scope_entry_node,
            "scope_exit": scope_exit_node
        }
        return retdict

    def __repr__(self):
        return type(self).__name__ + ' (' + self.__str__() + ')'

    def add_in_connector(self, connector_name: str, dtype: dtypes.typeclass = None, force: bool = False):
        """ Adds a new input connector to the node. The operation will fail if
            a connector (either input or output) with the same name already
            exists in the node.

            :param connector_name: The name of the new connector.
            :param dtype: The type of the connector, or None for auto-detect.
            :param force: Add connector even if output connector already exists.
            :return: True if the operation is successful, otherwise False.
        """

        if (not force and (connector_name in self.in_connectors or connector_name in self.out_connectors)):
            return False
        connectors = self.in_connectors
        connectors[connector_name] = dtype
        self.in_connectors = connectors
        return True

    def add_out_connector(self, connector_name: str, dtype: dtypes.typeclass = None, force: bool = False):
        """ Adds a new output connector to the node. The operation will fail if
            a connector (either input or output) with the same name already
            exists in the node.

            :param connector_name: The name of the new connector.
            :param dtype: The type of the connector, or None for auto-detect.
            :param force: Add connector even if input connector already exists.
            :return: True if the operation is successful, otherwise False.
        """

        if (not force and (connector_name in self.in_connectors or connector_name in self.out_connectors)):
            return False
        connectors = self.out_connectors
        connectors[connector_name] = dtype
        self.out_connectors = connectors
        return True

    def remove_in_connector(self, connector_name: str):
        """ Removes an input connector from the node.

            :param connector_name: The name of the connector to remove.
            :return: True if the operation was successful.
        """

        if connector_name in self.in_connectors:
            connectors = self.in_connectors
            del connectors[connector_name]
            self.in_connectors = connectors
        return True

    def remove_out_connector(self, connector_name: str):
        """ Removes an output connector from the node.

            :param connector_name: The name of the connector to remove.
            :return: True if the operation was successful.
        """

        if connector_name in self.out_connectors:
            connectors = self.out_connectors
            del connectors[connector_name]
            self.out_connectors = connectors
        return True

    def _next_connector_int(self) -> int:
        """ Returns the next unused connector ID (as an integer). Used for
            filling connectors when adding edges to scopes. """
        next_number = 1
        for conn in itertools.chain(self.in_connectors, self.out_connectors):
            if conn.startswith('IN_'):
                cconn = conn[3:]
            elif conn.startswith('OUT_'):
                cconn = conn[4:]
            else:
                continue
            try:
                curconn = int(cconn)
                if curconn >= next_number:
                    next_number = curconn + 1
            except (TypeError, ValueError):  # not integral
                continue
        return next_number

    def next_connector(self, try_name: str = None) -> str:
        """
        Returns the next unused connector ID (as a string). Used for
        filling connectors when adding edges to scopes.

        :param try_name: First try the connector with this name. If already
                         exists, use the next integer connector.
        """
        if (try_name and 'IN_' + try_name not in self.in_connectors and 'OUT_' + try_name not in self.out_connectors):
            return try_name

        return str(self._next_connector_int())

    def last_connector(self) -> str:
        """ Returns the last used connector ID (as a string). Used for
            filling connectors when adding edges to scopes. """
        return str(self._next_connector_int() - 1)

    @property
    def free_symbols(self) -> Set[str]:
        """ Returns a set of symbols used in this node's properties. """
        return set()

    def new_symbols(self, sdfg, state, symbols) -> Dict[str, dtypes.typeclass]:
        """ Returns a mapping between symbols defined by this node (e.g., for
            scope entries) to their type. """
        return {}

    def infer_connector_types(self, sdfg, state):
        """
        Infers and fills remaining connectors (i.e., set to None) with their
        types.
        """
        pass


# ------------------------------------------------------------------------------


@make_properties
class AccessNode(Node):
    """ A node that accesses data in the SDFG. Denoted by a circular shape. """

    setzero = Property(dtype=bool, desc="Initialize to zero", default=False)
    debuginfo = DebugInfoProperty()
    data = DataProperty(desc="Data (array, stream, scalar) to access")

    instrument = EnumProperty(dtype=dtypes.DataInstrumentationType,
                              desc="Instrument data contents at this access",
                              default=dtypes.DataInstrumentationType.No_Instrumentation)
    instrument_condition = CodeProperty(desc="Condition under which to trigger the instrumentation",
                                        default=CodeBlock("1", language=dtypes.Language.CPP))

    def __init__(self, data, debuginfo=None):
        super(AccessNode, self).__init__()

        # Properties
        self.debuginfo = debuginfo
        if not isinstance(data, str):
            raise TypeError('Data for AccessNode must be a string')
        self.data = data

    @staticmethod
    def from_json(json_obj, context=None):
        ret = AccessNode("Nodata")
        dace.serialize.set_properties_from_json(ret, json_obj, context=context)
        return ret

    def __deepcopy__(self, memo):
        node = object.__new__(AccessNode)
        node._data = self._data
        node._setzero = self._setzero
        node._instrument = self._instrument
        node._instrument_condition = dcpy(self._instrument_condition, memo=memo)
        node._in_connectors = dcpy(self._in_connectors, memo=memo)
        node._out_connectors = dcpy(self._out_connectors, memo=memo)
        node._debuginfo = dcpy(self._debuginfo, memo=memo)
        return node

    @property
    def label(self):
        return self.data
    
    @property
    def root_data(self):
        return self.data.split('.')[0]

    def __label__(self, sdfg, state):
        return self.data

    def desc(self, sdfg: Union['dace.sdfg.SDFG', 'dace.sdfg.SDFGState', 'dace.sdfg.ScopeSubgraphView']):
        if isinstance(sdfg, (dace.sdfg.SDFGState, dace.sdfg.ScopeSubgraphView)):
            sdfg = sdfg.parent
        return sdfg.arrays[self.data]
    
    def root_desc(self, sdfg):
        from dace.sdfg import SDFGState, ScopeSubgraphView
        if isinstance(sdfg, (SDFGState, ScopeSubgraphView)):
            sdfg = sdfg.parent
        return sdfg.arrays[self.data.split('.')[0]]

    def validate(self, sdfg, state):
        if self.data not in sdfg.arrays:
            raise KeyError('Array "%s" not found in SDFG' % self.data)

    def has_writes(self, state):
        for e in state.in_edges(self):
            if not e.data.is_empty():
                return True
        return False

    def has_reads(self, state):
        for e in state.out_edges(self):
            if not e.data.is_empty():
                return True
        return False


# ------------------------------------------------------------------------------


@make_properties
class CodeNode(Node):
    """ A node that contains runnable code with acyclic external data
        dependencies. May either be a tasklet or a nested SDFG, and
        denoted by an octagonal shape. """

    label = Property(dtype=str, desc="Name of the CodeNode")
    location = DictProperty(key_type=str,
                            value_type=dace.symbolic.pystr_to_symbolic,
                            desc='Full storage location identifier (e.g., rank, GPU ID)')
    environments = SetProperty(str,
                               desc="Environments required by CMake to build and run this code node.",
                               default=set())

    def __init__(self, label="", location=None, inputs=None, outputs=None):
        super(CodeNode, self).__init__(inputs or set(), outputs or set())
        # Properties
        self.label = label
        self.location = location if location is not None else {}

    @property
    def free_symbols(self) -> Set[str]:
        return set().union(*[v.free_symbols for v in self.location.values()])


@make_properties
class Tasklet(CodeNode):
    """ A node that contains a tasklet: a functional computation procedure
        that can only access external data specified using connectors.

        Tasklets may be implemented in Python, C++, or any supported
        language by the code generator.
    """

    code = CodeProperty(desc="Tasklet code", default=CodeBlock(""))
    state_fields = ListProperty(element_type=str, desc="Fields that are added to the global state")
    code_global = CodeProperty(desc="Global scope code needed for tasklet execution",
                               default=CodeBlock("", dtypes.Language.CPP))
    code_init = CodeProperty(desc="Extra code that is called on DaCe runtime initialization",
                             default=CodeBlock("", dtypes.Language.CPP))
    code_exit = CodeProperty(desc="Extra code that is called on DaCe runtime cleanup",
                             default=CodeBlock("", dtypes.Language.CPP))
    debuginfo = DebugInfoProperty()

    instrument = EnumProperty(dtype=dtypes.InstrumentationType,
                              desc="Measure execution statistics with given method",
                              default=dtypes.InstrumentationType.No_Instrumentation)
    side_effects = Property(dtype=bool,
                            allow_none=True,
                            default=None,
                            desc='If True, this tasklet calls a function that may have '
                            'additional side effects on the system state (e.g., callback). '
                            'Defaults to None, which lets the framework make assumptions based on '
                            'the tasklet contents')
    ignored_symbols = SetProperty(element_type=str, desc='A set of symbols to ignore when computing '
                                  'the symbols used by this tasklet. Used to skip certain symbols in non-Python '
                                  'tasklets, where only string analysis is possible; and to skip globals in Python '
                                  'tasklets that should not be given as parameters to the SDFG.')

    def __init__(self,
                 label,
                 inputs=None,
                 outputs=None,
                 code="",
                 language=dtypes.Language.Python,
                 state_fields=None,
                 code_global="",
                 code_init="",
                 code_exit="",
                 location=None,
                 side_effects=None,
                 ignored_symbols=None,
                 debuginfo=None):
        super(Tasklet, self).__init__(label, location, inputs, outputs)

        self.code = CodeBlock(code, language)

        self.state_fields = state_fields or []
        self.code_global = CodeBlock(code_global, dtypes.Language.CPP)
        self.code_init = CodeBlock(code_init, dtypes.Language.CPP)
        self.code_exit = CodeBlock(code_exit, dtypes.Language.CPP)
        self.side_effects = side_effects
        self.ignored_symbols = ignored_symbols or set()
        self.debuginfo = debuginfo

    @property
    def language(self):
        return self.code.language

    @staticmethod
    def from_json(json_obj, context=None):
        ret = Tasklet("dummylabel")
        dace.serialize.set_properties_from_json(ret, json_obj, context=context)
        return ret

    @property
    def name(self):
        return self._label

    def validate(self, sdfg, state):
        if not dtypes.validate_name(self.label):
            raise NameError('Invalid tasklet name "%s"' % self.label)
        for in_conn in self.in_connectors:
            if not dtypes.validate_name(in_conn):
                raise NameError('Invalid input connector "%s"' % in_conn)
        for out_conn in self.out_connectors:
            if not dtypes.validate_name(out_conn):
                raise NameError('Invalid output connector "%s"' % out_conn)

    @property
    def free_symbols(self) -> Set[str]:
        symbols_to_ignore = self.in_connectors.keys() | self.out_connectors.keys()
        symbols_to_ignore |= self.ignored_symbols

        return self.code.get_free_symbols(symbols_to_ignore)


    def has_side_effects(self, sdfg) -> bool:
        """
        Returns True if this tasklet may have other side effects (e.g., calling stateful libraries, communicating).
        """
        # If side effects property is set, takes precedence over node analysis
        if self.side_effects is not None:
            return self.side_effects

        # If side effect property is not defined, find calls within tasklet
        if self.code.language == dace.dtypes.Language.Python and self.code.code:
            for stmt in self.code.code:
                for n in ast.walk(stmt):
                    if isinstance(n, ast.Call):
                        cname = rname(n.func)
                        # If the function name is a symbol or a Scalar data descriptor, it may be a dace.callback,
                        # which means side effects are possible unless otherwise mentioned
                        if cname in sdfg.symbols or cname in sdfg.arrays:
                            return True
        return False

    def infer_connector_types(self, sdfg, state):
        # If a MLIR tasklet, simply read out the types (it's explicit)
        if self.code.language == dtypes.Language.MLIR:
            # Inline import because mlir.utils depends on pyMLIR which may not be installed
            # Doesn't cause crashes due to missing pyMLIR if a MLIR tasklet is not present
            from dace.codegen.targets.mlir import utils

            mlir_ast = utils.get_ast(self.code.code)
            mlir_is_generic = utils.is_generic(mlir_ast)
            mlir_entry_func = utils.get_entry_func(mlir_ast, mlir_is_generic)

            mlir_result_type = utils.get_entry_result_type(mlir_entry_func, mlir_is_generic)
            mlir_out_name = next(iter(self.out_connectors.keys()))

            if self.out_connectors[mlir_out_name] is None or self.out_connectors[mlir_out_name].ctype == "void":
                self.out_connectors[mlir_out_name] = utils.get_dace_type(mlir_result_type)
            elif self.out_connectors[mlir_out_name] != utils.get_dace_type(mlir_result_type):
                warnings.warn("Type mismatch between MLIR tasklet out connector and MLIR code")

            for mlir_arg in utils.get_entry_args(mlir_entry_func, mlir_is_generic):
                if self.in_connectors[mlir_arg[0]] is None or self.in_connectors[mlir_arg[0]].ctype == "void":
                    self.in_connectors[mlir_arg[0]] = utils.get_dace_type(mlir_arg[1])
                elif self.in_connectors[mlir_arg[0]] != utils.get_dace_type(mlir_arg[1]):
                    warnings.warn("Type mismatch between MLIR tasklet in connector and MLIR code")

            return

        # If a Python tasklet, use type inference to figure out all None output
        # connectors
        if all(cval.type is not None for cval in self.out_connectors.values()):
            return
        if self.code.language != dtypes.Language.Python:
            return

        if any(cval.type is None for cval in self.in_connectors.values()):
            raise TypeError('Cannot infer output connectors of tasklet "%s", '
                            'not all input connectors have types' % str(self))

        # Avoid import loop
        from dace.codegen.tools.type_inference import infer_types

        # Get symbols defined at beginning of node, and infer all types in
        # tasklet
        syms = state.symbols_defined_at(self)
        syms.update(self.in_connectors)
        new_syms = infer_types(self.code.code, syms)
        for cname, oconn in self.out_connectors.items():
            if oconn.type is None:
                if cname not in new_syms:
                    raise TypeError('Cannot infer type of tasklet %s output '
                                    '"%s", please specify manually.' % (self.label, cname))
                self.out_connectors[cname] = new_syms[cname]

    def __str__(self):
        if not self.label:
            return "--Empty--"
        else:
            return self.label


@make_properties
class RTLTasklet(Tasklet):
    """ A specialized tasklet, which is a functional computation procedure
        that can only access external data specified using connectors.

        This tasklet is specialized for tasklets implemented in System Verilog
        in that it adds support for adding metadata about the IP cores in use.
    """
    # TODO to be replaced when enums have embedded properties
    ip_cores = DictProperty(key_type=str, value_type=dict, desc="A set of IP cores used by the tasklet.")

    @property
    def __jsontype__(self):
        return 'Tasklet'

    def add_ip_core(self, module_name, name, vendor, version, params):
        self.ip_cores[module_name] = {'name': name, 'vendor': vendor, 'version': version, 'params': params}


# ------------------------------------------------------------------------------


@make_properties
class NestedSDFG(CodeNode):
    """ An SDFG state node that contains an SDFG of its own, runnable using
        the data dependencies specified using its connectors.

        It is encouraged to use nested SDFGs instead of coarse-grained tasklets
        since they are analyzable with respect to transformations.

        :note: A nested SDFG cannot create recursion (one of its parent SDFGs).
    """

    # NOTE: We cannot use SDFG as the type because of an import loop
    sdfg = SDFGReferenceProperty(desc="The SDFG", allow_none=True)
    schedule = EnumProperty(dtype=dtypes.ScheduleType,
                            desc="SDFG schedule",
                            allow_none=True,
                            default=dtypes.ScheduleType.Default)
    symbol_mapping = DictProperty(key_type=str,
                                  value_type=dace.symbolic.pystr_to_symbolic,
                                  desc="Mapping between internal symbols and their values, expressed as "
                                  "symbolic expressions")
    debuginfo = DebugInfoProperty()
    is_collapsed = Property(dtype=bool, desc="Show this node/scope/state as collapsed", default=False)

    instrument = EnumProperty(dtype=dtypes.InstrumentationType,
                              desc="Measure execution statistics with given method",
                              default=dtypes.InstrumentationType.No_Instrumentation)

    no_inline = Property(dtype=bool,
                         desc="If True, this nested SDFG will not be inlined during "
                         "simplification",
                         default=False)

    unique_name = Property(dtype=str, desc="Unique name of the SDFG", default="")
    path = Property(dtype=str, default = "",desc="Path to the SDFG file (if any)")

    def __init__(self,
                 label,
                 sdfg,
                 inputs: Set[str],
                 outputs: Set[str],
                 symbol_mapping: Dict[str, Any] = None,
                 schedule=dtypes.ScheduleType.Default,
                 location=None,
                 debuginfo=None):
        from dace.sdfg import SDFG
        super(NestedSDFG, self).__init__(label, location, inputs, outputs)

        # Properties
        self.sdfg: SDFG = sdfg
        self.symbol_mapping = symbol_mapping or {}
        self.schedule = schedule
        self.debuginfo = debuginfo

    def __deepcopy__(self, memo):
        cls = self.__class__
        result = cls.__new__(cls)
        memo[id(self)] = result
        for k, v in self.__dict__.items():
            setattr(result, k, dcpy(v, memo))
        if result._sdfg is not None:
            result._sdfg.parent_nsdfg_node = result
        return result

    @staticmethod
    def from_json(json_obj, context=None):
        from dace import SDFG  # Avoid import loop

        # We have to load the SDFG first.
        ret = NestedSDFG("nolabel", SDFG('nosdfg'), {}, {})

        dace.serialize.set_properties_from_json(ret, json_obj, context)
        
        if ret.sdfg is not None:
            if context and 'sdfg_state' in context:
                ret.sdfg.parent = context['sdfg_state']
            if context and 'sdfg' in context:
                ret.sdfg.parent_sdfg = context['sdfg']

            ret.sdfg.parent_nsdfg_node = ret

<<<<<<< HEAD
            ret.sdfg.update_sdfg_list([])
=======
        ret.sdfg.update_cfg_list([])
>>>>>>> e8c68473

        return ret

    def used_symbols(self, all_symbols: bool) -> Set[str]:
        free_syms = set().union(*(map(str, pystr_to_symbolic(v).free_symbols) for v in self.location.values()))

        keys_to_use = set(self.symbol_mapping.keys())

        # Filter out unused internal symbols from symbol mapping
        if not all_symbols:
            internally_used_symbols = self.sdfg.used_symbols(all_symbols=False)
            keys_to_use &= internally_used_symbols

        free_syms |= set().union(*(map(str,
                                       pystr_to_symbolic(v).free_symbols) for k, v in self.symbol_mapping.items()
                                   if k in keys_to_use))

        return free_syms

    @property
    def free_symbols(self) -> Set[str]:
        return self.used_symbols(all_symbols=True)

    def infer_connector_types(self, sdfg, state):
        # Avoid import loop
        from dace.sdfg.infer_types import infer_connector_types, infer_aliasing

        # Propagate aliasing information into SDFG
        infer_aliasing(self, sdfg, state)

        # Infer internal connector types
        infer_connector_types(self.sdfg)

    def __str__(self):
        if not self.label:
            return "SDFG"
        else:
            return self.label

    def validate(self, sdfg, state, references: Optional[Set[int]] = None, **context: bool):
        if not dtypes.validate_name(self.label):
            raise NameError('Invalid nested SDFG name "%s"' % self.label)
        for in_conn in self.in_connectors:
            if not dtypes.validate_name(in_conn):
                raise NameError('Invalid input connector "%s"' % in_conn)
        for out_conn in self.out_connectors:
            if not dtypes.validate_name(out_conn):
                raise NameError('Invalid output connector "%s"' % out_conn)
        if self.sdfg.parent_nsdfg_node is not self:
            raise ValueError('Parent nested SDFG node not properly set')
        if self.sdfg.parent is not state:
            raise ValueError('Parent state not properly set for nested SDFG node')
        if self.sdfg.parent_sdfg is not sdfg:
            raise ValueError('Parent SDFG not properly set for nested SDFG node')

        connectors = self.in_connectors.keys() | self.out_connectors.keys()
        for conn in connectors:
            if conn not in self.sdfg.arrays:
                raise NameError(
                    f'Connector "{conn}" was given but is not a registered data descriptor in the nested SDFG. '
                    'Example: parameter passed to a function without a matching array within it.')
        for dname, desc in self.sdfg.arrays.items():
            if not desc.transient and dname not in connectors:
                raise NameError('Data descriptor "%s" not found in nested SDFG connectors' % dname)
            if dname in connectors and desc.transient:
                raise NameError('"%s" is a connector but its corresponding array is transient' % dname)

        # Validate inout connectors
        from dace.sdfg import utils  # Avoids circular import
        inout_connectors = self.in_connectors.keys() & self.out_connectors.keys()
        for conn in inout_connectors:
            inputs = set()
            outputs = set()
            for edge in state.in_edges_by_connector(self, conn):
                src = utils.get_global_memlet_path_src(sdfg, state, edge)
                if isinstance(src, AccessNode):
                    inputs.add(src.data)
            for edge in state.out_edges_by_connector(self, conn):
                dst = utils.get_global_memlet_path_dst(sdfg, state, edge)
                if isinstance(dst, AccessNode):
                    outputs.add(dst.data)
            if len(inputs - outputs) > 0:
                raise ValueError(f"Inout connector {conn} is connected to different input ({inputs}) and "
                                 f"output ({outputs}) arrays")

        # Validate undefined symbols
        symbols = set(k for k in self.sdfg.free_symbols if k not in connectors)
        missing_symbols = [s for s in symbols if s not in self.symbol_mapping]
        if missing_symbols:
            raise ValueError('Missing symbols on nested SDFG: %s' % (missing_symbols))
        extra_symbols = self.symbol_mapping.keys() - symbols
        if len(extra_symbols) > 0:
            # TODO: Elevate to an error?
            warnings.warn(f"{self.label} maps to unused symbol(s): {extra_symbols}")

        # Recursively validate nested SDFG
        self.sdfg.validate(references, **context)


# ------------------------------------------------------------------------------


# Scope entry class
class EntryNode(Node):
    """ A type of node that opens a scope (e.g., Map or Consume). """

    def validate(self, sdfg, state):
        self.map.validate(sdfg, state, self)


# ------------------------------------------------------------------------------


# Scope exit class
class ExitNode(Node):
    """ A type of node that closes a scope (e.g., Map or Consume). """

    def validate(self, sdfg, state):
        self.map.validate(sdfg, state, self)


# ------------------------------------------------------------------------------


@dace.serialize.serializable
class MapEntry(EntryNode):
    """ Node that opens a Map scope.
        
        :see: Map
    """

    def __init__(self, map: 'Map', dynamic_inputs=None):
        super(MapEntry, self).__init__(dynamic_inputs or set())
        if map is None:
            raise ValueError("Map for MapEntry can not be None.")
        self._map = map

    @staticmethod
    def map_type():
        return Map

    @classmethod
    def from_json(cls, json_obj, context=None):
        m = cls.map_type()("", [], [])
        ret = cls(map=m)

        try:
            # Connection of the scope nodes
            try:
                nid = int(json_obj['scope_exit'])
            except KeyError:
                # Backwards compatibility
                nid = int(json_obj['scope_exits'][0])
            except TypeError:
                nid = None

            if nid is not None:
                exit_node = context['sdfg_state'].node(nid)
                exit_node.map = m
        except graph.NodeNotFoundError:  # Exit node has a higher node ID
            # Connection of the scope nodes handled in MapExit
            pass

        dace.serialize.set_properties_from_json(ret, json_obj, context=context)
        return ret

    @property
    def map(self):
        return self._map

    @map.setter
    def map(self, val):
        self._map = val

    def __str__(self):
        return str(self.map)

    @property
    def free_symbols(self) -> Set[str]:
        dyn_inputs = set(c for c in self.in_connectors if not c.startswith('IN_'))
        return set(k for k in self._map.range.free_symbols if k not in dyn_inputs)

    def new_symbols(self, sdfg, state, symbols) -> Dict[str, dtypes.typeclass]:
        from dace.codegen.tools.type_inference import infer_expr_type

        result = {}
        # Add map params
        for p, rng in zip(self._map.params, self._map.range):
            result[p] = dtypes.result_type_of(infer_expr_type(rng[0], symbols), infer_expr_type(rng[1], symbols))

        # Add dynamic inputs
        dyn_inputs = set(c for c in self.in_connectors if not c.startswith('IN_'))

        # Try to get connector type from connector
        for e in state.in_edges(self):
            if e.dst_conn in dyn_inputs:
                result[e.dst_conn] = (self.in_connectors[e.dst_conn] or sdfg.arrays[e.data.data].dtype)

        return result


@dace.serialize.serializable
class MapExit(ExitNode):
    """ Node that closes a Map scope.
        
        :see: Map
    """

    def __init__(self, map: 'Map'):
        super(MapExit, self).__init__()
        if map is None:
            raise ValueError("Map for MapExit can not be None.")
        self._map = map

    @staticmethod
    def map_type():
        return Map

    @classmethod
    def from_json(cls, json_obj, context=None):
        try:
            # Set map reference to map entry
            entry_node = context['sdfg_state'].node(int(json_obj['scope_entry']))

            ret = cls(map=entry_node.map)
        except (IndexError, TypeError, graph.NodeNotFoundError):
            # Entry node has a higher ID than exit node
            # Connection of the scope nodes handled in MapEntry
            ret = cls(cls.map_type()('_', [], []))

        dace.serialize.set_properties_from_json(ret, json_obj, context=context)

        return ret

    @property
    def map(self):
        return self._map

    @map.setter
    def map(self, val):
        self._map = val

    @property
    def schedule(self):
        return self._map.schedule

    @schedule.setter
    def schedule(self, val):
        self._map.schedule = val

    @property
    def label(self):
        return self._map.label

    def __str__(self):
        return str(self.map)


@make_properties
class Map(object):
    """ A Map is a two-node representation of parametric graphs, containing
        an integer set by which the contents (nodes dominated by an entry
        node and post-dominated by an exit node) are replicated.

        Maps contain a `schedule` property, which specifies how the scope
        should be scheduled (execution order). Code generators can use the
        schedule property to generate appropriate code, e.g., GPU kernels.
    """

    # List of (editable) properties
    label = Property(dtype=str, desc="Label of the map")
    params = ListProperty(element_type=str, desc="Mapped parameters")
    range = RangeProperty(desc="Ranges of map parameters", default=sbs.Range([]))
    schedule = EnumProperty(dtype=dtypes.ScheduleType, desc="Map schedule", default=dtypes.ScheduleType.Default)
    unroll = Property(dtype=bool, desc="Map unrolling")
    collapse = Property(dtype=int, default=1, desc="How many dimensions to collapse into the parallel range")
    debuginfo = DebugInfoProperty()
    is_collapsed = Property(dtype=bool, desc="Show this node/scope/state as collapsed", default=False)

    instrument = EnumProperty(dtype=dtypes.InstrumentationType,
                              desc="Measure execution statistics with given method",
                              default=dtypes.InstrumentationType.No_Instrumentation)

    omp_num_threads = Property(dtype=int,
                               default=0,
                               desc="Number of OpenMP threads executing the Map",
                               optional=True,
                               optional_condition=lambda m: m.schedule in
                               (dtypes.ScheduleType.CPU_Multicore, dtypes.ScheduleType.CPU_Persistent))
    omp_schedule = EnumProperty(dtype=dtypes.OMPScheduleType,
                                default=dtypes.OMPScheduleType.Default,
                                desc="OpenMP schedule {static, dynamic, guided}",
                                optional=True,
                                optional_condition=lambda m: m.schedule in
                                (dtypes.ScheduleType.CPU_Multicore, dtypes.ScheduleType.CPU_Persistent))
    omp_chunk_size = Property(dtype=int,
                              default=0,
                              desc="OpenMP schedule chunk size",
                              optional=True,
                              optional_condition=lambda m: m.schedule in
                              (dtypes.ScheduleType.CPU_Multicore, dtypes.ScheduleType.CPU_Persistent))

    gpu_block_size = ListProperty(element_type=int,
                                  default=None,
                                  allow_none=True,
                                  desc="GPU kernel block size",
                                  optional=True,
                                  optional_condition=lambda m: m.schedule in dtypes.GPU_SCHEDULES)

    gpu_launch_bounds = Property(dtype=str,
                                 default="0",
                                 desc="GPU kernel launch bounds. A value of -1 disables the statement, 0 (default) "
                                 "enables the statement if block size is not symbolic, and any other value "
                                 "(including tuples) sets it explicitly.",
                                 optional=True,
                                 optional_condition=lambda m: m.schedule in dtypes.GPU_SCHEDULES)

    def __init__(self,
                 label,
                 params,
                 ndrange,
                 schedule=dtypes.ScheduleType.Default,
                 unroll=False,
                 collapse=1,
                 fence_instrumentation=False,
                 debuginfo=None):
        super(Map, self).__init__()

        # Assign properties
        self.label = label
        self.schedule = schedule
        self.unroll = unroll
        self.collapse = 1
        self.params = params
        self.range = ndrange
        self.debuginfo = debuginfo
        self._fence_instrumentation = fence_instrumentation

    def __str__(self):
        return self.label + "[" + ", ".join(
            ["{}={}".format(i, r)
             for i, r in zip(self._params, [sbs.Range.dim_to_string(d) for d in self._range])]) + "]"

    def __repr__(self):
        return type(self).__name__ + ' (' + self.__str__() + ')'

    def validate(self, sdfg, state, node):
        if not dtypes.validate_name(self.label):
            raise NameError('Invalid map name "%s"' % self.label)

    def get_param_num(self):
        """ Returns the number of map dimension parameters/symbols. """
        return len(self.params)


# Indirect Map properties to MapEntry and MapExit
MapEntry = indirect_properties(Map, lambda obj: obj.map)(MapEntry)

# ------------------------------------------------------------------------------


@dace.serialize.serializable
class ConsumeEntry(EntryNode):
    """ Node that opens a Consume scope.
        
        :see: Consume
    """

    def __init__(self, consume: 'Consume', dynamic_inputs=None):
        super(ConsumeEntry, self).__init__(dynamic_inputs or set())
        if consume is None:
            raise ValueError("Consume for ConsumeEntry can not be None.")
        self._consume = consume
        self.add_in_connector('IN_stream')
        self.add_out_connector('OUT_stream')

    @staticmethod
    def from_json(json_obj, context=None):
        c = Consume("", ['i', 1], None)
        ret = ConsumeEntry(consume=c)

        try:
            # Set map reference to map exit
            try:
                nid = int(json_obj['scope_exit'])
            except KeyError:
                # Backwards compatibility
                nid = int(json_obj['scope_exits'][0])
            except TypeError:
                nid = None

            if nid is not None:
                exit_node = context['sdfg_state'].node(nid)
                exit_node.consume = c
        except graph.NodeNotFoundError:  # Exit node has a higher node ID
            # Connection of the scope nodes handled in ConsumeExit
            pass

        dace.serialize.set_properties_from_json(ret, json_obj, context=context)
        return ret

    @property
    def map(self):
        return self._consume.as_map()

    @property
    def consume(self):
        return self._consume

    @consume.setter
    def consume(self, val):
        self._consume = val

    def __str__(self):
        return str(self.consume)

    @property
    def free_symbols(self) -> Set[str]:
        dyn_inputs = set(c for c in self.in_connectors if not c.startswith('IN_'))
        result = set(self._consume.num_pes.free_symbols)
        if self._consume.condition is not None:
            result |= set(self._consume.condition.get_free_symbols())
        return result - dyn_inputs

    def new_symbols(self, sdfg, state, symbols) -> Dict[str, dtypes.typeclass]:
        from dace.codegen.tools.type_inference import infer_expr_type

        result = {}
        # Add PE index
        result[self._consume.pe_index] = infer_expr_type(self._consume.num_pes, symbols)

        # Add dynamic inputs
        dyn_inputs = set(c for c in self.in_connectors if not c.startswith('IN_'))

        # Try to get connector type from connector
        for e in state.in_edges(self):
            if e.dst_conn in dyn_inputs:
                result[e.dst_conn] = (self.in_connectors[e.dst_conn] or sdfg.arrays[e.data.data].dtype)

        return result


@dace.serialize.serializable
class ConsumeExit(ExitNode):
    """ Node that closes a Consume scope.
        
        :see: Consume
    """

    def __init__(self, consume: 'Consume'):
        super(ConsumeExit, self).__init__()
        if consume is None:
            raise ValueError("Consume for ConsumeExit can not be None.")
        self._consume = consume

    @staticmethod
    def from_json(json_obj, context=None):
        try:
            # Set consume reference to entry node
            entry_node = context['sdfg_state'].node(int(json_obj['scope_entry']))
            ret = ConsumeExit(consume=entry_node.consume)
        except (IndexError, TypeError, graph.NodeNotFoundError):
            # Entry node has a higher ID than exit node
            # Connection of the scope nodes handled in ConsumeEntry
            ret = ConsumeExit(Consume("", ['i', 1], None))

        dace.serialize.set_properties_from_json(ret, json_obj, context=context)
        return ret

    @property
    def map(self):
        return self._consume.as_map()

    @property
    def consume(self):
        return self._consume

    @consume.setter
    def consume(self, val):
        self._consume = val

    @property
    def schedule(self):
        return self._consume.schedule

    @schedule.setter
    def schedule(self, val):
        self._consume.schedule = val

    @property
    def label(self):
        return self._consume.label

    def __str__(self):
        return str(self.consume)


@make_properties
class Consume(object):
    """ Consume is a scope, like `Map`, that is a part of the parametric
        graph extension of the SDFG. It creates a producer-consumer
        relationship between the input stream and the scope subgraph. The
        subgraph is scheduled to a given number of processing elements
        for processing, and they will try to pop elements from the input
        stream until a given quiescence condition is reached. """

    # Properties
    label = Property(dtype=str, desc="Name of the consume node")
    pe_index = Property(dtype=str, desc="Processing element identifier")
    num_pes = SymbolicProperty(desc="Number of processing elements", default=1)
    condition = CodeProperty(desc="Quiescence condition", allow_none=True, default=None)
    schedule = EnumProperty(dtype=dtypes.ScheduleType, desc="Consume schedule", default=dtypes.ScheduleType.Default)
    chunksize = Property(dtype=int, desc="Maximal size of elements to consume at a time", default=1)
    debuginfo = DebugInfoProperty()
    is_collapsed = Property(dtype=bool, desc="Show this node/scope/state as collapsed", default=False)

    instrument = EnumProperty(dtype=dtypes.InstrumentationType,
                              desc="Measure execution statistics with given method",
                              default=dtypes.InstrumentationType.No_Instrumentation)

    def as_map(self):
        """ Compatibility function that allows to view the consume as a map,
            mainly in memlet propagation. """
        return Map(self.label, [self.pe_index], sbs.Range([(0, self.num_pes - 1, 1)]), self.schedule)

    def __init__(self, label, pe_tuple, condition, schedule=dtypes.ScheduleType.Default, chunksize=1, debuginfo=None):
        super(Consume, self).__init__()

        # Properties
        self.label = label
        self.pe_index, self.num_pes = pe_tuple
        self.condition = condition
        self.schedule = schedule
        self.chunksize = chunksize
        self.debuginfo = debuginfo

    def __str__(self):
        if self.condition is not None:
            return ("%s [%s=0:%s], Condition: %s" %
                    (self._label, self.pe_index, self.num_pes, CodeProperty.to_string(self.condition)))
        else:
            return ("%s [%s=0:%s]" % (self._label, self.pe_index, self.num_pes))

    def validate(self, sdfg, state, node):
        if not dtypes.validate_name(self.label):
            raise NameError('Invalid consume name "%s"' % self.label)

    def get_param_num(self):
        """ Returns the number of consume dimension parameters/symbols. """
        return 1


# Redirect Consume properties to ConsumeEntry and ConsumeExit
ConsumeEntry = indirect_properties(Consume, lambda obj: obj.consume)(ConsumeEntry)

# ------------------------------------------------------------------------------


@dace.serialize.serializable
class PipelineEntry(MapEntry):

    @staticmethod
    def map_type():
        return PipelineScope

    @property
    def pipeline(self):
        return self._map

    @pipeline.setter
    def pipeline(self, val):
        self._map = val

    def new_symbols(self, sdfg, state, symbols) -> Dict[str, dtypes.typeclass]:
        result = super().new_symbols(sdfg, state, symbols)
        for param in self.map.params:
            result[param] = dtypes.int64  # Overwrite params from Map
        for param in self.pipeline.additional_iterators:
            result[param] = dtypes.int64
        result[self.pipeline.iterator_str()] = dtypes.int64
        try:
            result[self.pipeline.init_condition()] = dtypes.bool
        except ValueError:
            pass  # Overlaps
        try:
            result[self.pipeline.drain_condition()] = dtypes.bool
        except ValueError:
            pass  # Overlaps
        return result


@dace.serialize.serializable
class PipelineExit(MapExit):

    @staticmethod
    def map_type():
        return PipelineScope

    @property
    def pipeline(self):
        return self._map

    @pipeline.setter
    def pipeline(self, val):
        self._map = val


@make_properties
class PipelineScope(Map):
    """ This a convenience-subclass of Map that allows easier implementation of
        loop nests (using regular Map indices) that need a constant-sized
        initialization and drain phase (e.g., N*M + c iterations), which would
        otherwise need a flattened one-dimensional map.
    """
    init_size = SymbolicProperty(default=0, desc="Number of initialization iterations.")
    init_overlap = Property(dtype=bool,
                            default=True,
                            desc="Whether to increment regular map indices during initialization.")
    drain_size = SymbolicProperty(default=1, desc="Number of drain iterations.")
    drain_overlap = Property(dtype=bool,
                             default=True,
                             desc="Whether to increment regular map indices during pipeline drain.")
    additional_iterators = Property(dtype=dict, desc="Additional iterators, managed by the user inside the scope.")

    def __init__(self,
                 *args,
                 init_size=0,
                 init_overlap=False,
                 drain_size=0,
                 drain_overlap=False,
                 additional_iterators={},
                 **kwargs):
        super(PipelineScope, self).__init__(*args, **kwargs)
        self.init_size = init_size
        self.init_overlap = init_overlap
        self.drain_size = drain_size
        self.drain_overlap = drain_overlap
        self.additional_iterators = additional_iterators

    def iterator_str(self):
        return "__" + "".join(self.params)

    def loop_bound_str(self):
        from dace.codegen.common import sym2cpp
        bound = 1
        for begin, end, step in self.range:
            bound *= (step + end - begin) // step
        # Add init and drain phases when relevant
        add_str = (" + " + sym2cpp(self.init_size) if self.init_size != 0 and not self.init_overlap else "")
        add_str += (" + " + sym2cpp(self.drain_size) if self.drain_size != 0 and not self.drain_overlap else "")
        return sym2cpp(bound) + add_str

    def init_condition(self):
        """Variable that can be checked to see if pipeline is currently in
           initialization phase."""
        if self.init_size == 0:
            raise ValueError("No init condition exists for " + self.label)
        return self.iterator_str() + "_init"

    def drain_condition(self):
        """Variable that can be checked to see if pipeline is currently in
           draining phase."""
        if self.drain_size == 0:
            raise ValueError("No drain condition exists for " + self.label)
        return self.iterator_str() + "_drain"


PipelineEntry = indirect_properties(PipelineScope, lambda obj: obj.map)(PipelineEntry)

# ------------------------------------------------------------------------------


# Based on https://stackoverflow.com/a/2020083/6489142
def full_class_path(cls_or_obj: Union[type, object]):
    if isinstance(cls_or_obj, type):
        cls = cls_or_obj
    else:
        cls = type(cls_or_obj)
    module = cls.__module__
    if module is None or module == str.__class__.__module__:
        return cls.__name__  # Avoid reporting __builtin__
    else:
        return module + '.' + cls.__name__


@make_properties
class LibraryNode(CodeNode):

    name = Property(dtype=str, desc="Name of node")
    implementation = LibraryImplementationProperty(dtype=str,
                                                   allow_none=True,
                                                   desc=("Which implementation this library node will expand into."
                                                         "Must match a key in the list of possible implementations."))
    schedule = EnumProperty(dtype=dtypes.ScheduleType,
                            desc="If set, determines the default device mapping of "
                            "the node upon expansion, if expanded to a nested SDFG.",
                            default=dtypes.ScheduleType.Default)
    debuginfo = DebugInfoProperty()

    def __init__(self, name, *args, schedule=None, **kwargs):
        super().__init__(*args, **kwargs)
        self.name = name
        self.label = name
        self.schedule = schedule or dtypes.ScheduleType.Default

    # Overrides subclasses to return LibraryNode as their JSON type
    @property
    def __jsontype__(self):
        return 'LibraryNode'

    @property
    def has_side_effects(self) -> bool:
        """
        Returns True if this library node has other side effects (e.g., calling stateful libraries, communicating)
        when expanded.
        This method is meant to be extended by subclasses.
        """
        return False

    def to_json(self, parent):
        jsonobj = super().to_json(parent)
        jsonobj['classpath'] = full_class_path(self)
        return jsonobj

    @classmethod
    def from_json(cls, json_obj, context=None):
        if cls == LibraryNode:
            clazz = pydoc.locate(json_obj['classpath'])
            if clazz is None:
                warnings.warn(f'Could not find class "{json_obj["classpath"]}" while deserializing. Falling back '
                              'to UnregisteredLibraryNode.')
                return UnregisteredLibraryNode.from_json(json_obj, context)
            return clazz.from_json(json_obj, context)
        else:  # Subclasses are actual library nodes
            # Initialize library node without calling constructor
            ret = cls.__new__(cls)
            dace.serialize.set_properties_from_json(ret, json_obj, context=context)
            return ret

    def expand(self, sdfg, state, *args, **kwargs) -> str:
        """ Create and perform the expansion transformation for this library
            node.

            :return: the name of the expanded implementation
        """
        from dace.transformation.transformation import ExpandTransformation  # Avoid import loop

        implementation = self.implementation
        library_name = getattr(type(self), '_dace_library_name', '')
        try:
            if library_name:
                config_implementation = Config.get("library", library_name, "default_implementation")
            else:
                config_implementation = None
        except KeyError:
            # Non-standard libraries are not defined in the config schema, and
            # thus might not exist in the config.
            config_implementation = None
        if config_implementation is not None:
            try:
                config_override = Config.get("library", library_name, "override")
                if config_override and implementation in self.implementations:
                    if implementation is not None:
                        warnings.warn("Overriding explicitly specified "
                                      "implementation {} for {} with {}.".format(implementation, self.label,
                                                                                 config_implementation))
                    implementation = config_implementation
            except KeyError:
                config_override = False
        # If not explicitly set, try the node default
        if implementation is None:
            implementation = type(self).default_implementation
            # If no node default, try library default
            if implementation is None:
                import dace.library  # Avoid cyclic dependency
                lib = dace.library._DACE_REGISTERED_LIBRARIES[type(self)._dace_library_name]
                implementation = lib.default_implementation
                # Try the default specified in the config
                if implementation is None:
                    implementation = config_implementation
                    # Otherwise we don't know how to expand
                    if implementation is None:
                        raise ValueError("No implementation or default implementation specified.")
        if implementation not in self.implementations.keys():
            raise KeyError("Unknown implementation for node {}: {}".format(type(self).__name__, implementation))
        transformation_type = type(self).implementations[implementation]
        cfg_id = sdfg.cfg_id
        state_id = sdfg.nodes().index(state)
        subgraph = {transformation_type._match_node: state.node_id(self)}
        transformation: ExpandTransformation = transformation_type()
        transformation.setup_match(sdfg, cfg_id, state_id, subgraph, 0)
        if not transformation.can_be_applied(state, 0, sdfg):
            raise RuntimeError("Library node expansion applicability check failed.")
        sdfg.append_transformation(transformation)
        transformation.apply(state, sdfg, *args, **kwargs)
        return implementation

    @classmethod
    def register_implementation(cls, name, transformation_type):
        """Register an implementation to belong to this library node type."""
        cls.implementations[name] = transformation_type
        transformation_type._match_node = cls

    @property
    def free_symbols(self) -> Set[str]:
        fsyms = super(LibraryNode, self).free_symbols
        for p, v in self.properties():
            if isinstance(p, SymbolicProperty) and issymbolic(v):
                fsyms.update((str(s) for s in v.free_symbols))
        return fsyms


class UnregisteredLibraryNode(LibraryNode):

    original_json = {}

    def __init__(self, json_obj={}, label=None):
        self.original_json = json_obj
        super().__init__(label)

    def to_json(self, parent):
        jsonobj = dcpy(self.original_json)
        curjson = super().to_json(parent)

        # Start with original json, then update the modified parts
        for pname, prop in curjson.items():
            if isinstance(prop, dict):  # Dictionary property update (e.g., attributes)
                jsonobj[pname].update(curjson[pname])
            else:  # Direct property update
                jsonobj[pname] = curjson[pname]

        return jsonobj

    @classmethod
    def from_json(cls, json_obj, context=None):
        ret = cls(json_obj=json_obj, label=json_obj['attributes']['name'])
        dace.serialize.set_properties_from_json(ret, json_obj, context=context)
        return ret

    def expand(self, sdfg, state, *args, **kwargs):
        raise TypeError(f'Cannot expand unregistered library node "{self.name}"')<|MERGE_RESOLUTION|>--- conflicted
+++ resolved
@@ -597,11 +597,7 @@
 
             ret.sdfg.parent_nsdfg_node = ret
 
-<<<<<<< HEAD
-            ret.sdfg.update_sdfg_list([])
-=======
         ret.sdfg.update_cfg_list([])
->>>>>>> e8c68473
 
         return ret
 
