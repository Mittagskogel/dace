# Copyright 2019-2021 ETH Zurich and the DaCe authors. All rights reserved.
from collections import defaultdict
from dace import data, dtypes
from dace.memlet import Memlet
from dace.sdfg import SDFG, SDFGState, nodes, validation
from dace.sdfg import nodes
from dace.sdfg.graph import Edge, SubgraphView
from dace.sdfg.utils import dfs_topological_sort
from typing import Callable, Dict, List, Optional, Set, Union

#############################################################################
# Connector type inference


def infer_out_connector_type(sdfg: SDFG, state: SDFGState, node: nodes.CodeNode,
                             cname: str) -> Optional[dtypes.typeclass]:
    """
    Tries to infer a single output connector type on a Tasklet or Nested SDFG node.

    :param sdfg: The SDFG to infer in.
    :param state: The state in which the code node resides.
    :param node: The tasklet to infer.
    :param cname: An input/output connector name to infer.
    :return: The connector type, or None if a type could not be inferred.
    """
    e = next(state.out_edges_by_connector(node, cname))
    if cname is None:
        return None
    scalar = (e.data.subset and e.data.subset.num_elements() == 1
              and (not e.data.dynamic or (e.data.dynamic and e.data.wcr is not None)))
    if e.data.data is not None:
        allocated_as_scalar = (sdfg.arrays[e.data.data].storage is not dtypes.StorageType.GPU_Global)
    else:
        allocated_as_scalar = True

<<<<<<< HEAD
    if node.out_connectors[cname].type is not None:
        return node.out_connectors[cname]

=======
>>>>>>> b36142b0
    # If nested SDFG, try to use internal array type
    if isinstance(node, nodes.NestedSDFG):
        scalar = (isinstance(node.sdfg.arrays[cname], (data.Scalar, data.Structure)) and allocated_as_scalar)
        dtype = node.sdfg.arrays[cname].dtype
        ctype = (dtype if scalar else dtypes.pointer(dtype))
    elif e.data.data is not None:  # Obtain type from memlet
        scalar |= isinstance(sdfg.arrays[e.data.data], (data.Scalar, data.Structure))
        if isinstance(node, nodes.LibraryNode):
            scalar &= allocated_as_scalar
        dtype = sdfg.arrays[e.data.data].dtype
        ctype = (dtype if scalar else dtypes.pointer(dtype))
    else:
        return None

    return ctype


def infer_connector_types(sdfg: SDFG):
    """ 
    Infers connector types throughout an SDFG and its nested SDFGs in-place.
    
    :param sdfg: The SDFG to infer.
    """
    # Loop over states, and in a topological sort over each state's nodes
    for state in sdfg.states():
        for node in dfs_topological_sort(state):
            # Try to infer input connector type from node type or previous edges
            for e in state.in_edges(node):
                cname = e.dst_conn
                if cname is None:
                    continue
                scalar = (e.data.subset and e.data.subset.num_elements() == 1)
                if e.data.data is not None:
                    allocated_as_scalar = (sdfg.arrays[e.data.data].storage is not dtypes.StorageType.GPU_Global)
                else:
                    allocated_as_scalar = True

                if node.in_connectors[cname].type is None:
                    # If nested SDFG, try to use internal array type
                    if isinstance(node, nodes.NestedSDFG):
                        # NOTE: Scalars allocated on the host can be read by GPU kernels. Therefore, we do not need
                        # to use the `allocated_as_scalar` check here.
                        scalar = isinstance(node.sdfg.arrays[cname], data.Scalar)
                        struct = isinstance(node.sdfg.arrays[cname], data.Structure)
                        dtype = node.sdfg.arrays[cname].dtype
                        ctype = (dtype if scalar or struct else dtypes.pointer(dtype))
                    elif e.data.data is not None:  # Obtain type from memlet
                        scalar |= isinstance(sdfg.arrays[e.data.data], (data.Scalar, data.Structure))
                        if isinstance(node, nodes.LibraryNode):
                            scalar &= allocated_as_scalar
                        dtype = sdfg.arrays[e.data.data].dtype
                        ctype = (dtype if scalar else dtypes.pointer(dtype))
                    else:  # Code->Code
                        src_edge = state.memlet_path(e)[0]
                        sconn = src_edge.src.out_connectors[src_edge.src_conn]
                        if sconn.type is None:
                            raise TypeError('Ambiguous or uninferable type in'
                                            ' connector "%s" of node "%s"' % (sconn, src_edge.src))
                        ctype = sconn
                    node.in_connectors[cname] = ctype

            # Try to infer outputs from output edges
            for e in state.out_edges(node):
                cname = e.src_conn
                if cname is None:
                    continue

                if node.out_connectors[cname].type is None:
                    ctype = infer_out_connector_type(sdfg, state, node, cname)
                    if ctype is not None:
                        node.out_connectors[cname] = ctype

            # Let the node infer other output types on its own
            node.infer_connector_types(sdfg, state)

            # If there are any remaining uninferable connectors, fail
            for e in state.out_edges(node):
                cname = e.src_conn
                if cname and node.out_connectors[cname] is None:
                    raise TypeError('Ambiguous or uninferable type in' ' connector "%s" of node "%s"' % (cname, node))


#############################################################################
# Default schedule and storage type inference


def set_default_schedule_and_storage_types(scope: Union[SDFG, SDFGState, nodes.EntryNode],
                                           parent_schedules: List[dtypes.ScheduleType] = None,
                                           use_parent_schedule: bool = False,
                                           state: SDFGState = None,
                                           child_nodes: Dict[nodes.Node, List[nodes.Node]] = None):
    """ 
    Sets default storage and schedule types throughout SDFG in-place.
    Replaces ``ScheduleType.Default`` and ``StorageType.Default``
    with the corresponding types according to the parent scope's schedule. 
    
    The defaults for storage types are determined by the
    ``dtypes.SCOPEDEFAULT_STORAGE`` dictionary (for example, a GPU device 
    schedule, by default, will allocate containers on the shared memory).
    Following storage type inference for a scope, nested scopes (e.g., map entry, nested SDFG)
    are evaluated using the ``dtypes.STORAGEDEFAULT_SCHEDULE`` dictionary (for example, a
    default map with only GPU arrays connected to it will execute on the GPU). This decision
    is superseded if the schedule is specified in ``dtypes.SCOPEDEFAULT_SCHEDULE`` (e.g.,
    a map nested in a CPU multi-core map will by default run within a single thread).
    If no default schedule is found while traversing the parent scopes, the chosen schedule will be
    determined based on the SDFG's device, as specified in ``dtypes.DEFAULT_TOPLEVEL_STORAGE`` and
    ``dtypes.DEFAULT_TOPLEVEL_SCHEDULE``.
    May raise ``InvalidSDFGNodeError`` if a default scope is ambiguous based on surrounding
    storage types.
    :param scope: The SDFG, state, or scope to infer.
    :param parent_schedules: A list of ScheduleType elements representing
                             an ordered list of schedules, from the global schedule
                             on the top-level SDFG (usually ``None``), up to this
                             point.
    :param use_parent_schedule: If True, uses the parent scope's schedule type
                                directly, instead of the default schedule type.
                                Used when expanding nested SDFGs to preserve their
                                top-level schedule.
    :param state: (Use when working with a single scope) The parent state.
    :param child_nodes: (Use when working with a single scope) A mapping of each scope entry
                        node to its children.
    """
    parent_schedules = parent_schedules or [None]

    # TODO(later): Remove GPU_Default
    if parent_schedules[-1] == dtypes.ScheduleType.GPU_Default and use_parent_schedule:
        use_parent_schedule = False

    if isinstance(scope, SDFG):
        # Set device for default top-level schedules and storages
        for state in scope.states():
            set_default_schedule_and_storage_types(state,
                                                   parent_schedules,
                                                   use_parent_schedule=use_parent_schedule,
                                                   state=state,
                                                   child_nodes=state.scope_children())

        # Take care of remaining scalars without access nodes
        for aname, desc in scope.arrays.items():
            # If not transient in a nested SDFG, take storage from parent, regardless of current type
            if not desc.transient and scope.parent_sdfg is not None and desc.lifetime != dtypes.AllocationLifetime.Global:
                desc.storage = _get_storage_from_parent(aname, scope)
            elif ((desc.transient or scope.parent_sdfg is None) and desc.storage == dtypes.StorageType.Default):
                # Indeterminate storage type, set to register
                desc.storage = dtypes.StorageType.Register
        return

    # Setup arguments
    parent_node = None if isinstance(scope, SDFGState) else scope
    if state is None:
        if isinstance(scope, SDFGState):
            state = scope
        else:
            raise ValueError('SDFG state cannot be None when inferring a scope')
    if child_nodes is None:
        child_nodes = state.scope_children()

    ############################################

    # Set default storage types in this scope
    _set_default_storage_in_scope(state, parent_node, parent_schedules, child_nodes)

    # Set default schedules in this scope based on parent schedule and inferred storage types
    nested_scopes = _set_default_schedule_in_scope(state, parent_node, parent_schedules, child_nodes,
                                                   use_parent_schedule)

    # Loop over internal nested SDFGs and scope entry nodes
    for nnode in nested_scopes:
        # Continue through nested SDFGs
        if isinstance(nnode, nodes.NestedSDFG):
            nscope = nnode.sdfg
            child_nodes = None
            extra_parent_schedules = []
            # TODO(later): Remove GPU_Default
            if nnode.schedule == dtypes.ScheduleType.GPU_Default:
                extra_parent_schedules.append(nnode.schedule)
        else:
            nscope = nnode
            extra_parent_schedules = [nnode.schedule]
        set_default_schedule_and_storage_types(nscope,
                                               parent_schedules + extra_parent_schedules,
                                               use_parent_schedule=False,
                                               state=state,
                                               child_nodes=child_nodes)


def _determine_child_schedule(parent_schedules: List[dtypes.ScheduleType]) -> Optional[dtypes.ScheduleType]:
    for sched in reversed(parent_schedules):
        if sched is not None and sched in dtypes.SCOPEDEFAULT_SCHEDULE:
            child_sched = dtypes.SCOPEDEFAULT_SCHEDULE[sched]
            if child_sched is not None:
                return child_sched
    return None


def _determine_child_storage(parent_schedules: List[dtypes.ScheduleType]) -> Optional[dtypes.StorageType]:
    for sched in reversed(parent_schedules):
        if (sched is not None and sched in dtypes.SCOPEDEFAULT_STORAGE and sched != dtypes.ScheduleType.Sequential):
            child_sched = dtypes.SCOPEDEFAULT_STORAGE[sched]
            if child_sched is not None:
                return child_sched
    return None


def _determine_schedule_from_storage(state: SDFGState, node: nodes.Node) -> Optional[dtypes.ScheduleType]:
    child_schedule = None
    memlets: Set[str] = set()
    if node is None or isinstance(node, nodes.NestedSDFG):  # State or nested SDFG
        pass
    elif isinstance(node, nodes.EntryNode):
        # Test for storage of the scope by collecting all neighboring memlets
        memlets = set(e.data.data for e in state.out_edges(node) if not e.data.is_empty())
        exit_node = state.exit_node(node)
        memlets.update(e.data.data for e in state.in_edges(exit_node) if not e.data.is_empty())
    else:
        # Other nodes only need neighboring memlets
        memlets = set(e.data.data for e in state.all_edges(node) if not e.data.is_empty())

    # From memlets, use non-scalar data descriptors for decision
    constraints: Set[dtypes.ScheduleType] = set()
    sdfg = state.parent
    for dname in memlets:
        if isinstance(sdfg.arrays[dname], data.Scalar):
            continue  # Skip scalars

        storage = sdfg.arrays[dname].storage
        if storage not in dtypes.STORAGEDEFAULT_SCHEDULE:
            continue
        sched = dtypes.STORAGEDEFAULT_SCHEDULE[storage]
        if sched is None:
            continue
        constraints.add(sched)

    if not constraints:  # No constraints found
        child_schedule = None
    elif len(constraints) > 1:
        raise validation.InvalidSDFGNodeError(
            f'Cannot determine default schedule for node {node}. '
            'Multiple arrays that point to it say that it should be the following schedules: '
            f'{constraints}', state.parent, state.parent.node_id(state), state.node_id(node))
    else:
        child_schedule = next(iter(constraints))

    # If no valid schedules are found and there are no conflicts with storage, use default top-level schedule
    if child_schedule is None:
        child_schedule = dtypes.SCOPEDEFAULT_SCHEDULE[None]

    return child_schedule


def _set_default_schedule_in_scope(state: SDFGState,
                                   parent_node: nodes.Node,
                                   parent_schedules: List[dtypes.ScheduleType],
                                   child_nodes: Dict[nodes.Node, List[nodes.Node]],
                                   use_parent_schedule: bool = False) -> List[Union[nodes.EntryNode, nodes.NestedSDFG]]:
    nested_scopes: List[Union[nodes.EntryNode, nodes.NestedSDFG]] = []

    # Try to determine schedule based on parent schedule(s)
    if use_parent_schedule:
        child_schedule = parent_schedules[-1]
    else:
        child_schedule = _determine_child_schedule(parent_schedules)

        # Special case for dynamic thread-block neighboring schedules
        if child_schedule == dtypes.ScheduleType.GPU_ThreadBlock:
            from dace.transformation.helpers import gpu_map_has_explicit_dyn_threadblocks  # Avoid import loops
            if gpu_map_has_explicit_dyn_threadblocks(state, parent_node):
                child_schedule = dtypes.ScheduleType.GPU_ThreadBlock_Dynamic

    # Set child schedule type in scope
    for node in child_nodes[parent_node]:
        # Set default schedule types
        if isinstance(node, (nodes.EntryNode, nodes.NestedSDFG)):
            nested_scopes.append(node)
            if node.schedule == dtypes.ScheduleType.Default:
                # If parent schedules do not determine child schedule,
                # test for storage of the scope by collecting all neighboring memlets
                if child_schedule is None:
                    local_child_schedule = _determine_schedule_from_storage(state, node)
                else:
                    local_child_schedule = child_schedule
                node.schedule = local_child_schedule
        elif getattr(node, 'schedule', False) and not isinstance(node, nodes.ExitNode):
            if node.schedule == dtypes.ScheduleType.Default:
                if child_schedule is None:
                    local_child_schedule = _determine_schedule_from_storage(state, node)
                else:
                    local_child_schedule = child_schedule
                node.schedule = local_child_schedule

    return nested_scopes


def _set_default_storage_in_scope(state: SDFGState, parent_node: Optional[nodes.Node],
                                  parent_schedules: List[dtypes.ScheduleType], child_nodes: Dict[nodes.Node,
                                                                                                 List[nodes.Node]]):
    # Special case for GPU maps without explicit thread-block assignment
    if (dtypes.ScheduleType.GPU_Device in parent_schedules
            and dtypes.ScheduleType.GPU_ThreadBlock not in parent_schedules
            and dtypes.ScheduleType.GPU_ThreadBlock_Dynamic not in parent_schedules):
        from dace.transformation.helpers import gpu_map_has_explicit_threadblocks  # Avoid import loops
        # Find GPU scopes without thread-block maps
        if not gpu_map_has_explicit_threadblocks(state, parent_node):
            # Do not modify external list
            parent_schedules = parent_schedules + [dtypes.ScheduleType.GPU_ThreadBlock]
    # End of special case

    sdfg = state.parent
    child_storage = _determine_child_storage(parent_schedules)
    if child_storage is None:
        child_storage = dtypes.SCOPEDEFAULT_STORAGE[None]

    exit_nodes = [state.exit_node(n) for n in child_nodes[parent_node] if isinstance(n, nodes.EntryNode)]
    scope_subgraph = SubgraphView(state, child_nodes[parent_node] + exit_nodes)

    # Loop over access nodes
    for node in scope_subgraph.nodes():
        if not isinstance(node, nodes.AccessNode):
            continue
        desc = node.desc(sdfg)
        # If not transient in a nested SDFG, take storage from parent, regardless of current type
        if not desc.transient and sdfg.parent is not None and desc.lifetime != dtypes.AllocationLifetime.Global:
            desc.storage = _get_storage_from_parent(node.data, sdfg)
        elif desc.storage == dtypes.StorageType.Default:
            desc.storage = child_storage

    # Take care of code->code edges that do not have access nodes
    for edge in scope_subgraph.edges():
        if not edge.data.is_empty():
            desc = sdfg.arrays[edge.data.data]
            # If not transient in a nested SDFG, take storage from parent, regardless of current type
            if not desc.transient and sdfg.parent is not None and desc.lifetime != dtypes.AllocationLifetime.Global:
                desc.storage = _get_storage_from_parent(edge.data.data, sdfg)
            elif desc.storage == dtypes.StorageType.Default:
                desc.storage = child_storage


def _get_storage_from_parent(data_name: str, sdfg: SDFG) -> dtypes.StorageType:
    """
    Retrieves the storage type of an array from its parent SDFG.

    :param data_name: The name of the data descriptor.
    :param sdfg: The parent SDFG.
    :return: The storage type of the data descriptor.
    """
    nsdfg_node = sdfg.parent_nsdfg_node
    parent_state = sdfg.parent
    parent_sdfg = parent_state.parent

    # Find data descriptor in parent SDFG
    # NOTE: Assuming that all members of a Structure have the same storage type.
    data_name = data_name.split('.')[0]
    if data_name in nsdfg_node.in_connectors:
        e = next(iter(parent_state.in_edges_by_connector(nsdfg_node, data_name)))
        return parent_sdfg.arrays[e.data.data].storage
    elif data_name in nsdfg_node.out_connectors:
        e = next(iter(parent_state.out_edges_by_connector(nsdfg_node, data_name)))
        return parent_sdfg.arrays[e.data.data].storage

    raise ValueError(f'Could not find data descriptor {data_name} in parent SDFG')


def infer_aliasing(node: nodes.NestedSDFG, sdfg: SDFG, state: SDFGState) -> None:
    """
    Infers aliasing information on nested SDFG arrays based on external edges and connectors.
    Operates in-place on nested SDFG node.

    :param node: The nested SDFG node.
    :param sdfg: Parent SDFG of the nested SDFG node.
    :param state: Parent state of the nested SDFG node.
    """
    data_to_conn: Dict[str, Set[str]] = defaultdict(set)

    def _infer_aliased_connectors(
        get_edges: Callable[[nodes.NestedSDFG], List[Edge[Memlet]]],
        get_conn: Callable[[Edge[Memlet]], str],
        outgoing: bool,
    ):
        for e in get_edges(node):
            if e.data.is_empty():  # Skip empty memlets
                continue

            # Get all addressed arrays (through views)
            dnames = _get_addressed_arrays(state, e, outgoing=outgoing)

            # Register data name mapping to matching connectors
            conn = get_conn(e)
            for dname in dnames:
                data_to_conn[dname].add(conn)

    # Infer for input arrays
    _infer_aliased_connectors(state.in_edges, lambda e: e.dst_conn, False)

    # Infer for output arrays
    _infer_aliased_connectors(state.out_edges, lambda e: e.src_conn, True)

    # If array is already connected to the nested SDFG in multiple, different connector names;
    # it may alias with others.
    for dname, conns in data_to_conn.items():
        # If the original array may alias already, set the child to alias too
        if len(conns) > 1 or sdfg.arrays[dname].may_alias:
            for aname in conns:
                # Modify internal arrays
                if aname in node.sdfg.arrays:
                    desc = node.sdfg.arrays[aname]
                    if isinstance(desc, data.Array):  # The only data type where may_alias can be set
                        desc.may_alias = True


def _get_addressed_arrays(state: SDFGState, edge: Edge[Memlet], outgoing: bool) -> Set[str]:
    """
    Helper function that returns the actual array data descriptor name from a memlet.
    Traces the memlet path out, including through views.
    """
    # Avoid import loop
    from dace.sdfg import utils as sdutil

    mpath = state.memlet_path(edge)
    last_node = mpath[-1].dst if outgoing else mpath[0].src
    if not isinstance(last_node, nodes.AccessNode):
        return {edge.data.data}

    # If access node, find viewed node
    last_node = sdutil.get_all_view_nodes(state, last_node)
    if last_node is None:
        return {edge.data.data}
    return set(n.data for n in last_node)<|MERGE_RESOLUTION|>--- conflicted
+++ resolved
@@ -33,12 +33,6 @@
     else:
         allocated_as_scalar = True
 
-<<<<<<< HEAD
-    if node.out_connectors[cname].type is not None:
-        return node.out_connectors[cname]
-
-=======
->>>>>>> b36142b0
     # If nested SDFG, try to use internal array type
     if isinstance(node, nodes.NestedSDFG):
         scalar = (isinstance(node.sdfg.arrays[cname], (data.Scalar, data.Structure)) and allocated_as_scalar)
