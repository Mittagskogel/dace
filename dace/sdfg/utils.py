# Copyright 2019-2022 ETH Zurich and the DaCe authors. All rights reserved.
""" Various utility functions to create, traverse, and modify SDFGs. """

import collections
import copy
import os
import warnings
import networkx as nx
import time

import dace.sdfg.nodes
from dace.codegen import compiled_sdfg as csdfg
from dace.sdfg.graph import MultiConnectorEdge
from dace.sdfg.sdfg import SDFG
from dace.sdfg.nodes import Node, NestedSDFG
from dace.sdfg.state import SDFGState, StateSubgraphView, LoopRegion, ControlFlowBlock, ControlFlowRegion, GraphT
from dace.sdfg.scope import ScopeSubgraphView
from dace.sdfg import nodes as nd, graph as gr, propagation
from dace import config, data as dt, dtypes, memlet as mm, subsets as sbs, symbolic
from dace.cli.progress import optional_progressbar
from string import ascii_uppercase
from typing import Any, Callable, Dict, Generator, List, Optional, Set, Sequence, Tuple, Union


def node_path_graph(*args) -> gr.OrderedDiGraph:
    """
    Generates a path graph passing through the input nodes.

    The function generates a graph using as nodes the input arguments.
    Subsequently, it creates a path passing through all the nodes, in
    the same order as they were given in the function input.

    :param args: Variable number of nodes or a list of nodes.
    :return: A directed graph based on the input arguments.
    """

    # 1. Create new networkx directed graph.
    path = gr.OrderedDiGraph()
    # 2. Place input nodes in a list.
    if len(args) == 1 and isinstance(args[0], list):
        # Input is a single list of nodes.
        input_nodes = args[0]
    else:
        # Input is a variable number of nodes.
        input_nodes = list(args)
    # 3. Add nodes to the graph.
    path.add_nodes_from(input_nodes)
    # 4. Add path edges to the graph.
    for i in range(len(input_nodes) - 1):
        path.add_edge(input_nodes[i], input_nodes[i + 1], None)
    # 5. Return the graph.
    return path


def depth_limited_search(source, depth):
    """ Return best node and its value using a limited-depth Search (depth-limited DFS). """
    value = source.evaluate()
    if depth == 0:
        return source, value

    candidate = source
    candidate_value = value

    # Node, depth, children generator
    stack = [(source, 0, source.children_iter())]
    while stack:
        node, cur_depth, children = stack[-1]
        try:
            child = next(children)
            child_val = child.evaluate()
            # Check for best candidate
            if child_val > candidate_value:
                candidate = child
                candidate_value = child_val

            if cur_depth < depth - 1:
                stack.append((child, cur_depth + 1, child.children_iter()))
        except StopIteration:
            stack.pop()

    # Return maximal candidate
    return candidate, candidate_value


def depth_limited_dfs_iter(source, depth):
    """ Produce nodes in a Depth-Limited DFS. """
    if depth == 0:
        yield source
        return

    # Node, depth, children generator
    stack = [(source, 0, source.children_iter())]
    while stack:
        node, cur_depth, children = stack[-1]
        try:
            child = next(children)
            yield child

            if cur_depth < depth - 1:
                stack.append((child, cur_depth + 1, child.children_iter()))
        except StopIteration:
            stack.pop()


def dfs_topological_sort(G, sources=None, condition=None, reverse=False):
    """
    Produce nodes in a depth-first topological ordering.

    The function produces nodes in a depth-first topological ordering
    (DFS to make sure maps are visited properly), with the condition
    that each node visited had all its predecessors visited. Applies
    for DAGs only, but works on any directed graph.

    :param G: An input DiGraph (assumed acyclic).
    :param sources: (optional) node or list of nodes that
                    specify starting point(s) for depth-first search and return
                    edges in the component reachable from source.
    :param reverse: If True, traverses the graph backwards from the sources.
    :return: A generator of nodes in the lastvisit depth-first-search.

    :note: Based on http://www.ics.uci.edu/~eppstein/PADS/DFS.py by D. Eppstein, July 2004.

    :note: If a source is not specified then a source is chosen arbitrarily and
           repeatedly until all components in the graph are searched.
    """
    if reverse:
        source_nodes = 'sink_nodes'
        predecessors = G.successors
        neighbors = G.predecessors
    else:
        source_nodes = 'source_nodes'
        predecessors = G.predecessors
        neighbors = G.successors

    if sources is None:
        # produce edges for all components
        src_nodes = getattr(G, source_nodes, lambda: G)
        nodes = list(src_nodes())
        if len(nodes) == 0:
            nodes = G
    else:
        # produce edges for components with source
        try:
            nodes = iter(sources)
        except TypeError:
            nodes = [sources]

    visited = set()
    for start in nodes:
        if start in visited:
            continue
        yield start
        visited.add(start)
        stack = [(start, iter(neighbors(start)))]
        while stack:
            parent, children = stack[-1]
            try:
                child = next(children)
                if child not in visited:
                    # Make sure that all predecessors have been visited
                    skip = False
                    for pred in predecessors(child):
                        if pred not in visited:
                            skip = True
                            break
                    if skip:
                        continue

                    visited.add(child)
                    if condition is None or condition(parent, child):
                        yield child
                        stack.append((child, iter(neighbors(child))))
            except StopIteration:
                stack.pop()


class StopTraversal(Exception):
    """
    Special exception that stops DFS conditional traversal beyond the current node. 
    
    :see: dfs_conditional
    """
    pass


def dfs_conditional(G, sources=None, condition=None, reverse=False, yield_parent=False):
    """
    Produce nodes in a depth-first ordering with an optional condition to stop traversal.
    If ``StopTraversal`` is raised during iteration, the outgoing edges of the current node
    will not be traversed.
    
    :param G: An input DiGraph (may have cycles).
    :param sources: (optional) node or list of nodes that
                    specify starting point(s) for depth-first search and return
                    edges in the component reachable from source. If None, traverses from
                    every node in the graph.
    :param condition: (optional) a callback that receives the traversed parent and child.
                      Called before each child node is traversed.
                      If it returns True, traversal proceeds normally. If False, the child
                      and reachable nodes are not traversed.
    :param reverse: If True, traverses the graph backwards from the sources.
    :param yield_parent: If True, yields a 2-tuple of (parent, child)
    :return: A generator of edges in the lastvisit depth-first-search.

    :note: Based on http://www.ics.uci.edu/~eppstein/PADS/DFS.py by D. Eppstein, July 2004.

    :note: If a source is not specified then a source is chosen arbitrarily and
           repeatedly until all components in the graph are searched.
    """
    if reverse:
        successors = G.predecessors
    else:
        successors = G.successors

    if sources is None:
        # produce edges for all components
        nodes = G
    else:
        # produce edges for components with source
        try:
            nodes = iter(sources)
        except TypeError:
            nodes = [sources]

    visited = set()
    for start in nodes:
        if start in visited:
            continue
        try:
            if yield_parent:
                yield None, start
            else:
                yield start
        except StopTraversal:
            return
        visited.add(start)
        stack = [(start, iter(successors(start)))]
        while stack:
            parent, children = stack[-1]
            try:
                child = next(children)
                if child not in visited:
                    visited.add(child)
                    if condition is None or condition(parent, child):
                        try:
                            if yield_parent:
                                yield parent, child
                            else:
                                yield child
                            stack.append((child, iter(successors(child))))
                        except StopTraversal:
                            pass
            except StopIteration:
                stack.pop()


def scope_aware_topological_sort(G: SDFGState,
                                 sources: Optional[Sequence[Node]] = None,
                                 condition: Optional[Callable[[Node, Node], bool]] = None,
                                 reverse: bool = False,
                                 visited: Optional[Set[Node]] = None):
    """
    Traverses an SDFG state in topological order, yielding one node at a time, with the requirement that every scope
    (e.g., map) is traversed continuously. This means that the sort will start on the outer nodes, and as it
    encounters an entry node it will traverse the scope completely, without skipping out of it,
    until all nodes in the scope (and sub-scopes) have been visited.

    :param G: The state to traverse.
    :param sources: An optional sequence of nodes to start traversal from. If not given, all source
                    (or sink) nodes will be used.
    :param condition: An optional callable that receives (current node, child node), and upon returning
                      False, will stop traversal of the child node and its descendants.
    :param reverse: If True, the graph will be traversed in reverse order (entering scopes via their exit node)
    :param visited: An optional set that will be filled with the visited nodes.
    """
    if reverse:
        source_nodes = 'sink_nodes'
        predecessors = G.successors
        neighbors = G.predecessors
    else:
        source_nodes = 'source_nodes'
        predecessors = G.predecessors
        neighbors = G.successors

    if sources is None:
        # produce edges for all components
        src_nodes = getattr(G, source_nodes, lambda: G)
        nodes = list(src_nodes())
        if len(nodes) == 0:
            nodes = G
    else:
        # produce edges for components with source
        try:
            nodes = iter(sources)
        except TypeError:
            nodes = [sources]

    visited = visited if visited is not None else set()
    for start in nodes:
        if start in visited:
            continue
        yield start
        visited.add(start)
        stack = [(start, iter(neighbors(start)))]
        while stack:
            parent, children = stack[-1]
            try:
                child = next(children)
                if child not in visited:
                    # Make sure that all predecessors have been visited
                    skip = False
                    for pred in predecessors(child):
                        if pred not in visited:
                            skip = True
                            break
                    if skip:
                        continue

                    visited.add(child)
                    if ((reverse and isinstance(child, dace.nodes.ExitNode))
                            or (not reverse and isinstance(child, dace.nodes.EntryNode))):
                        if reverse:
                            entry = G.entry_node(child)
                            scope_subgraph = G.scope_subgraph(entry)
                        else:
                            scope_subgraph = G.scope_subgraph(child)
                        yield from scope_aware_topological_sort(scope_subgraph,
                                                                sources=[child],
                                                                condition=condition,
                                                                reverse=reverse,
                                                                visited=visited)
                    if condition is None or condition(parent, child):
                        yield child
                        stack.append((child, iter(neighbors(child))))
            except StopIteration:
                stack.pop()
    return visited


def nodes_in_all_simple_paths(G, source, target, condition: Callable[[Any], bool] = None) -> Set[Any]:
    """
    Returns a set of nodes that appear in any of the paths from ``source``
    to ``targets``. Optionally, a condition can be given to control traversal.
    
    :param G: The graph to traverse.
    :param source: Source node.
    :param targets: 

    :note: This algorithm uses a modified depth-first search, adapted from 
           ``networkx.all_simple_paths``.
    
    :note: The algorithm is written for directed *graphs*. For multigraphs, use
           ``networkx.all_simple_paths``!

    References:
    [1] R. Sedgewick, "Algorithms in C, Part 5: Graph Algorithms", Addison Wesley Professional, 3rd ed., 2001.
    """

    cutoff = len(G) - 1
    result = set()
    visited = dict.fromkeys([source])
    targets = {target}
    stack = [iter(G[source])]
    while stack:
        children = stack[-1]
        child = next(children, None)
        if condition is not None:
            while child is not None and not condition(child):
                child = next(children, None)
        if child is None:
            stack.pop()
            visited.popitem()
        elif len(visited) < cutoff:
            if child in visited:
                continue
            if child is target:
                result.update(list(visited))
                result.add(child)
            visited[child] = None
            if targets - set(visited.keys()):  # expand stack until find all targets
                stack.append(iter(G[child]))
            else:
                visited.popitem()  # maybe other ways to child
        else:  # len(visited) == cutoff:
            for tgt in (targets & (set(children) | {child})) - set(visited.keys()):
                result.update(list(visited))
                result.add(tgt)
            stack.pop()
            visited.popitem()

    return result


def change_edge_dest(graph: gr.OrderedDiGraph, node_a: Union[nd.Node, gr.OrderedMultiDiConnectorGraph],
                     node_b: Union[nd.Node, gr.OrderedMultiDiConnectorGraph]):
    """ Changes the destination of edges from node A to node B.

        The function finds all edges in the graph that have node A as their
        destination. It then creates a new edge for each one found,
        using the same source nodes and data, but node B as the destination.
        Afterwards, it deletes the edges found and inserts the new ones into
        the graph.

        :param graph: The graph upon which the edge transformations will be
                      applied.
        :param node_a: The original destination of the edges.
        :param node_b: The new destination of the edges to be transformed.
    """

    # Create new incoming edges to node B, by copying the incoming edges to
    # node A and setting their destination to node B.
    edges = list(graph.in_edges(node_a))
    for e in edges:
        # Delete the incoming edges to node A from the graph.
        graph.remove_edge(e)
        # Insert the new edges to the graph.
        if isinstance(e, gr.MultiConnectorEdge):
            graph.add_edge(e.src, e.src_conn, node_b, e.dst_conn, e.data)
        else:
            graph.add_edge(e.src, node_b, e.data)


def change_edge_src(graph: gr.OrderedDiGraph, node_a: Union[nd.Node, gr.OrderedMultiDiConnectorGraph],
                    node_b: Union[nd.Node, gr.OrderedMultiDiConnectorGraph]):
    """ Changes the sources of edges from node A to node B.

        The function finds all edges in the graph that have node A as their
        source. It then creates a new edge for each one found, using the same
        destination nodes and data, but node B as the source. Afterwards, it
        deletes the edges
        found and inserts the new ones into the graph.

        :param graph: The graph upon which the edge transformations will be
                      applied.
        :param node_a: The original source of the edges to be transformed.
        :param node_b: The new source of the edges to be transformed.
    """

    # Create new outgoing edges from node B, by copying the outgoing edges from
    # node A and setting their source to node B.
    edges = list(graph.out_edges(node_a))
    for e in edges:
        # Delete the outgoing edges from node A from the graph.
        graph.remove_edge(e)
        # Insert the new edges to the graph.
        if isinstance(e, gr.MultiConnectorEdge):
            graph.add_edge(node_b, e.src_conn, e.dst, e.dst_conn, e.data)
        else:
            graph.add_edge(node_b, e.dst, e.data)


ParamsType = List['dace.symbolic.symbol']
RangesType = List[sbs.Subset]


def merge_maps(
    graph: SDFGState,
    outer_map_entry: nd.MapEntry,
    outer_map_exit: nd.MapExit,
    inner_map_entry: nd.MapEntry,
    inner_map_exit: nd.MapExit,
    param_merge: Callable[[ParamsType, ParamsType], ParamsType] = lambda p1, p2: p1 + p2,
    range_merge: Callable[[RangesType, RangesType], RangesType] = lambda r1, r2: type(r1)(r1.ranges + r2.ranges)
) -> Tuple[nd.MapEntry, nd.MapExit]:
    """ Merges two maps (their entries and exits). It is assumed that the
    operation is valid. """

    outer_map = outer_map_entry.map
    inner_map = inner_map_entry.map

    # Create merged map by inheriting attributes from outer map and using
    # the merge functions for parameters and ranges.
    merged_map = copy.deepcopy(outer_map)
    merged_map.label = outer_map.label
    merged_map.params = param_merge(outer_map.params, inner_map.params)
    merged_map.range = range_merge(outer_map.range, inner_map.range)

    merged_entry = nd.MapEntry(merged_map)
    merged_entry.in_connectors = outer_map_entry.in_connectors
    merged_entry.out_connectors = outer_map_entry.out_connectors

    merged_exit = nd.MapExit(merged_map)
    merged_exit.in_connectors = outer_map_exit.in_connectors
    merged_exit.out_connectors = outer_map_exit.out_connectors

    graph.add_nodes_from([merged_entry, merged_exit])

    # Handle the case of dynamic map inputs in the inner map
    inner_dynamic_map_inputs = dynamic_map_inputs(graph, inner_map_entry)
    for edge in inner_dynamic_map_inputs:
        remove_conn = (len(list(graph.out_edges_by_connector(edge.src, edge.src_conn))) == 1)
        conn_to_remove = edge.src_conn[4:]
        if remove_conn:
            merged_entry.remove_in_connector('IN_' + conn_to_remove)
            merged_entry.remove_out_connector('OUT_' + conn_to_remove)
        merged_entry.add_in_connector(edge.dst_conn, inner_map_entry.in_connectors[edge.dst_conn])
        outer_edge = next(graph.in_edges_by_connector(outer_map_entry, 'IN_' + conn_to_remove))
        graph.add_edge(outer_edge.src, outer_edge.src_conn, merged_entry, edge.dst_conn, outer_edge.data)
        if remove_conn:
            graph.remove_edge(outer_edge)

    # Redirect inner in edges.
    for edge in graph.out_edges(inner_map_entry):
        if edge.src_conn is None:  # Empty memlets
            graph.add_edge(merged_entry, edge.src_conn, edge.dst, edge.dst_conn, edge.data)
            continue

        # Get memlet path and edge
        path = graph.memlet_path(edge)
        ind = path.index(edge)
        # Add an edge directly from the previous source connector to the
        # destination
        graph.add_edge(merged_entry, path[ind - 1].src_conn, edge.dst, edge.dst_conn, edge.data)

    # Redirect inner out edges.
    for edge in graph.in_edges(inner_map_exit):
        if edge.dst_conn is None:  # Empty memlets
            graph.add_edge(edge.src, edge.src_conn, merged_exit, edge.dst_conn, edge.data)
            continue

        # Get memlet path and edge
        path = graph.memlet_path(edge)
        ind = path.index(edge)
        # Add an edge directly from the source to the next destination
        # connector
        graph.add_edge(edge.src, edge.src_conn, merged_exit, path[ind + 1].dst_conn, edge.data)

    # Redirect outer edges.
    change_edge_dest(graph, outer_map_entry, merged_entry)
    change_edge_src(graph, outer_map_exit, merged_exit)

    # Clean-up
    graph.remove_nodes_from([outer_map_entry, outer_map_exit, inner_map_entry, inner_map_exit])

    return merged_entry, merged_exit


def consolidate_edges_scope(state: SDFGState, scope_node: Union[nd.EntryNode, nd.ExitNode]) -> int:
    """
        Union scope-entering memlets relating to the same data node in a scope.
        This effectively reduces the number of connectors and allows more
        transformations to be performed, at the cost of losing the individual
        per-tasklet memlets.

        :param state: The SDFG state in which the scope to consolidate resides.
        :param scope_node: The scope node whose edges will be consolidated.
        :return: Number of edges removed.
    """
    if scope_node is None:
        return 0
    data_to_conn = {}
    consolidated = 0
    if isinstance(scope_node, nd.EntryNode):
        outer_edges = state.in_edges
        inner_edges = state.out_edges
        inner_conn = lambda e: e.src_conn
        remove_outer_connector = scope_node.remove_in_connector
        remove_inner_connector = scope_node.remove_out_connector
        prefix, oprefix = 'IN_', 'OUT_'
    else:
        outer_edges = state.out_edges
        inner_edges = state.in_edges
        inner_conn = lambda e: e.dst_conn
        remove_outer_connector = scope_node.remove_out_connector
        remove_inner_connector = scope_node.remove_in_connector
        prefix, oprefix = 'OUT_', 'IN_'

    edges_by_connector = collections.defaultdict(list)
    connectors_to_remove = set()
    for e in inner_edges(scope_node):
        if e.data.is_empty():
            continue
        conn = inner_conn(e)
        edges_by_connector[conn].append(e)
        if e.data.data not in data_to_conn:
            data_to_conn[e.data.data] = conn
        elif data_to_conn[e.data.data] != conn:  # Need to consolidate
            connectors_to_remove.add(conn)

    for conn in connectors_to_remove:
        e = edges_by_connector[conn][0]
        offset = 3 if conn.startswith('IN_') else (4 if conn.startswith('OUT_') else len(oprefix))
        # Outer side of the scope - remove edge and union subsets
        target_conn = prefix + data_to_conn[e.data.data][offset:]
        conn_to_remove = prefix + conn[offset:]
        remove_outer_connector(conn_to_remove)
        if isinstance(scope_node, nd.EntryNode):
            out_edge = next(ed for ed in outer_edges(scope_node) if ed.dst_conn == target_conn)
            edge_to_remove = next(ed for ed in outer_edges(scope_node) if ed.dst_conn == conn_to_remove)
        else:
            out_edge = next(ed for ed in outer_edges(scope_node) if ed.src_conn == target_conn)
            edge_to_remove = next(ed for ed in outer_edges(scope_node) if ed.src_conn == conn_to_remove)
        out_edge.data.subset = sbs.union(out_edge.data.subset, edge_to_remove.data.subset)

        # Check if dangling connectors have been created and remove them,
        # as well as their parent edges
        remove_edge_and_dangling_path(state, edge_to_remove)

        consolidated += 1
        # Inner side of the scope - remove and reconnect
        if isinstance(scope_node, nd.EntryNode):
            remove_inner_connector(e.src_conn)
            for e in edges_by_connector[conn]:
                e._src_conn = data_to_conn[e.data.data]
        else:
            remove_inner_connector(e.dst_conn)
            for e in edges_by_connector[conn]:
                e._dst_conn = data_to_conn[e.data.data]

    return consolidated


def remove_edge_and_dangling_path(state: SDFGState, edge: MultiConnectorEdge):
    """
    Removes an edge and all of its parent edges in a memlet path, cleaning
    dangling connectors and isolated nodes resulting from the removal.

    :param state: The state in which the edge exists.
    :param edge: The edge to remove.
    """
    mtree = state.memlet_tree(edge)
    inwards = (isinstance(edge.src, nd.EntryNode) or isinstance(edge.dst, nd.EntryNode))

    # Traverse tree upwards, removing edges and connectors as necessary
    curedge = mtree
    while curedge is not None:
        e = curedge.edge
        state.remove_edge(e)
        if inwards:
            neighbors = [neighbor for neighbor in state.out_edges(e.src) if e.src_conn == neighbor.src_conn]
        else:
            neighbors = [neighbor for neighbor in state.in_edges(e.dst) if e.dst_conn == neighbor.dst_conn]
        if len(neighbors) > 0:  # There are still edges connected, leave as-is
            break

        # Remove connector and matching outer connector
        if inwards:
            if e.src_conn:
                e.src.remove_out_connector(e.src_conn)
                e.src.remove_in_connector('IN' + e.src_conn[3:])
        else:
            if e.dst_conn:
                e.dst.remove_in_connector(e.dst_conn)
                e.src.remove_out_connector('OUT' + e.dst_conn[2:])

        # Continue traversing upwards
        curedge = curedge.parent
    else:
        # Check if an isolated node have been created at the root and remove
        root_edge = mtree.root().edge
        root_node: nd.Node = root_edge.src if inwards else root_edge.dst
        if state.degree(root_node) == 0:
            state.remove_node(root_node)


def consolidate_edges(sdfg: SDFG, starting_scope=None) -> int:
    """
    Union scope-entering memlets relating to the same data node in all states.
    This effectively reduces the number of connectors and allows more
    transformations to be performed, at the cost of losing the individual
    per-tasklet memlets.

    :param sdfg: The SDFG to consolidate.
    :param starting_scope: If not None, starts with a certain scope
    :param propagate: If True, applies memlet propagation after consolidation
    :return: Number of edges removed.
    """
    from dace.sdfg.propagation import propagate_memlets_scope

    total_consolidated = 0
    for state in sdfg.states():
        # Start bottom-up
        if starting_scope and starting_scope.entry not in state.nodes():
            continue

        queue = [starting_scope] if starting_scope else state.scope_leaves()
        next_queue = []
        while len(queue) > 0:
            for scope in queue:
                propagate_entry, propagate_exit = False, False

                consolidated = consolidate_edges_scope(state, scope.entry)
                total_consolidated += consolidated
                if consolidated > 0:
                    propagate_entry = True

                consolidated = consolidate_edges_scope(state, scope.exit)
                total_consolidated += consolidated
                if consolidated > 0:
                    propagate_exit = True

                # Repropagate memlets
                propagate_memlets_scope(sdfg, state, scope, propagate_entry, propagate_exit)

                if scope.parent is not None:
                    next_queue.append(scope.parent)
            queue = next_queue
            next_queue = []

        if starting_scope is not None:
            # No need to traverse other states
            break

    return total_consolidated


def is_array_stream_view(sdfg: SDFG, dfg: SDFGState, node: nd.AccessNode):
    """ Test whether a stream is directly connected to an array. """

    # Test all memlet paths from the array. If the path goes directly
    # to/from a stream, construct a stream array view
    all_source_paths = []
    source_paths = []
    all_sink_paths = []
    sink_paths = []
    for e in dfg.in_edges(node):
        src_node = dfg.memlet_path(e)[0].src
        # Append empty path to differentiate between a copy and an array-view
        if isinstance(src_node, nd.CodeNode):
            all_source_paths.append(None)
        # Append path from source node
        if isinstance(src_node, nd.AccessNode) and isinstance(src_node.desc(sdfg), dt.Array):
            source_paths.append(src_node)
    for e in dfg.out_edges(node):
        sink_node = dfg.memlet_path(e)[-1].dst

        # Append empty path to differentiate between a copy and an array-view
        if isinstance(sink_node, nd.CodeNode):
            all_sink_paths.append(None)
        # Append path to sink node
        if isinstance(sink_node, nd.AccessNode) and isinstance(sink_node.desc(sdfg), dt.Array):
            sink_paths.append(sink_node)

    all_sink_paths.extend(sink_paths)
    all_source_paths.extend(source_paths)

    # Special case: stream can be represented as a view of an array
    if ((len(all_source_paths) > 0 and len(sink_paths) == 1) or (len(all_sink_paths) > 0 and len(source_paths) == 1)):
        # TODO: What about a source path?
        arrnode = sink_paths[0]
        # Only works if the stream itself is not an array of streams
        if list(node.desc(sdfg).shape) == [1]:
            node.desc(sdfg).sink = arrnode.data  # For memlet generation
            arrnode.desc(sdfg).src = node.data  # TODO: Move src/sink to node, not array
            return True
    return False


def get_view_node(state: SDFGState, view: nd.AccessNode) -> nd.AccessNode:
    """
    Given a view access node, returns the viewed access node
    if existent, else None
    """
    view_edge = get_view_edge(state, view)
    if view_edge is None:
        return None
    if view_edge.dst == view:
        return view_edge.src
    else:
        return view_edge.dst


def get_last_view_node(state: SDFGState, view: nd.AccessNode) -> nd.AccessNode:
    """
    Given a view access node, returns the last viewed access node
    if existent, else None
    """
    sdfg = state.parent
    node = view
    desc = sdfg.arrays[node.data]
    while isinstance(desc, dt.View):
        node = get_view_node(state, node)
        if node is None or not isinstance(node, nd.AccessNode):
            return None
        desc = sdfg.arrays[node.data]
    return node


def get_all_view_nodes(state: SDFGState, view: nd.AccessNode) -> List[nd.AccessNode]:
    """
    Given a view access node, returns a list of viewed access nodes
    if existent, else None
    """
    sdfg = state.parent
    node = view
    desc = sdfg.arrays[node.data]
    result = [node]
    while isinstance(desc, dt.View):
        node = get_view_node(state, node)
        if node is None or not isinstance(node, nd.AccessNode):
            return None
        desc = sdfg.arrays[node.data]
        result.append(node)
    return result


def get_view_edge(state: SDFGState, view: nd.AccessNode) -> gr.MultiConnectorEdge[mm.Memlet]:
    """
    Given a view access node, returns the
    incoming/outgoing edge which points to the viewed access node.
    See the ruleset in the documentation of ``dace.data.View``.

    :param state: The state in which the view resides.
    :param view: The view access node.
    :return: An edge pointing to the viewed data or None if view is invalid.
    :see: ``dace.data.View``
    """

    in_edges = state.in_edges(view)
    out_edges = state.out_edges(view)

    # Invalid case: No data to view
    if len(in_edges) == 0 and len(out_edges) == 0:
        return None

    # If there is one edge (in/out) that leads (via memlet path) to an access
    # node, and the other side (out/in) has a different number of edges.
    if len(in_edges) == 1 and len(out_edges) != 1:
        return in_edges[0]
    if len(out_edges) == 1 and len(in_edges) != 1:
        return out_edges[0]
    if len(out_edges) == len(in_edges) and len(out_edges) != 1:
        return None

    in_edge = in_edges[0]
    out_edge = out_edges[0]

    # If there is one incoming and one outgoing edge, and one leads to a code
    # node, the one that leads to an access node is the viewed data.
    inmpath = state.memlet_path(in_edge)
    outmpath = state.memlet_path(out_edge)
    src_is_data, dst_is_data = False, False
    if isinstance(inmpath[0].src, nd.AccessNode):
        src_is_data = True
    if isinstance(outmpath[-1].dst, nd.AccessNode):
        dst_is_data = True

    if src_is_data and not dst_is_data:
        return in_edge
    if not src_is_data and dst_is_data:
        return out_edge
    if not src_is_data and not dst_is_data:
        return None
    
    # Check if there is a 'views' connector
    if in_edge.dst_conn and in_edge.dst_conn == 'views':
        return in_edge
    if out_edge.src_conn and out_edge.src_conn == 'views':
        return out_edge

    # TODO: This sounds arbitrary and is not well communicated to the frontends. Revisit in the future.
    # If both sides lead to access nodes, if one memlet's data points to the view it cannot point to the viewed node.
    if in_edge.data.data == view.data and out_edge.data.data != view.data:
        return out_edge
    if in_edge.data.data != view.data and out_edge.data.data == view.data:
        return in_edge
    if in_edge.data.data == view.data and out_edge.data.data == view.data:
        return None

    # If both memlets' data are the respective access nodes, the access
    # node at the highest scope is the one that is viewed.
    if isinstance(in_edge.src, nd.EntryNode):
        return in_edge
    if isinstance(out_edge.dst, nd.ExitNode):
        return out_edge

    # If both access nodes reside in the same scope, the input data is viewed.
    warnings.warn(f"Ambiguous view: in_edge {in_edge} -> view {view.data} -> out_edge {out_edge}")
    return in_edge


def dynamic_map_inputs(state: SDFGState, map_entry: nd.MapEntry) -> List[gr.MultiConnectorEdge]:
    """
    For a given map entry node, returns a list of dynamic-range input edges.

    :param state: The state in which the map entry node resides.
    :param map_entry: The given node.
    :return: A list of edges in state whose destination is map entry and denote
             dynamic-range input memlets.
    """
    return [e for e in state.in_edges(map_entry) if e.dst_conn and not e.dst_conn.startswith('IN_')]


def has_dynamic_map_inputs(state: SDFGState, map_entry: nd.MapEntry) -> bool:
    """
    Returns True if a map entry node has dynamic-range inputs.

    :param state: The state in which the map entry node resides.
    :param map_entry: The given node.
    :return: True if there are dynamic-range input memlets, False otherwise.
    """
    return len(dynamic_map_inputs(state, map_entry)) > 0


def is_parallel(state: SDFGState, node: Optional[nd.Node] = None) -> bool:
    """
    Returns True if a node or state are contained within a parallel
    section.

    :param state: The state to test.
    :param node: An optional node in the state to test. If None, only checks
                 state.
    :return: True if the state or node are located within a map scope that
             is scheduled to run in parallel, False otherwise.
    """
    if node is not None:
        sdict = state.scope_dict()
        curnode = node
        while curnode is not None:
            curnode = sdict[curnode]
            if curnode.schedule != dtypes.ScheduleType.Sequential:
                return True
    if state.parent.parent is not None:
        # Find nested SDFG node and continue recursion
        nsdfg_node = next(n for n in state.parent.parent if isinstance(n, nd.NestedSDFG) and n.sdfg == state.parent)
        return is_parallel(state.parent.parent, nsdfg_node)

    return False


def find_input_arraynode(graph, edge):
    result = graph.memlet_path(edge)[0]
    if not isinstance(result.src, nd.AccessNode):
        raise RuntimeError("Input array node not found for memlet " + str(edge.data))
    return result.src


def find_output_arraynode(graph, edge):
    result = graph.memlet_path(edge)[-1]
    if not isinstance(result.dst, nd.AccessNode):
        raise RuntimeError("Output array node not found for memlet " + str(edge.data))
    return result.dst


def weakly_connected_component(dfg, node_in_component: Node) -> StateSubgraphView:
    """
    Returns a subgraph of all nodes that form the weakly connected component in
    `dfg` that contains `node_in_component`.
    """
    seen = set()
    to_search = [node_in_component]
    while to_search:
        node = to_search.pop()
        if node in seen:
            continue
        seen.add(node)
        for succ in dfg.successors(node):
            to_search.append(succ)
    to_search = [node_in_component]
    seen.remove(node_in_component)
    while to_search:
        node = to_search.pop()
        if node in seen:
            continue
        seen.add(node)
        for succ in dfg.predecessors(node):
            to_search.append(succ)
    subgraph = StateSubgraphView(dfg, seen)
    return subgraph


def concurrent_subgraphs(graph):
    """ Finds subgraphs of an SDFGState or ScopeSubgraphView that can
        run concurrently. """
    from dace.sdfg.scope import ScopeSubgraphView

    if not isinstance(graph, (SDFGState, ScopeSubgraphView)):
        raise TypeError("Expected SDFGState or ScopeSubgraphView, got: {}".format(type(graph).__name__))
    candidates = graph.source_nodes()
    components = collections.OrderedDict()  # {start node: nodes in component}
    for cand in candidates:
        if isinstance(cand, nd.AccessNode):
            # AccessNodes can be read from multiple concurrent components, so
            # check all out edges
            start_nodes = [e.dst for e in graph.out_edges(cand)]
            for n in start_nodes:
                if n not in components:
                    components[n] = {cand, n}
                else:
                    # Components can read from multiple start arrays
                    components[n].add(cand)
        else:
            # The source node == the first control or compute node
            components[cand] = {cand}
    subgraphs = []  # [{nodes in subgraph}]
    for i, start_node in enumerate(components):
        # Do BFS and find all nodes reachable from this start node
        seen = set()
        to_search = [start_node]
        while len(to_search) > 0:
            node = to_search.pop()
            if node in seen:
                continue
            seen.add(node)
            for e in graph.out_edges(node):
                if e.dst not in seen:
                    to_search.append(e.dst)
        # If this component overlaps with any previously determined components,
        # fuse them
        to_delete = []
        for i, other in enumerate(subgraphs):
            if len(other & seen) > 0:
                to_delete.append(i)
        if len(to_delete) == 0:
            # If there was no overlap, this is a concurrent subgraph
            subgraphs.append(seen | components[start_node])
        else:
            # Merge overlapping subgraphs
            new_subgraph = seen | components[start_node]

            for index in reversed(to_delete):
                new_subgraph |= subgraphs.pop(index)

            subgraphs.append(new_subgraph)

    # Now stick each of the found components in a ScopeSubgraphView and return
    # them. Sort according to original order of nodes
    all_nodes = graph.nodes()
    return [ScopeSubgraphView(graph, [n for n in all_nodes if n in sg], None) for sg in subgraphs]


def separate_maps(state, dfg, schedule):
    """ Separates the given ScopeSubgraphView into subgraphs with and without
        maps of the given schedule type. The function assumes that the given
        ScopeSubgraph view does not contain any concurrent segments (i.e. pass
        it through concurrent_subgraphs first). Only top level maps will be
        accounted for, if the desired schedule occurs in another (undesired)
        map, it will be ignored.

        Returns a list with the subgraph views in order of the original DFG.
        ScopeSubgraphViews for the parts with maps, StateSubgraphViews for the
        parts without maps. """

    from dace import nodes
    from dace.sdfg.scope import StateSubgraphView

    sorted_nodes = list(dfs_topological_sort(dfg, dfg.source_nodes()[0]))
    nodes_to_skip = [dfg.source_nodes()[0], dfg.sink_nodes()[0]]
    result = []

    current = []
    for node in sorted_nodes:
        if node in nodes_to_skip:
            continue
        if isinstance(node, nodes.MapEntry):
            if node.map.schedule == schedule:
                result.append(StateSubgraphView(state, current))
                result.append(state.scope_subgraph(node))
                nodes_to_skip += result[-1].nodes()
                current = []
            else:
                temp_nodes = state.scope_subgraph(node).nodes()
                nodes_to_skip += temp_nodes
                current += temp_nodes
        else:
            current.append(node)

    if len(current) > 0:
        result.append(StateSubgraphView(state, current))

    return result


def _transients_in_scope(sdfg, outer_scope, scope_dict, include_nested):
    scopes = [outer_scope.entry]
    transients = set()
    while scopes:
        scope = scopes.pop()
        for node in scope_dict[scope]:
            if (isinstance(node, nd.AccessNode) and sdfg.arrays[node.data].transient):
                transients.add(node.data)
            if (isinstance(node, nd.EntryNode) and node is not scope and include_nested):
                # "Recurse" into nested scopes
                scopes.append(node)
        if not include_nested:
            # Only run the first iteration of the while loop
            break
    return transients


def local_transients(sdfg, dfg, entry_node, include_nested=False):
    """
    Returns transients local to the scope defined by the specified entry node in
    the dataflow graph.

    :param entry_node: The entry node that opens the scope. If `None`, the
                       top-level scope is used.
    :param include_nested: Include transients defined in nested scopes.
    """
    state: SDFGState = dfg._graph
    scope_children = state.scope_children()
    scope_tree = state.scope_tree()
    current_scope = scope_tree[entry_node]

    # Start by setting shared transients as defined
    defined_transients = set(sdfg.shared_transients())

    # Get access nodes in current scope
    transients = _transients_in_scope(sdfg, current_scope, scope_children, include_nested)

    # Add transients defined in parent scopes
    while current_scope.parent is not None:
        current_scope = current_scope.parent
        defined_transients.update(_transients_in_scope(sdfg, current_scope, scope_children, False))

    return sorted(list(transients - defined_transients))


def trace_nested_access(node: nd.AccessNode, state: SDFGState,
                        sdfg: SDFG) -> List[Tuple[nd.AccessNode, SDFGState, SDFG]]:
    """
    Given an AccessNode in a nested SDFG, trace the accessed memory
    back to the outermost scope in which it is defined.

    :param node: An access node.
    :param state: State in which the access node is located.
    :param sdfg: SDFG in which the access node is located.
    :return: A list of scopes ((input_node, output_node), (memlet_read, memlet_write), state, sdfg) in which
             the given data is accessed, from outermost scope to innermost
             scope.
    """
    curr_sdfg = sdfg
    curr_read = None
    memlet_read = None
    for m in state.out_edges(node):
        if not m.data.is_empty():
            curr_read = node
            memlet_read = m.data
            break

    curr_write = None
    memlet_write = None
    for m in state.in_edges(node):
        if not m.data.is_empty():
            curr_write = node
            memlet_read = m.data
            break

    trace = [((curr_read, curr_write), (memlet_read, memlet_write), state, sdfg)]

    while curr_sdfg.parent is not None:
        curr_state = curr_sdfg.parent

        # Find the nested SDFG containing ourself in the parent state
        nested_sdfg = curr_sdfg.parent_nsdfg_node

        if curr_read is not None:
            for e in curr_state.in_edges(nested_sdfg):
                if e.dst_conn == curr_read.data:
                    # See if the input to this connector traces back to an
                    # access node. If not, just give up here
                    n = find_input_arraynode(curr_state, e)
                    if isinstance(n, nd.AccessNode):
                        curr_read = n
                        memlet_read = e.data
                        break
            else:
                curr_read = None
                memlet_read = None
        if curr_write is not None:
            for e in curr_state.out_edges(nested_sdfg):
                if e.src_conn == curr_write.data:
                    # See if the output of this connector traces back to an
                    # access node. If not, just give up here
                    n = find_output_arraynode(curr_state, e)
                    if isinstance(curr_write, nd.AccessNode):
                        curr_write = n
                        memlet_write = e.data
                        break
            else:
                curr_write = None
                memlet_write = None
        if curr_read is not None or curr_write is not None:
            trace.append(((curr_read, curr_write), (memlet_read, memlet_write), curr_state, curr_state.parent))
        else:
            break
        curr_sdfg = curr_state.parent  # Recurse
    return list(reversed(trace))


def fuse_states(sdfg: SDFG, permissive: bool = False, progress: bool = None) -> int:
    """
    Fuses all possible states of an SDFG (and all sub-SDFGs) using an optimized
    routine that uses the structure of the StateFusion transformation.

    :param sdfg: The SDFG to transform.
    :param permissive: If True, operates in permissive mode, which ignores some
                       race condition checks.
    :param progress: If True, prints out a progress bar of fusion (may be
                     inaccurate, requires ``tqdm``). If None, prints out
                     progress if over 5 seconds have passed. If False, never
                     shows progress bar.
    :return: The total number of states fused.
    """
    from dace.transformation.interstate import StateFusion  # Avoid import loop

    if progress is None and not config.Config.get_bool('progress'):
        progress = False

    if progress is True or progress is None:
        try:
            from tqdm import tqdm
        except ImportError:
            tqdm = None

    counter = 0
    if progress is True or progress is None:
        fusible_states = 0
        for cfg in sdfg.all_control_flow_regions():
            fusible_states += cfg.number_of_edges()

    if progress is True:
        pbar = tqdm(total=fusible_states, desc='Fusing states')

    start = time.time()

    for sd in sdfg.all_sdfgs_recursive():
        id = sd.cfg_id

        for cfg in sd.all_control_flow_regions():
            while True:
                edges = list(cfg.nx.edges)
                applied = 0
                skip_nodes = set()
                for u, v in edges:
                    if (progress is None and tqdm is not None and (time.time() - start) > 5):
                        progress = True
                        pbar = tqdm(total=fusible_states, desc='Fusing states', initial=counter)

                    if (u in skip_nodes or v in skip_nodes or not isinstance(v, SDFGState) or
                        not isinstance(u, SDFGState)):
                        continue
                    candidate = {StateFusion.first_state: u, StateFusion.second_state: v}
                    sf = StateFusion()
                    sf.setup_match(cfg, id, -1, candidate, 0, override=True)
                    if sf.can_be_applied(cfg, 0, sd, permissive=permissive):
                        sf.apply(cfg, sd)
                        applied += 1
                        counter += 1
                        if progress:
                            pbar.update(1)
                        skip_nodes.add(u)
                        skip_nodes.add(v)
                if applied == 0:
                    break
    if progress:
        pbar.close()
    return counter


def inline_loop_blocks(sdfg: SDFG, permissive: bool = False, progress: bool = None) -> int:
    # Avoid import loops
    from dace.transformation.interstate import LoopRegionInline

    counter = 0
    blocks = [(n, p) for n, p in sdfg.all_nodes_recursive() if isinstance(n, LoopRegion)]

    for _block, _graph in optional_progressbar(reversed(blocks), title='Inlining Loops',
                                               n=len(blocks), progress=progress):
        block: ControlFlowBlock = _block
        graph: GraphT = _graph
<<<<<<< HEAD
        id = block.sdfg.sdfg_id
=======
        id = block.sdfg.cfg_id
>>>>>>> 482c30f4

        # We have to reevaluate every time due to changing IDs
        block_id = graph.node_id(block)

        candidate = {
            LoopRegionInline.loop: block,
        }
        inliner = LoopRegionInline()
        inliner.setup_match(graph, id, block_id, candidate, 0, override=True)
        if inliner.can_be_applied(graph, 0, block.sdfg, permissive=permissive):
            inliner.apply(graph, block.sdfg)
            counter += 1

    return counter


def inline_control_flow_regions(sdfg: SDFG, permissive: bool = False, progress: bool = None) -> int:
    # Avoid import loops
    from dace.transformation.interstate import ControlFlowRegionInline

    counter = 0
    blocks = [(n, p) for n, p in sdfg.all_nodes_recursive()
              if isinstance(n, ControlFlowRegion) and not isinstance(n, LoopRegion)]

    for _block, _graph in optional_progressbar(reversed(blocks), title='Inlining control flow blocks',
                                               n=len(blocks), progress=progress):
        block: ControlFlowBlock = _block
        graph: GraphT = _graph
        id = block.sdfg.sdfg_id

        # We have to reevaluate every time due to changing IDs
        block_id = graph.node_id(block)

        candidate = {
            ControlFlowRegionInline.region: block,
        }
        inliner = ControlFlowRegionInline()
        inliner.setup_match(graph, id, block_id, candidate, 0, override=True)
        if inliner.can_be_applied(graph, 0, block.sdfg, permissive=permissive):
            inliner.apply(graph, block.sdfg)
            counter += 1

    return counter


def inline_sdfgs(sdfg: SDFG, permissive: bool = False, progress: bool = None, multistate: bool = True) -> int:
    """
    Inlines all possible nested SDFGs (or sub-SDFGs) using an optimized
    routine that uses the structure of the SDFG hierarchy.

    :param sdfg: The SDFG to transform.
    :param permissive: If True, operates in permissive mode, which ignores some
                       checks.
    :param progress: If True, prints out a progress bar of inlining (may be
                     inaccurate, requires ``tqdm``). If None, prints out
                     progress if over 5 seconds have passed. If False, never
                     shows progress bar.
    :param multistate: Include 
    :return: The total number of SDFGs inlined.
    """
    # Avoid import loops
    from dace.transformation.interstate import InlineSDFG, InlineMultistateSDFG

    counter = 0
    nsdfgs = [(n, p) for n, p in sdfg.all_nodes_recursive() if isinstance(n, NestedSDFG)]

    for node, state in optional_progressbar(reversed(nsdfgs), title='Inlining SDFGs', n=len(nsdfgs), progress=progress):
        id = node.sdfg.cfg_id
        sd = state.parent

        # We have to reevaluate every time due to changing IDs
        state_id = sd.node_id(state)
        if multistate:
            candidate = {
                InlineMultistateSDFG.nested_sdfg: node,
            }
            inliner = InlineMultistateSDFG()
            inliner.setup_match(sd, id, state_id, candidate, 0, override=True)
            if inliner.can_be_applied(state, 0, sd, permissive=permissive):
                inliner.apply(state, sd)
                counter += 1
                continue

        candidate = {
            InlineSDFG.nested_sdfg: node,
        }
        inliner = InlineSDFG()
        inliner.setup_match(sd, id, state_id, candidate, 0, override=True)
        if inliner.can_be_applied(state, 0, sd, permissive=permissive):
            inliner.apply(state, sd)
            counter += 1

    return counter


def load_precompiled_sdfg(folder: str):
    """
    Loads a pre-compiled SDFG from an output folder (e.g. ".dacecache/program").
    Folder must contain a file called "program.sdfg" and a subfolder called
    "build" with the shared object.

    :param folder: Path to SDFG output folder.
    :return: A callable CompiledSDFG object.
    """
    sdfg = SDFG.from_file(os.path.join(folder, 'program.sdfg'))
    suffix = config.Config.get('compiler', 'library_extension')
    return csdfg.CompiledSDFG(sdfg,
                              csdfg.ReloadableDLL(os.path.join(folder, 'build', f'lib{sdfg.name}.{suffix}'), sdfg.name))


def distributed_compile(sdfg: SDFG, comm) -> csdfg.CompiledSDFG:
    """
    Compiles an SDFG in rank 0 of MPI communicator ``comm``. Then, the compiled SDFG is loaded in all other ranks.

    :param sdfg: SDFG to be compiled.
    :param comm: MPI communicator. ``Intracomm`` is the base mpi4py communicator class.
    :return: Compiled SDFG.
    :note: This method can be used only if the module mpi4py is installed.
    """

    rank = comm.Get_rank()
    func = None
    folder = None

    # Rank 0 compiles SDFG.
    if rank == 0:
        func = sdfg.compile()
        folder = sdfg.build_folder

    # Broadcasts build folder.
    folder = comm.bcast(folder, root=0)

    # Loads compiled SDFG.
    if rank > 0:
        func = load_precompiled_sdfg(folder)

    comm.Barrier()

    return func


def get_next_nonempty_states(sdfg: SDFG, state: SDFGState) -> Set[SDFGState]:
    """
    From the given state, return the next set of states that are reachable
    in the SDFG, skipping empty states. Traversal stops at the non-empty
    state.

    This function is used to determine whether synchronization should happen
    at the end of a GPU state.

    :param sdfg: The SDFG that contains the state.
    :param state: The state to start from.
    :return: A set of reachable non-empty states.
    """
    result: Set[SDFGState] = set()

    # Traverse children until states are not empty
    for succ in sdfg.successors(state):
        result |= set(dfs_conditional(sdfg, sources=[succ], condition=lambda parent, _: parent.is_empty()))

    # Filter out empty states
    result = {s for s in result if not s.is_empty()}

    return result


def unique_node_repr(graph: Union[SDFGState, ScopeSubgraphView], node: Node) -> str:
    """
    Returns unique string representation of the given node,
    considering its placement into the SDFG graph.
    Useful for hashing, or building node-based dictionaries.

    :param graph: the state/subgraph that contains the node
    :param node: node to represent
    :return: the unique representation
    """

    # Build a unique representation
    sdfg = graph.parent
    state = graph if isinstance(graph, SDFGState) else graph._graph
    return str(sdfg.cfg_id) + "_" + str(sdfg.node_id(state)) + "_" + str(state.node_id(node))


def is_nonfree_sym_dependent(node: nd.AccessNode, desc: dt.Data, state: SDFGState, fsymbols: Set[str]) -> bool:
    """
    Checks whether the Array or View descriptor is non-free symbol dependent.
    An Array is non-free symbol dependent when its attributes (e.g., shape)
    depend on non-free symbols. A View is non-free symbol dependent when either
    its adjacent edges or its viewed node depend on non-free symbols.

    :param node: the access node to check
    :param desc: the data descriptor to check
    :param state: the state that contains the node
    :param fsymbols: the free symbols to check against
    """
    if isinstance(desc, (dt.StructureView, dt.View)):
        # Views can be non-free symbol dependent due to the adjacent edges.
        e = get_view_edge(state, node)
        if e.data:
            src_subset = e.data.get_src_subset(e, state)
            dst_subset = e.data.get_dst_subset(e, state)
            free_symbols = set()
            if src_subset:
                free_symbols |= src_subset.free_symbols
            if dst_subset:
                free_symbols |= dst_subset.free_symbols
            if any(str(s) not in fsymbols for s in free_symbols):
                return True
        # If the viewed node/descriptor is non-free symbol dependent, then so
        # is the View.
        n = get_view_node(state, node)
        if n and isinstance(n, nd.AccessNode):
            d = state.parent.arrays[n.data]
            return is_nonfree_sym_dependent(n, d, state, fsymbols)
    elif isinstance(desc, dt.Array):
        if any(str(s) not in fsymbols for s in desc.free_symbols):
            return True
    return False


def _tswds_state(
    sdfg: SDFG,
    state: SDFGState,
    symbols: Dict[str, dtypes.typeclass],
    recursive: bool,
) -> Generator[Tuple[SDFGState, Node, Dict[str, dtypes.typeclass]], None, None]:
    """
    Helper function for ``traverse_sdfg_with_defined_symbols``.

    :see: traverse_sdfg_with_defined_symbols.
    """
    # Traverse state by scopes
    sdict = state.scope_children()

    def _traverse(scope: Node, symbols: Dict[str, dtypes.typeclass]):
        for node in sdict[scope]:
            yield state, node, symbols
            # Traverse inside scopes
            if node in sdict:
                inner_syms = {}
                inner_syms.update(symbols)
                inner_syms.update(node.new_symbols(sdfg, state, inner_syms))
                yield from _traverse(node, inner_syms)
            if isinstance(node, dace.sdfg.nodes.NestedSDFG) and recursive:
                yield from traverse_sdfg_with_defined_symbols(node.sdfg, recursive)

    # Start with top-level nodes
    yield from _traverse(None, symbols)


def _tswds_cf_region(
        sdfg: SDFG,
        region: ControlFlowRegion,
        symbols: Dict[str, dtypes.typeclass],
        recursive: bool = False) -> Generator[Tuple[SDFGState, Node, Dict[str, dtypes.typeclass]], None, None]:
    # Add symbols from inter-state edges along the state machine
    start_region = region.start_block
    visited = set()
    visited_edges = set()
    for edge in region.dfs_edges(start_region):
        # Source -> inter-state definition -> Destination
        visited_edges.add(edge)
        # Source
        if edge.src not in visited:
            visited.add(edge.src)
            if isinstance(edge.src, SDFGState):
                yield from _tswds_state(sdfg, edge.src, {}, recursive)
            elif isinstance(edge.src, ControlFlowRegion):
                yield from _tswds_cf_region(sdfg, edge.src, symbols, recursive)

        # Add edge symbols into defined symbols
        issyms = edge.data.new_symbols(sdfg, symbols)
        symbols.update({k: v for k, v in issyms.items() if v is not None})

        # Destination
        if edge.dst not in visited:
            visited.add(edge.dst)
            if isinstance(edge.dst, SDFGState):
                yield from _tswds_state(sdfg, edge.dst, symbols, recursive)
            elif isinstance(edge.dst, ControlFlowRegion):
                yield from _tswds_cf_region(sdfg, edge.dst, symbols, recursive)

    # If there is only one state, the DFS will miss it
    if start_region not in visited:
        if isinstance(start_region, SDFGState):
            yield from _tswds_state(sdfg, start_region, symbols, recursive)
        elif isinstance(start_region, ControlFlowRegion):
            yield from _tswds_cf_region(sdfg, start_region, symbols, recursive)


def traverse_sdfg_with_defined_symbols(
        sdfg: SDFG,
        recursive: bool = False) -> Generator[Tuple[SDFGState, Node, Dict[str, dtypes.typeclass]], None, None]:
    """
    Traverses the SDFG, its states and nodes, yielding the defined symbols and their types at each node.

    :return: A generator that yields tuples of (state, node in state, currently-defined symbols)
    """
    # Start with global symbols
    symbols = copy.copy(sdfg.symbols)
    symbols.update({k: dt.create_datadescriptor(v).dtype for k, v in sdfg.constants.items()})
    for desc in sdfg.arrays.values():
        symbols.update({str(s): s.dtype for s in desc.free_symbols})

    yield from _tswds_cf_region(sdfg, sdfg, symbols, recursive)


def is_fpga_kernel(sdfg, state):
    """
    Returns whether the given state is an FPGA kernel and should be dispatched
    to the FPGA code generator.

    :return: True if this is an FPGA kernel, False otherwise.
    """
    if ("is_FPGA_kernel" in state.location and state.location["is_FPGA_kernel"] == False):
        return False
    data_nodes = state.data_nodes()
    at_least_one_fpga_array = False
    for n in data_nodes:
        desc = n.desc(sdfg)
        if desc.storage in (dtypes.StorageType.FPGA_Global, dtypes.StorageType.FPGA_Local,
                            dtypes.StorageType.FPGA_Registers, dtypes.StorageType.FPGA_ShiftRegister):
            at_least_one_fpga_array = True
        if isinstance(desc, dt.Scalar):
            continue
        if desc.storage not in (dtypes.StorageType.FPGA_Global, dtypes.StorageType.FPGA_Local,
                                dtypes.StorageType.FPGA_Registers, dtypes.StorageType.FPGA_ShiftRegister):
            return False

    return at_least_one_fpga_array


def postdominators(
    sdfg: SDFG,
    return_alldoms: bool = False
) -> Union[Dict[SDFGState, SDFGState], Tuple[Dict[SDFGState, SDFGState], Dict[SDFGState, Set[SDFGState]]]]:
    """
    Return the immediate postdominators of an SDFG. This may require creating new nodes and removing them, which
    happens in-place on the SDFG.

    :param sdfg: The SDFG to generate the postdominators from.
    :param return_alldoms: If True, returns the "all postdominators" dictionary as well.
    :return: Immediate postdominators, or a 2-tuple of (ipostdom, allpostdoms) if ``return_alldoms`` is True.
    """
    from dace.sdfg.analysis import cfg

    # Get immediate post-dominators
    sink_nodes = sdfg.sink_nodes()
    if len(sink_nodes) > 1:
        sink = sdfg.add_state()
        for snode in sink_nodes:
            sdfg.add_edge(snode, sink, dace.InterstateEdge())
    else:
        sink = sink_nodes[0]
    ipostdom: Dict[SDFGState, SDFGState] = nx.immediate_dominators(sdfg._nx.reverse(), sink)

    if return_alldoms:
        allpostdoms = cfg.all_dominators(sdfg, ipostdom)
        retval = (ipostdom, allpostdoms)
    else:
        retval = ipostdom

    # If a new sink was added for post-dominator computation, remove it
    if len(sink_nodes) > 1:
        sdfg.remove_node(sink)

    return retval


def map_view_to_array(vdesc: dt.View, adesc: dt.Array,
                      subset: sbs.Range) -> Optional[Tuple[Dict[int, int], List[int], List[int]]]:
    """
    Finds the matching dimensions mapping between a data descriptor and a view reinterpreting it, if and only
    if the view represents a slice (with potential new, "unsqueezed" axes).
    Views have the following relationship (w.l.o.g.): (array) --subset--> (view). For every memlet that goes
    out of a view, we need to compose the subset with the new view dimensions and new subset.
    The precondition to this method is that the array has unique strides (if not, the process fails).
    The process works in three steps, as follows:
        * First, The degenerate (shape=1) dimensions are removed from both the array and the view for consideration.
        * The mapping between non-degenerate dimensions is done from the view to the array based on the strides.
            Note that in a slice, the strides can be expanded or squeezed, but never reordered. This fact is used
            during matching. If any non-degenerate dimension remains in the view, the process fails.
        * Second, we find the "unsqueezed" dimensions by looking at the remainder of the view dimensions:
            any dimension that is between the dimensions in the existing mapping is considered for strides. Dimensions
            that fall before or after the sizes, or between two consecutive dimensions, are considered new axes.
        * Third, the remainder of the dimensions of the original (non-view) data descriptor are considered
            "squeezed".
    
    For example, a scalar view ``A[i, j] -> v`` would return ``({}, [], [0, 1])``.
    Example 2: ``A[0:2, 3:5, i, j, 0:N] -> V[0:2, 0, 0:2, 0, 0:N, 0]`` would return 
    ``({0: 0, 2: 1, 3: 2, 4: 4}, [1, 5], [3])``.
    :param vdesc: The data descriptor of the view.
    :param adesc: The data descriptor of the viewed data container.
    :return: A tuple of (mapping of view->array, expanded, squeezed) dimensions, or None if the process failed.
    """

    # Strides can be squeezed or expanded, but never reordered.
    # traverse both shapes and strides, ignoring shape-1 dimensions along the way
    dimension_mapping: Dict[int, int] = {}
    unsqueezed: List[int] = []
    squeezed: List[int] = []

    # First, remove shape=1 dimensions (unsqueezed or squeezed)
    non_squeeze_vdims = [i for i, s in enumerate(vdesc.shape) if s != 1]
    non_squeeze_adims = [i for i, s in enumerate(adesc.shape) if s != 1]
    astrides = [adesc.strides[i] for i in non_squeeze_adims]

    # Find matching strides
    last_adim = 0
    for i in non_squeeze_vdims:
        try:
            last_adim = astrides.index(vdesc.strides[i], last_adim)
            dimension_mapping[i] = non_squeeze_adims[last_adim]
        except ValueError:  # Index not found
            return None

    # Find degenerate dimension mapping (stride-matching and new axes / "unsqueezed")
    dims_iter = iter(sorted(dimension_mapping.items()))  # Sorted matched dimensions
    prev_dim = 0
    next_dim = next(dims_iter, (-1, -1))[1]  # First matched dimension in data container
    new_dims: Dict[int, int] = {}
    for i, vstride in enumerate(vdesc.strides):
        if i not in dimension_mapping:
            try:
                if next_dim < 0:
                    match = adesc.strides.index(vstride, prev_dim)
                else:
                    match = adesc.strides.index(vstride, prev_dim, next_dim)
                new_dims[i] = match
            except ValueError:  # No match found - new axis
                unsqueezed.append(i)
        else:
            prev_dim = dimension_mapping[i] + 1

            # If we are out of dimensions, return -1 so that anything further is unsqueezed
            next_dim = next(dims_iter, (-1, -1))[1]

    # Add new mappings after the loop to avoid interfering with it
    dimension_mapping.update(new_dims)

    # Find degenerate dimension mapping in remainder of data container (squeezed)
    subset_size = subset.size() if subset is not None else None
    inverse_dim_mapping = {v: k for k, v in dimension_mapping.items()}
    for i in range(len(adesc.shape)):
        if i not in inverse_dim_mapping:
            if subset_size is not None and subset_size[i] != 1:
                # A squeezed dimension must have a subset of size = 1 on the source data container
                return None
            squeezed.append(i)

    return dimension_mapping, unsqueezed, squeezed


def check_sdfg(sdfg: SDFG):
    """ Checks that the parent attributes of an SDFG are correct.
    
    :param sdfg: The SDFG to check.
    :raises AssertionError: If any of the parent attributes are incorrect.
    """
    for state in sdfg.nodes():
        for node in state.nodes():
            if isinstance(node, dace.nodes.NestedSDFG):
                assert node.sdfg.parent_nsdfg_node is node
                assert node.sdfg.parent is state
                assert node.sdfg.parent_sdfg is sdfg
                assert node.sdfg.parent.parent is sdfg
                check_sdfg(node.sdfg)


def normalize_offsets(sdfg: SDFG):
    """
    Normalizes descriptor offsets to 0 and adjusts the Memlet subsets accordingly. This operation is done in-place.

    :param sdfg: The SDFG to be normalized.
    """

    import ast
    from dace.frontend.python import astutils

    for sd in sdfg.all_sdfgs_recursive():
        offsets = dict()
        for arrname, arrdesc in sd.arrays.items():
            if not isinstance(arrdesc, dt.Array):  # NOTE: Does this work with Views properly?
                continue
            if any(o != 0 for o in arrdesc.offset):
                offsets[arrname] = arrdesc.offset
                arrdesc.offset = [0] * len(arrdesc.shape)
        if offsets:
            for e in sd.edges():
                memlets = e.data.get_read_memlets(sd.arrays)
                for m in memlets:
                    if m.data in offsets:
                        m.subset.offset(offsets[m.data], False)
                for node in ast.walk(e.data.condition.code[0]):
                    if isinstance(node, ast.Subscript):
                        m = memlets.pop(0)
                        subscript: ast.Subscript = ast.parse(str(m)).body[0].value
                        assert isinstance(node.value, ast.Name) and node.value.id == m.data
                        node.slice = ast.copy_location(subscript.slice, node.slice)
                e.data._cond_sympy = None
                for k, v in e.data.assignments.items():
                    vast = ast.parse(v)
                    for node in ast.walk(vast):
                        if isinstance(node, ast.Subscript):
                            m = memlets.pop(0)
                            subscript: ast.Subscript = ast.parse(str(m)).body[0].value
                            assert isinstance(node.value, ast.Name) and node.value.id == m.data
                            node.slice = ast.copy_location(subscript.slice, node.slice)
                    newv = astutils.unparse(vast)
                    e.data.assignments[k] = newv
                assert not memlets
            for state in sd.states():
                # NOTE: Ideally, here we just want to iterate over the edges. However, we need to handle both the
                # subset and the other subset. Therefore, it is safer to traverse the Memlet paths.
                for node in state.nodes():
                    if isinstance(node, nd.AccessNode) and node.data in offsets:
                        off = offsets[node.data]
                        visited = set()
                        for e0 in state.all_edges(node):
                            for e1 in state.memlet_tree(e0):
                                if e1 in visited:
                                    continue
                                visited.add(e1)
                                if e1.data.data == node.data:
                                    e1.data.subset.offset(off, False)
                                else:
                                    e1.data.other_subset.offset(off, False)


def prune_symbols(sdfg: SDFG):
    """
    Prunes unused symbols from the SDFG and the NestedSDFG symbol mappings. This operation is done in place. See also
    `dace.transformation.interstate.PruneSymbols`.

    :param sdfg: The SDFG to have its symbols pruned.
    """
    for state in sdfg.states():
        for node in state.nodes():
            if isinstance(node, nd.NestedSDFG):
                prune_symbols(node.sdfg)
                declared_symbols = set(node.sdfg.symbols.keys())
                free_symbols = node.sdfg.free_symbols
                defined_symbols = declared_symbols - free_symbols
                for s in defined_symbols:
                    del node.sdfg.symbols[s]
                    if s in node.symbol_mapping:
                        del node.symbol_mapping[s]


def make_dynamic_map_inputs_unique(sdfg: SDFG):
    for sd in sdfg.all_sdfgs_recursive():
        dynamic_map_inputs = set(sd.arrays.keys())
        for state in sd.states():
            for node in state.nodes():
                repl_dict = {}
                if isinstance(node, nd.MapEntry):
                    # Find all dynamic map inputs
                    for e in state.in_edges(node):
                        if not e.dst_conn.startswith('IN_'):
                            if e.dst_conn in dynamic_map_inputs:
                                new_name = dt.find_new_name(e.dst_conn, dynamic_map_inputs)
                                dynamic_map_inputs.add(new_name)
                                repl_dict[e.dst_conn] = new_name
                                e._dst_conn = new_name
                            else:
                                dynamic_map_inputs.add(e.dst_conn)
                    if repl_dict:
                        in_connectors = {
                            repl_dict[n] if n in repl_dict else n: t
                            for n, t in node.in_connectors.items()
                        }
                        node.in_connectors = in_connectors
                        node.map.range.replace(repl_dict)
                        state.scope_subgraph(node).replace_dict(repl_dict)
                        propagation.propagate_memlets_scope(sd, state, state.scope_tree()[node])


def get_thread_local_data(sdfg: SDFG) -> List[str]:
    """ Returns a list of all data that are thread-local in the SDFG.

    This method DOES NOT apply recursively to nested SDFGs. It is also does not take into account outer Maps.
    
    :param sdfg: The SDFG to check.
    :return: A list of the names of all data that are thread-local in the SDFG.
    """
    # NOTE: We could exclude non-transient data here, but it is interesting to see if we find any non-transient data
    # only inside a Map.
    data_to_check = {name: None for name in sdfg.arrays.keys()}
    for state in sdfg.nodes():
        scope_dict = state.scope_dict()
        for node in state.nodes():
            if isinstance(node, nd.AccessNode):
                # If the data was already removed from the candidated, continue
                if node.data not in data_to_check:
                    continue
                # If the data is not in a scope, i.e., cannot be thread-local, remove it from the candidates
                if scope_dict[node] is None:
                    del data_to_check[node.data]
                    continue
                # If the data is in a Map ...
                if isinstance(scope_dict[node], nd.MapEntry):
                    # ... if we haven't seen the data yet, note down the scope
                    if data_to_check[node.data] is None:
                        data_to_check[node.data] = scope_dict[node]
                    # ... if we have seen the data before, but in a different scope, remove it from the candidates
                    elif data_to_check[node.data] != scope_dict[node]:
                        del data_to_check[node.data]

    result = list(data_to_check.keys())
    for name in result:
        if not sdfg.arrays[name].transient:
            warnings.warn(f'Found thread-local data "{name}" that is not transient.')
    return result


def get_global_memlet_path_src(sdfg: SDFG, state: SDFGState, edge: MultiConnectorEdge) -> nd.Node:
    """
    Finds the global source node of an edge/memlet path, crossing nested SDFG scopes.

    :param sdfg: The SDFG containing the edge.
    :param state: The state containing the edge.
    :param edge: The edge to find the global source node for.
    :return: The global source node of the edge.
    """
    src = state.memlet_path(edge)[0].src
    if isinstance(src, nd.AccessNode) and not sdfg.arrays[src.data].transient and sdfg.parent is not None:
        psdfg = sdfg.parent_sdfg
        pstate = sdfg.parent
        pnode = sdfg.parent_nsdfg_node
        pedges = list(pstate.in_edges_by_connector(pnode, src.data))
        if len(pedges) > 0:
            pedge = pedges[0]
            return get_global_memlet_path_src(psdfg, pstate, pedge)
        else:
            pedges = list(pstate.out_edges_by_connector(pnode, src.data))
            if len(pedges) > 0:
                pedge = pedges[0]
                return get_global_memlet_path_dst(psdfg, pstate, pedge)
    return src


def get_global_memlet_path_dst(sdfg: SDFG, state: SDFGState, edge: MultiConnectorEdge) -> nd.Node:
    """
    Finds the global destination node of an edge/memlet path, crossing nested SDFG scopes.

    :param sdfg: The SDFG containing the edge.
    :param state: The state containing the edge.
    :param edge: The edge to find the global destination node for.
    :return: The global destination node of the edge.
    """
    dst = state.memlet_path(edge)[-1].dst
    if isinstance(dst, nd.AccessNode) and not sdfg.arrays[dst.data].transient and sdfg.parent is not None:
        psdfg = sdfg.parent_sdfg
        pstate = sdfg.parent
        pnode = sdfg.parent_nsdfg_node
        pedges = list(pstate.out_edges_by_connector(pnode, dst.data))
        if len(pedges) > 0:
            pedge = pedges[0]
            return get_global_memlet_path_dst(psdfg, pstate, pedge)
    return dst<|MERGE_RESOLUTION|>--- conflicted
+++ resolved
@@ -1259,11 +1259,7 @@
                                                n=len(blocks), progress=progress):
         block: ControlFlowBlock = _block
         graph: GraphT = _graph
-<<<<<<< HEAD
-        id = block.sdfg.sdfg_id
-=======
         id = block.sdfg.cfg_id
->>>>>>> 482c30f4
 
         # We have to reevaluate every time due to changing IDs
         block_id = graph.node_id(block)
