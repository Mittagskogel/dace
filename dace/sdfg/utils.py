--- conflicted
+++ resolved
@@ -1013,11 +1013,7 @@
     return list(reversed(trace))
 
 
-<<<<<<< HEAD
-def fuse_states(sdfg: SDFG, permissive: bool = False, progress: bool = False) -> int:
-=======
-def fuse_states(sdfg: SDFG, strict: bool = True, progress: bool = None) -> int:
->>>>>>> 2b053cfc
+def fuse_states(sdfg: SDFG, permissive: bool = False, progress: bool = None) -> int:
     """
     Fuses all possible states of an SDFG (and all sub-SDFGs) using an optimized
     routine that uses the structure of the StateFusion transformation.
@@ -1087,14 +1083,9 @@
 
 
 def inline_sdfgs(sdfg: SDFG,
-<<<<<<< HEAD
                  permissive: bool = False,
-                 progress: bool = False) -> int:
-=======
-                 strict: bool = True,
                  progress: bool = None,
                  multistate: bool = True) -> int:
->>>>>>> 2b053cfc
     """
     Inlines all possible nested SDFGs (or sub-SDFGs) using an optimized
     routine that uses the structure of the SDFG hierarchy.
