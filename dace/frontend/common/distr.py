# Copyright 2019-2021 ETH Zurich and the DaCe authors. All rights reserved.
from numbers import Integral, Number
from typing import Sequence, Union

import dace
from dace import dtypes, symbolic
from dace.frontend.common import op_repository as oprepo
from dace.memlet import Memlet
from dace.sdfg import SDFG, SDFGState

import sympy as sp

from dace.frontend.python.replacements import _define_local_scalar

ShapeType = Sequence[Union[Integral, str, symbolic.symbol, symbolic.SymExpr, symbolic.sympy.Basic]]
RankType = Union[Integral, str, symbolic.symbol, symbolic.SymExpr, symbolic.sympy.Basic]
ProgramVisitor = 'dace.frontend.python.newast.ProgramVisitor'

##### MPI Cartesian Communicators


@oprepo.replaces('mpi4py.MPI.COMM_WORLD.Create_cart')
@oprepo.replaces('dace.comm.Cart_create')
def _cart_create(pv: 'ProgramVisitor', sdfg: SDFG, state: SDFGState, dims: ShapeType):
    """ Creates a process-grid and adds it to the DaCe program. The process-grid is implemented with [MPI_Cart_create](https://www.mpich.org/static/docs/latest/www3/MPI_Cart_create.html).
        :param dims: Shape of the process-grid (see `dims` parameter of `MPI_Cart_create`), e.g., [2, 3, 3].
        :return: Name of the new process-grid descriptor.
    """
    pgrid_name = sdfg.add_pgrid(dims)

    # Dummy tasklet adds MPI variables to the program's state.
    from dace.libraries.mpi import Dummy
    tasklet = Dummy(pgrid_name, [
        f'MPI_Comm {pgrid_name}_comm;',
        f'MPI_Group {pgrid_name}_group;',
        f'int {pgrid_name}_coords[{len(dims)}];',
        f'int {pgrid_name}_dims[{len(dims)}];',
        f'int {pgrid_name}_rank;',
        f'int {pgrid_name}_size;',
        f'bool {pgrid_name}_valid;',
    ])

    state.add_node(tasklet)

    # Pseudo-writing to a dummy variable to avoid removal of Dummy node by transformations.
    _, scal = sdfg.add_scalar(pgrid_name, dace.int32, transient=True)
    wnode = state.add_write(pgrid_name)
    state.add_edge(tasklet, '__out', wnode, None, Memlet.from_array(pgrid_name, scal))

    return pgrid_name


@oprepo.replaces_method('Intracomm', 'Create_cart')
def _intracomm_create(pv: 'ProgramVisitor', sdfg: SDFG, state: SDFGState, icomm: 'Intracomm', dims: ShapeType):
    """ Equivalent to `dace.comm.Cart_create(dims).
        :param dims: Shape of the process-grid (see `dims` parameter of `MPI_Cart_create`), e.g., [2, 3, 3].
        :return: Name of the new process-grid descriptor.
    """

    from mpi4py import MPI
    if icomm != MPI.COMM_WORLD:
        raise ValueError('Only the mpi4py.MPI.COMM_WORLD Intracomm is supported in DaCe Python programs.')
    return _cart_create(pv, sdfg, state, dims)



@oprepo.replaces('dace.comm.Cart_sub')
def _cart_sub(pv: 'ProgramVisitor',
              sdfg: SDFG,
              state: SDFGState,
              parent_grid: str,
              color: Sequence[Union[Integral, bool]],
              exact_grid: RankType = None):
    """ Partitions the `parent_grid` to lower-dimensional sub-grids and adds them to the DaCe program.
        The sub-grids are implemented with [MPI_Cart_sub](https://www.mpich.org/static/docs/latest/www3/MPI_Cart_sub.html).
        :param parent_grid: Parent process-grid (similar to the `comm` parameter of `MPI_Cart_sub`).
        :param color: The i-th entry specifies whether the i-th dimension is kept in the sub-grid or is dropped (see `remain_dims` input of `MPI_Cart_sub`).
        :param exact_grid: [DEVELOPER] If set then, out of all the sub-grids created, only the one that contains the rank with id `exact_grid` will be utilized for collective communication.
        :return: Name of the new sub-grid descriptor.
    """
    pgrid_name = sdfg.add_pgrid(parent_grid=parent_grid, color=color, exact_grid=exact_grid)

    # Count sub-grid dimensions.
    pgrid_ndims = sum([bool(c) for c in color])

    # Dummy tasklet adds MPI variables to the program's state.
    from dace.libraries.mpi import Dummy
    tasklet = Dummy(pgrid_name, [
        f'MPI_Comm {pgrid_name}_comm;',
        f'MPI_Group {pgrid_name}_group;',
        f'int {pgrid_name}_coords[{pgrid_ndims}];',
        f'int {pgrid_name}_dims[{pgrid_ndims}];',
        f'int {pgrid_name}_rank;',
        f'int {pgrid_name}_size;',
        f'bool {pgrid_name}_valid;',
    ])

    state.add_node(tasklet)

    # Pseudo-writing to a dummy variable to avoid removal of Dummy node by transformations.
    _, scal = sdfg.add_scalar(pgrid_name, dace.int32, transient=True)
    wnode = state.add_write(pgrid_name)
    state.add_edge(tasklet, '__out', wnode, None, Memlet.from_array(pgrid_name, scal))

    return pgrid_name


@oprepo.replaces_method('ProcessGrid', 'Sub')
def _pgrid_sub(pv: 'ProgramVisitor',
               sdfg: SDFG,
               state: SDFGState,
               parent_grid: str,
               color: Sequence[Union[Integral, bool]]):
    """ Equivalent to `dace.comm.Cart_sub(parent_grid, color).
        :param parent_grid: Parent process-grid (similar to the `comm` parameter of `MPI_Cart_sub`).
        :param color: The i-th entry specifies whether the i-th dimension is kept in the sub-grid or is dropped (see `remain_dims` input of `MPI_Cart_sub`).
        :return: Name of the new sub-grid descriptor.
    """

    return _cart_sub(pv, sdfg, state, parent_grid, color)


@oprepo.replaces_operator('ProcessGrid', 'Eq', otherclass='Comm')
@oprepo.replaces_operator('ProcessGrid', 'Is', otherclass='Comm')
def _pgrid_eq_comm(pv: 'ProgramVisitor', sdfg: SDFG, state: SDFGState, op1: str, op2: 'Comm'):
    from mpi4py import MPI
    if op2 is MPI.COMM_WORLD or op2 is MPI.COMM_NULL:
        return False
    return True


@oprepo.replaces_operator('Comm', 'Eq', otherclass='ProcessGrid')
@oprepo.replaces_operator('Comm', 'Is', otherclass='ProcessGrid')
def _comm_eq_pgrid(pv: 'ProgramVisitor', sdfg: SDFG, state: SDFGState, op1: 'Comm', op2: 'str'):
    from mpi4py import MPI
    if op1 is MPI.COMM_WORLD or op1 is MPI.COMM_NULL:
        return False
    return True


@oprepo.replaces_operator('ProcessGrid', 'NotEq', otherclass='Comm')
@oprepo.replaces_operator('ProcessGrid', 'IsNot', otherclass='Comm')
def _pgrid_neq_comm(pv: 'ProgramVisitor', sdfg: SDFG, state: SDFGState, op1: str, op2: 'Comm'):
    from mpi4py import MPI
    if op2 is MPI.COMM_WORLD or op2 is MPI.COMM_NULL:
        return True
    return False


@oprepo.replaces_operator('Comm', 'NotEq', otherclass='ProcessGrid')
@oprepo.replaces_operator('Comm', 'IsNot', otherclass='ProcessGrid')
def _comm_neq_pgrid(pv: 'ProgramVisitor', sdfg: SDFG, state: SDFGState, op1: 'Comm', op2: 'str'):
    from mpi4py import MPI
    if op1 is MPI.COMM_WORLD or op1 is MPI.COMM_NULL:
        return True
    return False


##### MPI Collectives


@oprepo.replaces('mpi4py.MPI.COMM_WORLD.Bcast')
@oprepo.replaces('dace.comm.Bcast')
def _bcast(pv: ProgramVisitor,
           sdfg: SDFG,
           state: SDFGState,
           buffer: str,
           root: Union[str, sp.Expr, Number] = 0,
           grid: str = None):

    from dace.libraries.mpi.nodes.bcast import Bcast

    libnode = Bcast('_Bcast_', grid)
    desc = sdfg.arrays[buffer]
    in_buffer = state.add_read(buffer)
    out_buffer = state.add_write(buffer)
    if isinstance(root, str) and root in sdfg.arrays.keys():
        root_node = state.add_read(root)
    else:
        storage = desc.storage
        root_name = _define_local_scalar(pv, sdfg, state, dace.int32, storage)
        root_node = state.add_access(root_name)
        root_tasklet = state.add_tasklet('_set_root_', {}, {'__out'}, '__out = {}'.format(root))
        state.add_edge(root_tasklet, '__out', root_node, None, Memlet.simple(root_name, '0'))
    state.add_edge(in_buffer, None, libnode, '_inbuffer', Memlet.from_array(buffer, desc))
    state.add_edge(root_node, None, libnode, '_root', Memlet.simple(root_node.data, '0'))
    state.add_edge(libnode, '_outbuffer', out_buffer, None, Memlet.from_array(buffer, desc))

    return None


@oprepo.replaces_method('Intracomm', 'Bcast')
def _intracomm_bcast(pv: 'ProgramVisitor',
                     sdfg: SDFG,
                     state: SDFGState,
                     icomm: 'Intracomm',
                     buffer: str,
                     root: Union[str, sp.Expr, Number] = 0):

    """ Equivalent to `dace.comm.Bcast(buffer, root)`. """

    from mpi4py import MPI
    if icomm != MPI.COMM_WORLD:
        raise ValueError('Only the mpi4py.MPI.COMM_WORLD Intracomm is supported in DaCe Python programs.')
    return _bcast(pv, sdfg, state, buffer, root)


@oprepo.replaces_method('ProcessGrid', 'Bcast')
def _pgrid_bcast(pv: 'ProgramVisitor',
                 sdfg: SDFG,
                 state: SDFGState,
                 pgrid: str,
                 buffer: str,
                 root: Union[str, sp.Expr, Number] = 0):

    """ Equivalent to `dace.comm.Bcast(buffer, root, grid=pgrid)`. """

    return _bcast(pv, sdfg, state, buffer, root, grid=pgrid)


def _mpi4py_to_MPI(MPI, op):
    if op is MPI.SUM:
        return 'MPI_SUM'
    raise NotImplementedError


@oprepo.replaces('dace.comm.Reduce')
def _Reduce(pv: ProgramVisitor,
            sdfg: SDFG,
            state: SDFGState,
            buffer: str,
            op: str,
            root: Union[str, sp.Expr, Number] = 0,
            grid: str = None):

    from dace.libraries.mpi.nodes.reduce import Reduce

    libnode = Reduce('_Reduce_', op, grid)
    desc = sdfg.arrays[buffer]
    in_buffer = state.add_read(buffer)
    out_buffer = state.add_write(buffer)
    if isinstance(root, str) and root in sdfg.arrays.keys():
        root_node = state.add_read(root)
    else:
        storage = desc.storage
        root_name = _define_local_scalar(pv, sdfg, state, dace.int32, storage)
        root_node = state.add_access(root_name)
        root_tasklet = state.add_tasklet('_set_root_', {}, {'__out'}, '__out = {}'.format(root))
        state.add_edge(root_tasklet, '__out', root_node, None, Memlet.simple(root_name, '0'))
    state.add_edge(in_buffer, None, libnode, '_inbuffer', Memlet.from_array(buffer, desc))
    state.add_edge(root_node, None, libnode, '_root', Memlet.simple(root_node.data, '0'))
    state.add_edge(libnode, '_outbuffer', out_buffer, None, Memlet.from_array(buffer, desc))

    return None


@oprepo.replaces('mpi4py.MPI.COMM_WORLD.Alltoall')
@oprepo.replaces('dace.comm.Alltoall')
def _alltoall(pv: 'ProgramVisitor',
               sdfg: SDFG,
               state: SDFGState,
               inbuffer: str,
               outbuffer: str,
               grid: str = None):

    from dace.libraries.mpi.nodes.alltoall import Alltoall

    libnode = Alltoall('_Alltoall_', grid)
    in_desc = sdfg.arrays[inbuffer]
    in_buffer = state.add_read(inbuffer)
    out_desc = sdfg.arrays[outbuffer]
    out_buffer = state.add_write(outbuffer)
    state.add_edge(in_buffer, None, libnode, '_inbuffer', Memlet.from_array(in_buffer, in_desc))
    state.add_edge(libnode, '_outbuffer', out_buffer, None, Memlet.from_array(out_buffer, out_desc))

    return None


@oprepo.replaces_method('Intracomm', 'Alltoall')
def _intracomm_alltoall(pv: 'ProgramVisitor',
                         sdfg: SDFG,
                         state: SDFGState,
                         icomm: 'Intracomm',
                         inp_buffer: str,
                         out_buffer: str):

    """ Equivalent to `dace.comm.Alltoall(inp_buffer, out_buffer)`. """

    from mpi4py import MPI
    if icomm != MPI.COMM_WORLD:
        raise ValueError('Only the mpi4py.MPI.COMM_WORLD Intracomm is supported in DaCe Python programs.')
    return _alltoall(pv, sdfg, state, inp_buffer, out_buffer)


@oprepo.replaces_method('ProcessGrid', 'Alltoall')
def _pgrid_alltoall(pv: 'ProgramVisitor',
                     sdfg: SDFG,
                     state: SDFGState,
                     pgrid: str,
                     inp_buffer: str,
                     out_buffer: str):

    """ Equivalent to `dace.comm.Alltoall(inp_buffer, out_buffer, grid=pgrid)`. """

    from mpi4py import MPI
    return _alltoall(pv, sdfg, state, inp_buffer, out_buffer, grid=pgrid)


@oprepo.replaces('mpi4py.MPI.COMM_WORLD.Allreduce')
@oprepo.replaces('dace.comm.Allreduce')
<<<<<<< HEAD
def _allreduce(pv: 'ProgramVisitor',
               sdfg: SDFG,
               state: SDFGState,
               buffer: str,
               op: str,
               grid: str = None):
=======
def _Allreduce(pv: ProgramVisitor, sdfg: SDFG, state: SDFGState, buffer: str, op: str, grid: str = None):
>>>>>>> dc1acb3f

    from dace.libraries.mpi.nodes.allreduce import Allreduce

    libnode = Allreduce('_Allreduce_', op, grid)
    desc = sdfg.arrays[buffer]
    in_buffer = state.add_read(buffer)
    out_buffer = state.add_write(buffer)
    state.add_edge(in_buffer, None, libnode, '_inbuffer', Memlet.from_array(buffer, desc))
    state.add_edge(libnode, '_outbuffer', out_buffer, None, Memlet.from_array(buffer, desc))

    return None


@oprepo.replaces_method('Intracomm', 'Allreduce')
def _intracomm_allreduce(pv: 'ProgramVisitor',
                         sdfg: SDFG,
                         state: SDFGState,
                         icomm: 'Intracomm',
                         inp_buffer: 'InPlace',
                         out_buffer: str,
                         op: str):

    """ Equivalent to `dace.comm.Allreduce(out_buffer, op)`. """

    from mpi4py import MPI
    if icomm != MPI.COMM_WORLD:
        raise ValueError('Only the mpi4py.MPI.COMM_WORLD Intracomm is supported in DaCe Python programs.')
    if inp_buffer != MPI.IN_PLACE:
        raise ValueError('DaCe currently supports in-place Allreduce only.')
    if isinstance(op, MPI.Op):
        op = _mpi4py_to_MPI(MPI, op)
    return _allreduce(pv, sdfg, state, out_buffer, op)


@oprepo.replaces_method('ProcessGrid', 'Allreduce')
def _pgrid_allreduce(pv: 'ProgramVisitor',
                     sdfg: SDFG,
                     state: SDFGState,
                     pgrid: str,
                     inp_buffer: 'InPlace',
                     out_buffer: str,
                     op: str):

    """ Equivalent to `dace.comm.Allreduce(out_buffer, op, grid=pgrid)`. """

    from mpi4py import MPI
    if inp_buffer != MPI.IN_PLACE:
        raise ValueError('DaCe currently supports in-place Allreduce only.')
    if isinstance(op, MPI.Op):
        op = _mpi4py_to_MPI(MPI, op)
    return _allreduce(pv, sdfg, state, out_buffer, op, grid=pgrid)


@oprepo.replaces('dace.comm.Scatter')
def _scatter(pv: ProgramVisitor,
             sdfg: SDFG,
             state: SDFGState,
             in_buffer: str,
             out_buffer: str,
             root: Union[str, sp.Expr, Number] = 0):

    from dace.libraries.mpi.nodes.scatter import Scatter

    libnode = Scatter('_Scatter_')
    in_desc = sdfg.arrays[in_buffer]
    out_desc = sdfg.arrays[out_buffer]
    in_node = state.add_read(in_buffer)
    out_node = state.add_write(out_buffer)
    if isinstance(root, str) and root in sdfg.arrays.keys():
        root_node = state.add_read(root)
    else:
        storage = in_desc.storage
        root_name = _define_local_scalar(pv, sdfg, state, dace.int32, storage)
        root_node = state.add_access(root_name)
        root_tasklet = state.add_tasklet('_set_root_', {}, {'__out'}, '__out = {}'.format(root))
        state.add_edge(root_tasklet, '__out', root_node, None, Memlet.simple(root_name, '0'))
    state.add_edge(in_node, None, libnode, '_inbuffer', Memlet.from_array(in_buffer, in_desc))
    state.add_edge(root_node, None, libnode, '_root', Memlet.simple(root_node.data, '0'))
    state.add_edge(libnode, '_outbuffer', out_node, None, Memlet.from_array(out_buffer, out_desc))

    return None


@oprepo.replaces('dace.comm.Gather')
def _gather(pv: ProgramVisitor,
            sdfg: SDFG,
            state: SDFGState,
            in_buffer: str,
            out_buffer: str,
            root: Union[str, sp.Expr, Number] = 0):

    from dace.libraries.mpi.nodes.gather import Gather

    libnode = Gather('_Gather_')
    in_desc = sdfg.arrays[in_buffer]
    out_desc = sdfg.arrays[out_buffer]
    in_node = state.add_read(in_buffer)
    out_node = state.add_write(out_buffer)
    if isinstance(root, str) and root in sdfg.arrays.keys():
        root_node = state.add_read(root)
    else:
        storage = in_desc.storage
        root_name = _define_local_scalar(pv, sdfg, state, dace.int32, storage)
        root_node = state.add_access(root_name)
        root_tasklet = state.add_tasklet('_set_root_', {}, {'__out'}, '__out = {}'.format(root))
        state.add_edge(root_tasklet, '__out', root_node, None, Memlet.simple(root_name, '0'))
    state.add_edge(in_node, None, libnode, '_inbuffer', Memlet.from_array(in_buffer, in_desc))
    state.add_edge(root_node, None, libnode, '_root', Memlet.simple(root_node.data, '0'))
    state.add_edge(libnode, '_outbuffer', out_node, None, Memlet.from_array(out_buffer, out_desc))

    return None


##### Point-To-Point Communication

@oprepo.replaces('mpi4py.MPI.COMM_WORLD.Send')
@oprepo.replaces('dace.comm.Send')
def _send(pv: ProgramVisitor,
          sdfg: SDFG,
          state: SDFGState,
          buffer: str,
          dst: Union[str, sp.Expr, Number],
          tag: Union[str, sp.Expr, Number] = 0):

    from dace.libraries.mpi.nodes.send import Send

    libnode = Send('_Send_')

    buf_range = None
    if isinstance(buffer, tuple):
        buf_name, buf_range = buffer
    else:
        buf_name = buffer

    desc = sdfg.arrays[buf_name]
    conn = libnode.in_connectors
    conn = {c: (dtypes.pointer(desc.dtype) if c == '_buffer' else t) for c, t in conn.items()}
    libnode.in_connectors = conn
    buf_node = state.add_write(buf_name)

    dst_range = None
    if isinstance(dst, tuple):
        dst_name, dst_range = dst
        dst_node = state.add_read(dst_name)
    elif isinstance(dst, str) and dst in sdfg.arrays.keys():
        dst_name = dst
        dst_node = state.add_read(dst_name)
    else:
        storage = desc.storage
        dst_name = _define_local_scalar(pv, sdfg, state, dace.int32, storage)
        dst_node = state.add_access(dst_name)
        dst_tasklet = state.add_tasklet('_set_dst_', {}, {'__out'}, '__out = {}'.format(dst))
        state.add_edge(dst_tasklet, '__out', dst_node, None, Memlet.simple(dst_name, '0'))

    tag_range = None
    if isinstance(tag, tuple):
        tag_name, tag_range = tag
        tag_node = state.add_read(tag_name)
    if isinstance(tag, str) and tag in sdfg.arrays.keys():
        tag_name = tag
        tag_node = state.add_read(tag)
    else:
        storage = desc.storage
        tag_name = _define_local_scalar(pv, sdfg, state, dace.int32, storage)
        tag_node = state.add_access(tag_name)
        tag_tasklet = state.add_tasklet('_set_tag_', {}, {'__out'}, '__out = {}'.format(tag))
        state.add_edge(tag_tasklet, '__out', tag_node, None, Memlet.simple(tag_name, '0'))

    if buf_range:
        buf_mem = Memlet.simple(buf_name, buf_range)
    else:
        buf_mem = Memlet.from_array(buf_name, desc)
    if dst_range:
        dst_mem = Memlet.simple(dst_name, dst_range)
    else:
        dst_mem = Memlet.simple(dst_name, '0')
    if tag_range:
        tag_mem = Memlet.simple(tag_name, tag_range)
    else:
        tag_mem = Memlet.simple(tag_name, '0')

    state.add_edge(buf_node, None, libnode, '_buffer', buf_mem)
    state.add_edge(dst_node, None, libnode, '_dest', dst_mem)
    state.add_edge(tag_node, None, libnode, '_tag', tag_mem)

    return None


@oprepo.replaces('mpi4py.MPI.COMM_WORLD.Isend')
@oprepo.replaces('dace.comm.Isend')
<<<<<<< HEAD
def _isend(pv: 'ProgramVisitor', sdfg: SDFG, state: SDFGState, buffer: str, dst: Union[str, sp.Expr, Number],
           tag: Union[str, sp.Expr, Number], request: str = None, grid: str = None):
=======
def _isend(pv: ProgramVisitor, sdfg: SDFG, state: SDFGState, buffer: str, dst: Union[str, sp.Expr, Number],
           tag: Union[str, sp.Expr, Number], request: str):
>>>>>>> dc1acb3f

    from dace.libraries.mpi.nodes.isend import Isend

    ret_req = False
    if not request:
        ret_req = True
        request, _ = sdfg.add_array("isend_req", [1], dace.dtypes.opaque("MPI_Request"), transient=True, find_new_name=True)

    libnode = Isend('_Isend_', grid=grid)

    buf_range = None
    if isinstance(buffer, tuple):
        buf_name, buf_range = buffer
    else:
        buf_name = buffer
    desc = sdfg.arrays[buf_name]
    buf_node = state.add_read(buf_name)

    req_range = None
    if isinstance(request, tuple):
        req_name, req_range = request
    else:
        req_name = request
    req_desc = sdfg.arrays[req_name]
    req_node = state.add_write(req_name)

    iconn = libnode.in_connectors
    iconn = {c: (dtypes.pointer(desc.dtype) if c == '_buffer' else t) for c, t in iconn.items()}
    libnode.in_connectors = iconn
    oconn = libnode.out_connectors
    oconn = {c: (dtypes.pointer(req_desc.dtype) if c == '_request' else t) for c, t in oconn.items()}
    libnode.out_connectors = oconn

    dst_range = None
    if isinstance(dst, tuple):
        dst_name, dst_range = dst
        dst_node = state.add_read(dst_name)
    elif isinstance(dst, str) and dst in sdfg.arrays.keys():
        dst_name = dst
        dst_node = state.add_read(dst_name)
    else:
        storage = desc.storage
        dst_name = _define_local_scalar(pv, sdfg, state, dace.int32, storage)
        dst_node = state.add_access(dst_name)
        dst_tasklet = state.add_tasklet('_set_dst_', {}, {'__out'}, '__out = {}'.format(dst))
        state.add_edge(dst_tasklet, '__out', dst_node, None, Memlet.simple(dst_name, '0'))

    tag_range = None
    if isinstance(tag, tuple):
        tag_name, tag_range = tag
        tag_node = state.add_read(tag_name)
    if isinstance(tag, str) and tag in sdfg.arrays.keys():
        tag_name = tag
        tag_node = state.add_read(tag)
    else:
        storage = desc.storage
        tag_name = _define_local_scalar(pv, sdfg, state, dace.int32, storage)
        tag_node = state.add_access(tag_name)
        tag_tasklet = state.add_tasklet('_set_tag_', {}, {'__out'}, '__out = {}'.format(tag))
        state.add_edge(tag_tasklet, '__out', tag_node, None, Memlet.simple(tag_name, '0'))

    if buf_range:
        buf_mem = Memlet.simple(buf_name, buf_range)
    else:
        buf_mem = Memlet.from_array(buf_name, desc)
    if req_range:
        req_mem = Memlet.simple(req_name, req_range)
    else:
        req_mem = Memlet.from_array(req_name, req_desc)
    if dst_range:
        dst_mem = Memlet.simple(dst_name, dst_range)
    else:
        dst_mem = Memlet.simple(dst_name, '0')
    if tag_range:
        tag_mem = Memlet.simple(tag_name, tag_range)
    else:
        tag_mem = Memlet.simple(tag_name, '0')

    state.add_edge(buf_node, None, libnode, '_buffer', buf_mem)
    state.add_edge(dst_node, None, libnode, '_dest', dst_mem)
    state.add_edge(tag_node, None, libnode, '_tag', tag_mem)
    state.add_edge(libnode, '_request', req_node, None, req_mem)

    if ret_req:
        return request
    return None


@oprepo.replaces_method('Intracomm', 'Isend')
def _intracomm_isend(pv: 'ProgramVisitor',
                     sdfg: SDFG,
                     state: SDFGState,
                     icomm: 'Intracomm',
                     buffer: str,
                     dst: Union[str, sp.Expr, Number],
                     tag: Union[str, sp.Expr, Number]):

    """ Equivalent to `dace.comm.Isend(buffer, dst, tag, req)`. """

    from mpi4py import MPI
    if icomm != MPI.COMM_WORLD:
        raise ValueError('Only the mpi4py.MPI.COMM_WORLD Intracomm is supported in DaCe Python programs.')
    req, _ = sdfg.add_array("isend_req", [1], dace.dtypes.opaque("MPI_Request"), transient=True, find_new_name=True)
    _isend(pv, sdfg, state, buffer, dst, tag, req)
    return req


@oprepo.replaces_method('ProcessGrid', 'Isend')
def _pgrid_isend(pv: 'ProgramVisitor',
                 sdfg: SDFG,
                 state: SDFGState,
                 pgrid: str,
                 buffer: str,
                 dst: Union[str, sp.Expr, Number],
                 tag: Union[str, sp.Expr, Number]):

    """ Equivalent to `dace.comm.Isend(buffer, dst, tag, req, grid=pgrid)`. """

    from mpi4py import MPI
    req, _ = sdfg.add_array("isend_req", [1], dace.dtypes.opaque("MPI_Request"), transient=True, find_new_name=True)
    _isend(pv, sdfg, state, buffer, dst, tag, req, grid=pgrid)
    return req


@oprepo.replaces('mpi4py.MPI.COMM_WORLD.Recv')
@oprepo.replaces('dace.comm.Recv')
def _recv(pv: ProgramVisitor,
          sdfg: SDFG,
          state: SDFGState,
          buffer: str,
          src: Union[str, sp.Expr, Number],
          tag: Union[str, sp.Expr, Number] = 0):

    from dace.libraries.mpi.nodes.recv import Recv

    libnode = Recv('_Recv_')

    buf_range = None
    if isinstance(buffer, tuple):
        buf_name, buf_range = buffer
    else:
        buf_name = buffer

    desc = sdfg.arrays[buf_name]
    conn = libnode.out_connectors
    conn = {c: (dtypes.pointer(desc.dtype) if c == '_buffer' else t) for c, t in conn.items()}
    libnode.out_connectors = conn
    buf_node = state.add_write(buf_name)

    src_range = None
    if isinstance(src, tuple):
        src_name, src_range = src
        src_node = state.add_read(src_name)
    elif isinstance(src, str) and src in sdfg.arrays.keys():
        src_name = src
        src_node = state.add_read(src_name)
    else:
        storage = desc.storage
        src_name = _define_local_scalar(pv, sdfg, state, dace.int32, storage)
        src_node = state.add_access(src_name)
        src_tasklet = state.add_tasklet('_set_src_', {}, {'__out'}, '__out = {}'.format(src))
        state.add_edge(src_tasklet, '__out', src_node, None, Memlet.simple(src_name, '0'))

    tag_range = None
    if isinstance(tag, tuple):
        tag_name, tag_range = tag
        tag_node = state.add_read(tag_name)
    if isinstance(tag, str) and tag in sdfg.arrays.keys():
        tag_name = tag
        tag_node = state.add_read(tag)
    else:
        storage = desc.storage
        tag_name = _define_local_scalar(pv, sdfg, state, dace.int32, storage)
        tag_node = state.add_access(tag_name)
        tag_tasklet = state.add_tasklet('_set_tag_', {}, {'__out'}, '__out = {}'.format(tag))
        state.add_edge(tag_tasklet, '__out', tag_node, None, Memlet.simple(tag_name, '0'))

    if buf_range:
        buf_mem = Memlet.simple(buf_name, buf_range)
    else:
        buf_mem = Memlet.from_array(buf_name, desc)
    if src_range:
        src_mem = Memlet.simple(src_name, src_range)
    else:
        src_mem = Memlet.simple(src_name, '0')
    if tag_range:
        tag_mem = Memlet.simple(tag_name, tag_range)
    else:
        tag_mem = Memlet.simple(tag_name, '0')

    state.add_edge(libnode, '_buffer', buf_node, None, buf_mem)
    state.add_edge(src_node, None, libnode, '_src', src_mem)
    state.add_edge(tag_node, None, libnode, '_tag', tag_mem)

    return None


@oprepo.replaces('mpi4py.MPI.COMM_WORLD.Irecv')
@oprepo.replaces('dace.comm.Irecv')
<<<<<<< HEAD
def _irecv(pv: 'ProgramVisitor', sdfg: SDFG, state: SDFGState, buffer: str, src: Union[str, sp.Expr, Number],
           tag: Union[str, sp.Expr, Number], request: str = None, grid: str = None):
=======
def _irecv(pv: ProgramVisitor, sdfg: SDFG, state: SDFGState, buffer: str, src: Union[str, sp.Expr, Number],
           tag: Union[str, sp.Expr, Number], request: str):
>>>>>>> dc1acb3f

    from dace.libraries.mpi.nodes.irecv import Irecv

    ret_req = False
    if not request:
        ret_req = True
        request, _ = sdfg.add_array("irecv_req", [1], dace.dtypes.opaque("MPI_Request"), transient=True, find_new_name=True)

    libnode = Irecv('_Irecv_', grid=grid)

    buf_range = None
    if isinstance(buffer, tuple):
        buf_name, buf_range = buffer
    else:
        buf_name = buffer
    desc = sdfg.arrays[buf_name]
    buf_node = state.add_read(buf_name)

    req_range = None
    if isinstance(request, tuple):
        req_name, req_range = request
    else:
        req_name = request
    req_desc = sdfg.arrays[req_name]
    req_node = state.add_write(req_name)

    conn = libnode.out_connectors
    conn = {c: (dtypes.pointer(desc.dtype) if c == '_buffer' else t) for c, t in conn.items()}
    conn = {c: (dtypes.pointer(req_desc.dtype) if c == '_request' else t) for c, t in conn.items()}
    libnode.out_connectors = conn

    src_range = None
    if isinstance(src, tuple):
        src_name, src_range = src
        src_node = state.add_read(src_name)
    elif isinstance(src, str) and src in sdfg.arrays.keys():
        src_name = src
        src_node = state.add_read(src_name)
    else:
        storage = desc.storage
        src_name = _define_local_scalar(pv, sdfg, state, dace.int32, storage)
        src_node = state.add_access(src_name)
        src_tasklet = state.add_tasklet('_set_src_', {}, {'__out'}, '__out = {}'.format(src))
        state.add_edge(src_tasklet, '__out', src_node, None, Memlet.simple(src_name, '0'))

    tag_range = None
    if isinstance(tag, tuple):
        tag_name, tag_range = tag
        tag_node = state.add_read(tag_name)
    if isinstance(tag, str) and tag in sdfg.arrays.keys():
        tag_name = tag
        tag_node = state.add_read(tag)
    else:
        storage = desc.storage
        tag_name = _define_local_scalar(pv, sdfg, state, dace.int32, storage)
        tag_node = state.add_access(tag_name)
        tag_tasklet = state.add_tasklet('_set_tag_', {}, {'__out'}, '__out = {}'.format(tag))
        state.add_edge(tag_tasklet, '__out', tag_node, None, Memlet.simple(tag_name, '0'))

    if buf_range:
        buf_mem = Memlet.simple(buf_name, buf_range)
    else:
        buf_mem = Memlet.from_array(buf_name, desc)
    if req_range:
        req_mem = Memlet.simple(req_name, req_range)
    else:
        req_mem = Memlet.from_array(req_name, req_desc)
    if src_range:
        src_mem = Memlet.simple(src_name, src_range)
    else:
        src_mem = Memlet.simple(src_name, '0')
    if tag_range:
        tag_mem = Memlet.simple(tag_name, tag_range)
    else:
        tag_mem = Memlet.simple(tag_name, '0')

    state.add_edge(libnode, '_buffer', buf_node, None, buf_mem)
    state.add_edge(src_node, None, libnode, '_src', src_mem)
    state.add_edge(tag_node, None, libnode, '_tag', tag_mem)
    state.add_edge(libnode, '_request', req_node, None, req_mem)

    if ret_req:
        return request
    return None


@oprepo.replaces_method('Intracomm', 'Irecv')
def _intracomm_irecv(pv: 'ProgramVisitor',
                     sdfg: SDFG,
                     state: SDFGState,
                     icomm: 'Intracomm',
                     buffer: str,
                     src: Union[str, sp.Expr, Number],
                     tag: Union[str, sp.Expr, Number]):

    """ Equivalent to `dace.comm.Irecv(buffer, src, tag, req)`. """

    from mpi4py import MPI
    if icomm != MPI.COMM_WORLD:
        raise ValueError('Only the mpi4py.MPI.COMM_WORLD Intracomm is supported in DaCe Python programs.')
    req, _ = sdfg.add_array("irecv_req", [1], dace.dtypes.opaque("MPI_Request"), transient=True, find_new_name=True)
    _irecv(pv, sdfg, state, buffer, src, tag, req)
    return req


@oprepo.replaces_method('ProcessGrid', 'Irecv')
def _pgrid_irecv(pv: 'ProgramVisitor',
                 sdfg: SDFG,
                 state: SDFGState,
                 pgrid: str,
                 buffer: str,
                 src: Union[str, sp.Expr, Number],
                 tag: Union[str, sp.Expr, Number]):

    """ Equivalent to `dace.comm.Isend(buffer, dst, tag, req, grid=pgrid)`. """

    from mpi4py import MPI
    req, _ = sdfg.add_array("irecv_req", [1], dace.dtypes.opaque("MPI_Request"), transient=True, find_new_name=True)
    _irecv(pv, sdfg, state, buffer, src, tag, req, grid=pgrid)
    return req


@oprepo.replaces('dace.comm.Wait')
def _wait(pv: ProgramVisitor, sdfg: SDFG, state: SDFGState, request: str):

    from dace.libraries.mpi.nodes.wait import Wait

    libnode = Wait('_Wait_')

    req_range = None
    if isinstance(request, tuple):
        req_name, req_range = request
    else:
        req_name = request

    desc = sdfg.arrays[req_name]
    req_node = state.add_access(req_name)

    src = sdfg.add_temp_transient([1], dtypes.int32)
    src_node = state.add_write(src[0])
    tag = sdfg.add_temp_transient([1], dtypes.int32)
    tag_node = state.add_write(tag[0])

    if req_range:
        req_mem = Memlet.simple(req_name, req_range)
    else:
        req_mem = Memlet.from_array(req_name, desc)

    state.add_edge(req_node, None, libnode, '_request', req_mem)
    state.add_edge(libnode, '_stat_source', src_node, None, Memlet.from_array(*src))
    state.add_edge(libnode, '_stat_tag', tag_node, None, Memlet.from_array(*tag))

    return None


@oprepo.replaces('mpi4py.MPI.Request.Waitall')
@oprepo.replaces('dace.comm.Waitall')
def _wait(pv: ProgramVisitor, sdfg: SDFG, state: SDFGState, request: str):

    from dace.libraries.mpi.nodes.wait import Waitall

    libnode = Waitall('_Waitall_')

    req_range = None
    if isinstance(request, tuple):
        req_name, req_range = request
    else:
        req_name = request

    desc = sdfg.arrays[req_name]
    req_node = state.add_access(req_name)

    if req_range:
        req_mem = Memlet.simple(req_name, req_range)
    else:
        req_mem = Memlet.from_array(req_name, desc)

    state.add_edge(req_node, None, libnode, '_request', req_mem)

    return None


<<<<<<< HEAD
=======
@oprepo.replaces('dace.comm.Cart_create')
def _cart_create(pv: ProgramVisitor, sdfg: SDFG, state: SDFGState, dims: ShapeType):
    """ Creates a process-grid and adds it to the DaCe program. The process-grid is implemented with [MPI_Cart_create](https://www.mpich.org/static/docs/latest/www3/MPI_Cart_create.html).

        :param dims: Shape of the process-grid (see `dims` parameter of `MPI_Cart_create`), e.g., [2, 3, 3].
        :return: Name of the new process-grid descriptor.
    """
    pgrid_name = sdfg.add_pgrid(dims)

    # Dummy tasklet adds MPI variables to the program's state.
    from dace.libraries.mpi import Dummy
    tasklet = Dummy(pgrid_name, [
        f'MPI_Comm {pgrid_name}_comm;',
        f'MPI_Group {pgrid_name}_group;',
        f'int {pgrid_name}_coords[{len(dims)}];',
        f'int {pgrid_name}_dims[{len(dims)}];',
        f'int {pgrid_name}_rank;',
        f'int {pgrid_name}_size;',
        f'bool {pgrid_name}_valid;',
    ])

    state.add_node(tasklet)

    # Pseudo-writing to a dummy variable to avoid removal of Dummy node by transformations.
    _, scal = sdfg.add_scalar(pgrid_name, dace.int32, transient=True)
    wnode = state.add_write(pgrid_name)
    state.add_edge(tasklet, '__out', wnode, None, Memlet.from_array(pgrid_name, scal))

    return pgrid_name


@oprepo.replaces('dace.comm.Cart_sub')
def _cart_sub(pv: ProgramVisitor,
              sdfg: SDFG,
              state: SDFGState,
              parent_grid: str,
              color: Sequence[Union[Integral, bool]],
              exact_grid: RankType = None):
    """ Partitions the `parent_grid` to lower-dimensional sub-grids and adds them to the DaCe program.
        The sub-grids are implemented with [MPI_Cart_sub](https://www.mpich.org/static/docs/latest/www3/MPI_Cart_sub.html).

        :param parent_grid: Parent process-grid (similar to the `comm` parameter of `MPI_Cart_sub`).
        :param color: The i-th entry specifies whether the i-th dimension is kept in the sub-grid or is dropped (see `remain_dims` input of `MPI_Cart_sub`).
        :param exact_grid: [DEVELOPER] If set then, out of all the sub-grids created, only the one that contains the rank with id `exact_grid` will be utilized for collective communication.
        :return: Name of the new sub-grid descriptor.
    """
    pgrid_name = sdfg.add_pgrid(parent_grid=parent_grid, color=color, exact_grid=exact_grid)

    # Count sub-grid dimensions.
    pgrid_ndims = sum([bool(c) for c in color])

    # Dummy tasklet adds MPI variables to the program's state.
    from dace.libraries.mpi import Dummy
    tasklet = Dummy(pgrid_name, [
        f'MPI_Comm {pgrid_name}_comm;',
        f'MPI_Group {pgrid_name}_group;',
        f'int {pgrid_name}_coords[{pgrid_ndims}];',
        f'int {pgrid_name}_dims[{pgrid_ndims}];',
        f'int {pgrid_name}_rank;',
        f'int {pgrid_name}_size;',
        f'bool {pgrid_name}_valid;',
    ])

    state.add_node(tasklet)

    # Pseudo-writing to a dummy variable to avoid removal of Dummy node by transformations.
    _, scal = sdfg.add_scalar(pgrid_name, dace.int32, transient=True)
    wnode = state.add_write(pgrid_name)
    state.add_edge(tasklet, '__out', wnode, None, Memlet.from_array(pgrid_name, scal))

    return pgrid_name


>>>>>>> dc1acb3f
@oprepo.replaces('dace.comm.Subarray')
def _subarray(pv: ProgramVisitor,
              sdfg: SDFG,
              state: SDFGState,
              array: Union[str, ShapeType],
              subarray: Union[str, ShapeType],
              dtype: dtypes.typeclass = None,
              process_grid: str = None,
              correspondence: Sequence[Integral] = None):
    """ Adds a sub-array descriptor to the DaCe Program.
        Sub-arrays are implemented (when `process_grid` is set) with [MPI_Type_create_subarray](https://www.mpich.org/static/docs/v3.2/www3/MPI_Type_create_subarray.html).

        :param array: Either the name of an Array descriptor or the shape of the array (similar to the `array_of_sizes` parameter of `MPI_Type_create_subarray`).
        :param subarray: Either the name of an Array descriptor or the sub-shape of the (sub-)array (similar to the `array_of_subsizes` parameter of `MPI_Type_create_subarray`).
        :param dtype: Datatype of the array/sub-array (similar to the `oldtype` parameter of `MPI_Type_create_subarray`).
        :process_grid: Name of the process-grid for collective scatter/gather operations.
        :param correspondence: Matching of the array/sub-array's dimensions to the process-grid's dimensions.
        :return: Name of the new sub-array descriptor.
    """
    # Get dtype, shape, and subshape
    if isinstance(array, str):
        shape = sdfg.arrays[array].shape
        arr_dtype = sdfg.arrays[array].dtype
    else:
        shape = array
        arr_dtype = None
    if isinstance(subarray, str):
        subshape = sdfg.arrays[subarray].shape
        sub_dtype = sdfg.arrays[subarray].dtype
    else:
        subshape = subarray
        sub_dtype = None
    dtype = dtype or arr_dtype or sub_dtype

    subarray_name = sdfg.add_subarray(dtype, shape, subshape, process_grid, correspondence)

    # Generate subgraph only if process-grid is set, i.e., the sub-array will be used for collective scatter/gather ops.
    if process_grid:
        # Dummy tasklet adds MPI variables to the program's state.
        from dace.libraries.mpi import Dummy
        tasklet = Dummy(
            subarray_name,
            [f'MPI_Datatype {subarray_name};', f'int* {subarray_name}_counts;', f'int* {subarray_name}_displs;'])

        state.add_node(tasklet)

        # Pseudo-writing to a dummy variable to avoid removal of Dummy node by transformations.
        _, scal = sdfg.add_scalar(subarray_name, dace.int32, transient=True)
        wnode = state.add_write(subarray_name)
        state.add_edge(tasklet, '__out', wnode, None, Memlet.from_array(subarray_name, scal))

    return subarray_name


@oprepo.replaces('dace.comm.BlockScatter')
def _block_scatter(pv: ProgramVisitor,
                   sdfg: SDFG,
                   state: SDFGState,
                   in_buffer: str,
                   out_buffer: str,
                   scatter_grid: str,
                   bcast_grid: str = None,
                   correspondence: Sequence[Integral] = None):
    """ Block-scatters an Array using process-grids, sub-arrays, and the BlockScatter library node.
        This method currently does not support Array slices and imperfect tiling.

        :param in_buffer: Name of the (global) Array descriptor.
        :param out_buffer: Name of the (local) Array descriptor.
        :param scatter_grid: Name of the sub-grid used for scattering the Array (replication group leaders).
        :param bcast_grid: Name of the sub-grid used for broadcasting the Array (replication groups). 
        :param correspondence: Matching of the array/sub-array's dimensions to the process-grid's dimensions.
        :return: Name of the new sub-array descriptor.
    """
    in_desc = sdfg.arrays[in_buffer]
    out_desc = sdfg.arrays[out_buffer]

    if in_desc.dtype != out_desc.dtype:
        raise ValueError("Input/output buffer datatypes must match!")

    subarray_name = _subarray(pv,
                              sdfg,
                              state,
                              in_buffer,
                              out_buffer,
                              process_grid=scatter_grid,
                              correspondence=correspondence)

    from dace.libraries.mpi import BlockScatter
    libnode = BlockScatter('_BlockScatter_', subarray_name, scatter_grid, bcast_grid)

    inbuf_name = in_buffer
    in_desc = sdfg.arrays[inbuf_name]
    inbuf_node = state.add_read(inbuf_name)
    inbuf_mem = Memlet.from_array(inbuf_name, in_desc)

    outbuf_name = out_buffer
    out_desc = sdfg.arrays[outbuf_name]
    outbuf_node = state.add_write(outbuf_name)
    outbuf_mem = Memlet.from_array(outbuf_name, out_desc)

    state.add_edge(inbuf_node, None, libnode, '_inp_buffer', inbuf_mem)
    state.add_edge(libnode, '_out_buffer', outbuf_node, None, outbuf_mem)

    return subarray_name


@oprepo.replaces('dace.comm.BlockGather')
def _block_gather(pv: ProgramVisitor,
                  sdfg: SDFG,
                  state: SDFGState,
                  in_buffer: str,
                  out_buffer: str,
                  gather_grid: str,
                  reduce_grid: str = None,
                  correspondence: Sequence[Integral] = None):
    """ Block-gathers an Array using process-grids, sub-arrays, and the BlockGather library node.
        This method currently does not support Array slices and imperfect tiling.

        :param in_buffer: Name of the (local) Array descriptor.
        :param out_buffer: Name of the (global) Array descriptor.
        :param gather_grid: Name of the sub-grid used for gathering the Array (reduction group leaders).
        :param reduce_grid: Name of the sub-grid used for broadcasting the Array (reduction groups). 
        :param correspondence: Matching of the array/sub-array's dimensions to the process-grid's dimensions.
        :return: Name of the new sub-array descriptor.
    """
    in_desc = sdfg.arrays[in_buffer]
    out_desc = sdfg.arrays[out_buffer]

    if in_desc.dtype != out_desc.dtype:
        raise ValueError("Input/output buffer datatypes must match!")

    subarray_name = _subarray(pv,
                              sdfg,
                              state,
                              out_buffer,
                              in_buffer,
                              process_grid=gather_grid,
                              correspondence=correspondence)

    from dace.libraries.mpi import BlockGather
    libnode = BlockGather('_BlockGather_', subarray_name, gather_grid, reduce_grid)

    inbuf_name = in_buffer
    in_desc = sdfg.arrays[inbuf_name]
    inbuf_node = state.add_read(inbuf_name)
    inbuf_mem = Memlet.from_array(inbuf_name, in_desc)

    outbuf_name = out_buffer
    out_desc = sdfg.arrays[outbuf_name]
    outbuf_node = state.add_write(outbuf_name)
    outbuf_mem = Memlet.from_array(outbuf_name, out_desc)

    state.add_edge(inbuf_node, None, libnode, '_inp_buffer', inbuf_mem)
    state.add_edge(libnode, '_out_buffer', outbuf_node, None, outbuf_mem)

    return subarray_name


@oprepo.replaces('dace.comm.Redistribute')
def _redistribute(pv: ProgramVisitor, sdfg: SDFG, state: SDFGState, in_buffer: str, in_subarray: str, out_buffer: str,
                  out_subarray: str):
    """ Redistributes an Array using process-grids, sub-arrays, and the Redistribute library node.
    
        :param in_buffer: Name of the (local) input Array descriptor.
        :param in_subarray: Input sub-array descriptor.
        :param out_buffer: Name of the (local) output Array descriptor.
        :param out_subarray: Output sub-array descriptor.
        :return: Name of the new redistribution descriptor.
    """
    in_desc = sdfg.arrays[in_buffer]
    out_desc = sdfg.arrays[out_buffer]

    rdistrarray_name = sdfg.add_rdistrarray(in_subarray, out_subarray)

    from dace.libraries.mpi import Dummy, Redistribute
    tasklet = Dummy(rdistrarray_name, [
        f'MPI_Datatype {rdistrarray_name};', f'int {rdistrarray_name}_sends;',
        f'MPI_Datatype* {rdistrarray_name}_send_types;', f'int* {rdistrarray_name}_dst_ranks;',
        f'int {rdistrarray_name}_recvs;', f'MPI_Datatype* {rdistrarray_name}_recv_types;',
        f'int* {rdistrarray_name}_src_ranks;', f'int {rdistrarray_name}_self_copies;',
        f'int* {rdistrarray_name}_self_src;', f'int* {rdistrarray_name}_self_dst;',
        f'int* {rdistrarray_name}_self_size;'
    ])
    state.add_node(tasklet)
    _, scal = sdfg.add_scalar(rdistrarray_name, dace.int32, transient=True)
    wnode = state.add_write(rdistrarray_name)
    state.add_edge(tasklet, '__out', wnode, None, Memlet.from_array(rdistrarray_name, scal))

    libnode = Redistribute('_Redistribute_', rdistrarray_name)

    inbuf_range = None
    if isinstance(in_buffer, tuple):
        inbuf_name, inbuf_range = in_buffer
    else:
        inbuf_name = in_buffer
    in_desc = sdfg.arrays[inbuf_name]
    inbuf_node = state.add_read(inbuf_name)

    outbuf_range = None
    if isinstance(out_buffer, tuple):
        outbuf_name, outbuf_range = out_buffer
    else:
        outbuf_name = out_buffer
    out_desc = sdfg.arrays[outbuf_name]
    outbuf_node = state.add_write(outbuf_name)

    if inbuf_range:
        inbuf_mem = Memlet.simple(inbuf_name, inbuf_range)
    else:
        inbuf_mem = Memlet.from_array(inbuf_name, in_desc)
    if outbuf_range:
        outbuf_mem = Memlet.simple(outbuf_name, outbuf_range)
    else:
        outbuf_mem = Memlet.from_array(outbuf_name, out_desc)

    state.add_edge(inbuf_node, None, libnode, '_inp_buffer', inbuf_mem)
    state.add_edge(libnode, '_out_buffer', outbuf_node, None, outbuf_mem)

    return rdistrarray_name


@oprepo.replaces('dace.comm.BCScatter')
def _bcscatter(pv: ProgramVisitor, sdfg: SDFG, state: SDFGState, in_buffer: str, out_buffer: str,
               block_sizes: Union[str, Sequence[Union[sp.Expr, Number]]]):

    from dace.libraries.pblas.nodes.pgeadd import BlockCyclicScatter

    libnode = BlockCyclicScatter('_BCScatter_')

    inbuf_range = None
    if isinstance(in_buffer, tuple):
        inbuf_name, inbuf_range = in_buffer
    else:
        inbuf_name = in_buffer
    in_desc = sdfg.arrays[inbuf_name]
    inbuf_node = state.add_read(inbuf_name)

    bsizes_range = None
    if isinstance(block_sizes, (list, tuple)):
        if isinstance(block_sizes[0], str):
            bsizes_name, bsizes_range = block_sizes
            bsizes_desc = sdfg.arrays[bsizes_name]
            bsizes_node = state.add_read(bsizes_name)
        else:
            bsizes_name, bsizes_desc = sdfg.add_temp_transient((len(block_sizes), ), dtype=dace.int32)
            bsizes_node = state.add_access(bsizes_name)
            bsizes_tasklet = state.add_tasklet(
                '_set_bsizes_', {}, {'__out'},
                ";".join(["__out[{}] = {}".format(i, sz) for i, sz in enumerate(block_sizes)]))
            state.add_edge(bsizes_tasklet, '__out', bsizes_node, None, Memlet.from_array(bsizes_name, bsizes_desc))
    else:
        bsizes_name = block_sizes
        bsizes_desc = sdfg.arrays[bsizes_name]
        bsizes_node = state.add_read(bsizes_name)

    outbuf_range = None
    if isinstance(out_buffer, tuple):
        outbuf_name, outbuf_range = out_buffer
    else:
        outbuf_name = out_buffer
    out_desc = sdfg.arrays[outbuf_name]
    outbuf_node = state.add_write(outbuf_name)

    gdesc = sdfg.add_temp_transient((9, ), dtype=dace.int32)
    gdesc_node = state.add_write(gdesc[0])

    ldesc = sdfg.add_temp_transient((9, ), dtype=dace.int32)
    ldesc_node = state.add_write(ldesc[0])

    if inbuf_range:
        inbuf_mem = Memlet.simple(inbuf_name, inbuf_range)
    else:
        inbuf_mem = Memlet.from_array(inbuf_name, in_desc)
    if bsizes_range:
        bsizes_mem = Memlet.simple(bsizes_name, bsizes_range)
    else:
        bsizes_mem = Memlet.from_array(bsizes_name, bsizes_desc)
    if outbuf_range:
        outbuf_mem = Memlet.simple(outbuf_name, outbuf_range)
    else:
        outbuf_mem = Memlet.from_array(outbuf_name, out_desc)
    gdesc_mem = Memlet.from_array(*gdesc)
    ldesc_mem = Memlet.from_array(*ldesc)

    state.add_edge(inbuf_node, None, libnode, '_inbuffer', inbuf_mem)
    state.add_edge(bsizes_node, None, libnode, '_block_sizes', bsizes_mem)
    state.add_edge(libnode, '_outbuffer', outbuf_node, None, outbuf_mem)
    state.add_edge(libnode, '_gdescriptor', gdesc_node, None, gdesc_mem)
    state.add_edge(libnode, '_ldescriptor', ldesc_node, None, ldesc_mem)

    return [gdesc[0], ldesc[0]]


@oprepo.replaces('dace.comm.BCGather')
def _bcgather(pv: ProgramVisitor, sdfg: SDFG, state: SDFGState, in_buffer: str, out_buffer: str,
              block_sizes: Union[str, Sequence[Union[sp.Expr, Number]]]):

    from dace.libraries.pblas.nodes.pgeadd import BlockCyclicGather

    libnode = BlockCyclicGather('_BCGather_')

    inbuf_range = None
    if isinstance(in_buffer, tuple):
        inbuf_name, inbuf_range = in_buffer
    else:
        inbuf_name = in_buffer
    in_desc = sdfg.arrays[inbuf_name]
    inbuf_node = state.add_read(inbuf_name)

    bsizes_range = None
    if isinstance(block_sizes, (list, tuple)):
        if isinstance(block_sizes[0], str):
            bsizes_name, bsizes_range = block_sizes
            bsizes_desc = sdfg.arrays[bsizes_name]
            bsizes_node = state.add_read(bsizes_name)
        else:
            bsizes_name, bsizes_desc = sdfg.add_temp_transient((len(block_sizes), ), dtype=dace.int32)
            bsizes_node = state.add_access(bsizes_name)
            bsizes_tasklet = state.add_tasklet(
                '_set_bsizes_', {}, {'__out'},
                ";".join(["__out[{}] = {}".format(i, sz) for i, sz in enumerate(block_sizes)]))
            state.add_edge(bsizes_tasklet, '__out', bsizes_node, None, Memlet.from_array(bsizes_name, bsizes_desc))
    else:
        bsizes_name = block_sizes
        bsizes_desc = sdfg.arrays[bsizes_name]
        bsizes_node = state.add_read(bsizes_name)

    outbuf_range = None
    if isinstance(out_buffer, tuple):
        outbuf_name, outbuf_range = out_buffer
    else:
        outbuf_name = out_buffer
    out_desc = sdfg.arrays[outbuf_name]
    outbuf_node = state.add_write(outbuf_name)

    if inbuf_range:
        inbuf_mem = Memlet.simple(inbuf_name, inbuf_range)
    else:
        inbuf_mem = Memlet.from_array(inbuf_name, in_desc)
    if bsizes_range:
        bsizes_mem = Memlet.simple(bsizes_name, bsizes_range)
    else:
        bsizes_mem = Memlet.from_array(bsizes_name, bsizes_desc)
    if outbuf_range:
        outbuf_mem = Memlet.simple(outbuf_name, outbuf_range)
    else:
        outbuf_mem = Memlet.from_array(outbuf_name, out_desc)

    state.add_edge(inbuf_node, None, libnode, '_inbuffer', inbuf_mem)
    state.add_edge(bsizes_node, None, libnode, '_block_sizes', bsizes_mem)
    state.add_edge(libnode, '_outbuffer', outbuf_node, None, outbuf_mem)

    return None


@oprepo.replaces('dace.distr.MatMult')
@oprepo.replaces('distr.MatMult')
def _distr_matmult(pv: ProgramVisitor,
                   sdfg: SDFG,
                   state: SDFGState,
                   opa: str,
                   opb: str,
                   shape: Sequence[Union[sp.Expr, Number]],
                   a_block_sizes: Union[str, Sequence[Union[sp.Expr, Number]]] = None,
                   b_block_sizes: Union[str, Sequence[Union[sp.Expr, Number]]] = None,
                   c_block_sizes: Union[str, Sequence[Union[sp.Expr, Number]]] = None):

    arra = sdfg.arrays[opa]
    arrb = sdfg.arrays[opb]

    if len(shape) == 3:
        gm, gn, gk = shape
    else:
        gm, gn = shape

    a_block_sizes = a_block_sizes or arra.shape
    if len(a_block_sizes) < 2:
        a_block_sizes = (a_block_sizes[0], 1)
    b_block_sizes = b_block_sizes or arrb.shape
    if len(b_block_sizes) < 2:
        b_block_sizes = (b_block_sizes[0], 1)

    if len(arra.shape) == 1 and len(arrb.shape) == 2:
        a_block_sizes, b_block_sizes = b_block_sizes, a_block_sizes

    a_bsizes_range = None
    if isinstance(a_block_sizes, (list, tuple)):
        if isinstance(a_block_sizes[0], str):
            a_bsizes_name, a_bsizes_range = a_block_sizes
            a_bsizes_desc = sdfg.arrays[a_bsizes_name]
            a_bsizes_node = state.add_read(a_bsizes_name)
        else:
            a_bsizes_name, a_bsizes_desc = sdfg.add_temp_transient((len(a_block_sizes), ), dtype=dace.int32)
            a_bsizes_node = state.add_access(a_bsizes_name)
            a_bsizes_tasklet = state.add_tasklet(
                '_set_a_bsizes_', {}, {'__out'},
                ";".join(["__out[{}] = {}".format(i, sz) for i, sz in enumerate(a_block_sizes)]))
            state.add_edge(a_bsizes_tasklet, '__out', a_bsizes_node, None,
                           Memlet.from_array(a_bsizes_name, a_bsizes_desc))
    else:
        a_bsizes_name = a_block_sizes
        a_bsizes_desc = sdfg.arrays[a_bsizes_name]
        a_bsizes_node = state.add_read(a_bsizes_name)

    b_bsizes_range = None
    if isinstance(a_block_sizes, (list, tuple)):
        if isinstance(a_block_sizes[0], str):
            b_bsizes_name, b_sizes_range = b_block_sizes
            b_bsizes_desc = sdfg.arrays[b_bsizes_name]
            b_bsizes_node = state.add_read(b_bsizes_name)
        else:
            b_bsizes_name, b_bsizes_desc = sdfg.add_temp_transient((len(b_block_sizes), ), dtype=dace.int32)
            b_bsizes_node = state.add_access(b_bsizes_name)
            b_bsizes_tasklet = state.add_tasklet(
                '_set_b_sizes_', {}, {'__out'},
                ";".join(["__out[{}] = {}".format(i, sz) for i, sz in enumerate(b_block_sizes)]))
            state.add_edge(b_bsizes_tasklet, '__out', b_bsizes_node, None,
                           Memlet.from_array(b_bsizes_name, b_bsizes_desc))
    else:
        b_bsizes_name = b_block_sizes
        b_bsizes_desc = sdfg.arrays[b_bsizes_name]
        b_bsizes_node = state.add_read(b_bsizes_name)

    if len(arra.shape) == 2 and len(arrb.shape) == 2:
        # Gemm
        from dace.libraries.pblas.nodes.pgemm import Pgemm
        tasklet = Pgemm("__DistrMatMult__", gm, gn, gk)
        m = arra.shape[0]
        n = arrb.shape[-1]
        out = sdfg.add_temp_transient((m, n), dtype=arra.dtype)
    elif len(arra.shape) == 2 and len(arrb.shape) == 1:
        # Gemv
        from dace.libraries.pblas.nodes.pgemv import Pgemv
        tasklet = Pgemv("__DistrMatVecMult__", m=gm, n=gn)
        if c_block_sizes:
            m = c_block_sizes[0]
        else:
            m = arra.shape[0]
        out = sdfg.add_temp_transient((m, ), dtype=arra.dtype)
    elif len(arra.shape) == 1 and len(arrb.shape) == 2:
        # Gemv transposed
        # Swap a and b
        opa, opb = opb, opa
        arra, arrb = arrb, arra
        from dace.libraries.pblas.nodes.pgemv import Pgemv
        tasklet = Pgemv("__DistrMatVecMult__", transa='T', m=gm, n=gn)
        if c_block_sizes:
            n = c_block_sizes[0]
        else:
            n = arra.shape[1]
        out = sdfg.add_temp_transient((n, ), dtype=arra.dtype)

    anode = state.add_read(opa)
    bnode = state.add_read(opb)
    cnode = state.add_write(out[0])

    if a_bsizes_range:
        a_bsizes_mem = Memlet.simple(a_bsizes_name, a_bsizes_range)
    else:
        a_bsizes_mem = Memlet.from_array(a_bsizes_name, a_bsizes_desc)
    if b_bsizes_range:
        b_bsizes_mem = Memlet.simple(b_bsizes_name, b_bsizes_range)
    else:
        b_bsizes_mem = Memlet.from_array(b_bsizes_name, b_bsizes_desc)

    state.add_edge(anode, None, tasklet, '_a', Memlet.from_array(opa, arra))
    state.add_edge(bnode, None, tasklet, '_b', Memlet.from_array(opb, arrb))
    state.add_edge(a_bsizes_node, None, tasklet, '_a_block_sizes', a_bsizes_mem)
    state.add_edge(b_bsizes_node, None, tasklet, '_b_block_sizes', b_bsizes_mem)
    state.add_edge(tasklet, '_c', cnode, None, Memlet.from_array(*out))

    return out[0]<|MERGE_RESOLUTION|>--- conflicted
+++ resolved
@@ -15,6 +15,7 @@
 ShapeType = Sequence[Union[Integral, str, symbolic.symbol, symbolic.SymExpr, symbolic.sympy.Basic]]
 RankType = Union[Integral, str, symbolic.symbol, symbolic.SymExpr, symbolic.sympy.Basic]
 ProgramVisitor = 'dace.frontend.python.newast.ProgramVisitor'
+
 
 ##### MPI Cartesian Communicators
 
@@ -308,16 +309,7 @@
 
 @oprepo.replaces('mpi4py.MPI.COMM_WORLD.Allreduce')
 @oprepo.replaces('dace.comm.Allreduce')
-<<<<<<< HEAD
-def _allreduce(pv: 'ProgramVisitor',
-               sdfg: SDFG,
-               state: SDFGState,
-               buffer: str,
-               op: str,
-               grid: str = None):
-=======
 def _Allreduce(pv: ProgramVisitor, sdfg: SDFG, state: SDFGState, buffer: str, op: str, grid: str = None):
->>>>>>> dc1acb3f
 
     from dace.libraries.mpi.nodes.allreduce import Allreduce
 
@@ -508,13 +500,8 @@
 
 @oprepo.replaces('mpi4py.MPI.COMM_WORLD.Isend')
 @oprepo.replaces('dace.comm.Isend')
-<<<<<<< HEAD
-def _isend(pv: 'ProgramVisitor', sdfg: SDFG, state: SDFGState, buffer: str, dst: Union[str, sp.Expr, Number],
-           tag: Union[str, sp.Expr, Number], request: str = None, grid: str = None):
-=======
 def _isend(pv: ProgramVisitor, sdfg: SDFG, state: SDFGState, buffer: str, dst: Union[str, sp.Expr, Number],
            tag: Union[str, sp.Expr, Number], request: str):
->>>>>>> dc1acb3f
 
     from dace.libraries.mpi.nodes.isend import Isend
 
@@ -714,13 +701,8 @@
 
 @oprepo.replaces('mpi4py.MPI.COMM_WORLD.Irecv')
 @oprepo.replaces('dace.comm.Irecv')
-<<<<<<< HEAD
-def _irecv(pv: 'ProgramVisitor', sdfg: SDFG, state: SDFGState, buffer: str, src: Union[str, sp.Expr, Number],
-           tag: Union[str, sp.Expr, Number], request: str = None, grid: str = None):
-=======
 def _irecv(pv: ProgramVisitor, sdfg: SDFG, state: SDFGState, buffer: str, src: Union[str, sp.Expr, Number],
            tag: Union[str, sp.Expr, Number], request: str):
->>>>>>> dc1acb3f
 
     from dace.libraries.mpi.nodes.irecv import Irecv
 
@@ -903,8 +885,6 @@
     return None
 
 
-<<<<<<< HEAD
-=======
 @oprepo.replaces('dace.comm.Cart_create')
 def _cart_create(pv: ProgramVisitor, sdfg: SDFG, state: SDFGState, dims: ShapeType):
     """ Creates a process-grid and adds it to the DaCe program. The process-grid is implemented with [MPI_Cart_create](https://www.mpich.org/static/docs/latest/www3/MPI_Cart_create.html).
@@ -978,7 +958,6 @@
     return pgrid_name
 
 
->>>>>>> dc1acb3f
 @oprepo.replaces('dace.comm.Subarray')
 def _subarray(pv: ProgramVisitor,
               sdfg: SDFG,
