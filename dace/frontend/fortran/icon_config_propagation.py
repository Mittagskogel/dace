--- conflicted
+++ resolved
@@ -1,69 +1,51 @@
-# Copyright 2023 ETH Zurich and the DaCe authors. All rights reserved.
-
-import os
-import sys
-from pathlib import Path
-
-from dace.frontend.fortran.config_propagation_data import ecrad_config_injection_list
-from dace.frontend.fortran.fortran_parser import ParseConfig, create_fparser_ast, \
-    create_sdfg_from_fortran_file_with_options
-from dace.frontend.fortran.gen_serde import find_all_f90_files
-
-DIR_PATH = os.path.dirname(os.path.realpath(__file__))
-
-if __name__ == "__main__":
-    base_icon_path = sys.argv[1]
-    icon_file = sys.argv[2]
-    sdfgs_dir = sys.argv[3]
-    if len(sys.argv) > 4:
-        already_parsed_ast = sys.argv[4]
-    else:
-        already_parsed_ast = None
-
-    if len(sys.argv) > 5:
-        entry_point_module = sys.argv[5]
-        entry_point_function = sys.argv[6]
-    else:
-<<<<<<< HEAD
-        #entry_point_module = 'radiation_mcica_lw'
-        #entry_point_function = 'solver_mcica_lw'
-        entry_point_function='velocity_tendencies'
-        entry_point_module='mo_velocity_advection'
-        #entry_points=[('radiation_single_level', 'get_albedos')],
-        #entry_points=[('radiation_ifs_rrtm', 'gas_optics')],
-        #entry_points=[('radiation_cloud', 'crop_cloud_fraction')],
-        #entry_points=[('radiation_cloud_optics', 'cloud_optics_fn_438')],
-        #entry_points=[('radiation_mcica_lw', 'solver_mcica_lw')],
-        #entry_points=[('radiation_mcica_sw', 'solver_mcica_sw')],
-
-        #entry_points=[('radiation_aerosol_optics', 'add_aerosol_optics')],
-        
-=======
-        entry_point_module = 'radiation_mcica_lw'
-        entry_point_function = 'solver_mcica_lw'
->>>>>>> d0758e26
-
-    if already_parsed_ast:
-        fortran_files = find_all_f90_files(Path(already_parsed_ast))
-    else:
-        fortran_files = find_all_f90_files(Path(base_icon_path).joinpath('externals/ecrad'))
-
-    # Construct the primary ECRAD AST.
-    parse_cfg = ParseConfig(
-        sources=[Path(f) for f in fortran_files],
-        entry_points=[(entry_point_module, entry_point_function)],
-<<<<<<< HEAD
-        #config_injections=ecrad_config_injection_list('dace/frontend/fortran/conf_files'),
-=======
-        config_injections=ecrad_config_injection_list(os.path.join(DIR_PATH, 'conf_files'))
->>>>>>> d0758e26
-    )
-    ecrad_ast = create_fparser_ast(parse_cfg)
-
-    create_sdfg_from_fortran_file_with_options(
-        parse_cfg,
-        ecrad_ast,
-        sdfgs_dir=sdfgs_dir,
-        normalize_offsets=True,
-        already_parsed_ast=False,
-    )
+# Copyright 2023 ETH Zurich and the DaCe authors. All rights reserved.
+
+import os
+import sys
+from pathlib import Path
+
+from dace.frontend.fortran.config_propagation_data import ecrad_config_injection_list
+from dace.frontend.fortran.fortran_parser import ParseConfig, create_fparser_ast, \
+    create_sdfg_from_fortran_file_with_options
+from dace.frontend.fortran.gen_serde import find_all_f90_files
+
+DIR_PATH = os.path.dirname(os.path.realpath(__file__))
+
+if __name__ == "__main__":
+    base_icon_path = sys.argv[1]
+    icon_file = sys.argv[2]
+    sdfgs_dir = sys.argv[3]
+    if len(sys.argv) > 4:
+        already_parsed_ast = sys.argv[4]
+    else:
+        already_parsed_ast = None
+
+    if len(sys.argv) > 5:
+        entry_point_module = sys.argv[5]
+        entry_point_function = sys.argv[6]
+    else:
+        #entry_point_module = 'radiation_mcica_lw'
+        #entry_point_function = 'solver_mcica_lw'
+        entry_point_function='velocity_tendencies'
+        entry_point_module='mo_velocity_advection'
+
+    if already_parsed_ast:
+        fortran_files = find_all_f90_files(Path(already_parsed_ast))
+    else:
+        fortran_files = find_all_f90_files(Path(base_icon_path).joinpath('externals/ecrad'))
+
+    # Construct the primary ECRAD AST.
+    parse_cfg = ParseConfig(
+        sources=[Path(f) for f in fortran_files],
+        entry_points=[(entry_point_module, entry_point_function)],
+        config_injections=ecrad_config_injection_list(os.path.join(DIR_PATH, 'conf_files'))
+    )
+    ecrad_ast = create_fparser_ast(parse_cfg)
+
+    create_sdfg_from_fortran_file_with_options(
+        parse_cfg,
+        ecrad_ast,
+        sdfgs_dir=sdfgs_dir,
+        normalize_offsets=True,
+        already_parsed_ast=False,
+    )