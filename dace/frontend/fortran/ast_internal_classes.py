# Copyright 2019-2023 ETH Zurich and the DaCe authors. All rights reserved.
from typing import List, Optional, Tuple, Union, Dict, Any


# The node class is the base class for all nodes in the AST. It provides attributes including the line number and fields.
# Attributes are not used when walking the tree, but are useful for debugging and for code generation.
# The fields attribute is a list of the names of the attributes that are children of the node.


class FNode(object):
    def __init__(self,
                 line_number: int = -1,
                 parent: Union[
                     None, 'Subroutine_Subprogram_Node', 'Function_Subprogram_Node', 'Main_Program_Node',
                     'Module_Node'] = None,
                 **kwargs):  # real signature unknown
        self.line_number = line_number
        self.parent = parent
        for k, v in kwargs.items():
            setattr(self, k, v)

    _attributes: Tuple[str, ...] = ("line_number",)
    _fields: Tuple[str, ...] = ()

    def __eq__(self, o: object) -> bool:
        if not isinstance(o, type(self)):
            return False
        # check that all fields and attributes match
        self_field_vals = list(map(lambda name: getattr(self, name, None), self._fields))
        self_attr_vals = list(map(lambda name: getattr(self, name, None), self._attributes))
        o_field_vals = list(map(lambda name: getattr(o, name, None), o._fields))
        o_attr_vals = list(map(lambda name: getattr(o, name, None), o._attributes))
        return self_field_vals == o_field_vals and self_attr_vals == o_attr_vals


class Program_Node(FNode):
    def __init__(self,
                 main_program: 'Main_Program_Node',
                 function_definitions: List,
                 subroutine_definitions: List,
                 modules: List,
                 module_declarations: Dict,
                 placeholders: Optional[List] = None,
                 placeholders_offsets: Optional[List] = None,
                 structures: Optional['Structures'] = None,
                 **kwargs):
        super().__init__(**kwargs)
        self.main_program = main_program
        self.function_definitions = function_definitions
        self.subroutine_definitions = subroutine_definitions
        self.modules = modules
        self.module_declarations = module_declarations
        self.structures = structures
        self.placeholders = placeholders
        self.placeholders_offsets = placeholders_offsets

    _attributes = ()
    _fields = (
        'main_program',
        'function_definitions',
        'subroutine_definitions',
        'modules',
    )


class BinOp_Node(FNode):
    def __init__(self, op: str, lval: FNode, rval: FNode, type: str = 'VOID', **kwargs):
        super().__init__(**kwargs)
        assert rval
        self.op = op
        self.lval = lval
        self.rval = rval
        self.type = type

    _attributes = ('op', 'type')
    _fields = ('lval', 'rval')


class UnOp_Node(FNode):
    _attributes = (
        'op',
        'postfix',
        'type',
    )
    _fields = ('lval',)


class Exit_Node(FNode):
    _attributes = ()
    _fields = ()


class Main_Program_Node(FNode):
    _attributes = ("name",)
    _fields = ("execution_part", "specification_part")


class Module_Node(FNode):
    def __init__(self,
                 name: 'Name_Node',
                 specification_part: 'Specification_Part_Node',
                 subroutine_definitions: List['Subroutine_Subprogram_Node'],
                 function_definitions: List['Function_Subprogram_Node'],
                 interface_blocks: Dict,
                 **kwargs):
        super().__init__(**kwargs)
        self.name = name
        self.specification_part = specification_part
        self.subroutine_definitions = subroutine_definitions
        self.function_definitions = function_definitions
        self.interface_blocks = interface_blocks

    _attributes = ('name',)
    _fields = (
        'specification_part',
        'subroutine_definitions',
        'function_definitions',
        'interface_blocks'
    )


class Module_Subprogram_Part_Node(FNode):
    def __init__(self,
                 subroutine_definitions: List['Subroutine_Subprogram_Node'],
                 function_definitions: List['Function_Subprogram_Node'],
                 **kwargs):
        super().__init__(**kwargs)
        self.subroutine_definitions = subroutine_definitions
        self.function_definitions = function_definitions

    _attributes = ()
    _fields = (
        'subroutine_definitions',
        'function_definitions',
    )


class Internal_Subprogram_Part_Node(FNode):
    def __init__(self,
                 subroutine_definitions: List['Subroutine_Subprogram_Node'],
                 function_definitions: List['Function_Subprogram_Node'],
                 **kwargs):
        super().__init__(**kwargs)
        self.subroutine_definitions = subroutine_definitions
        self.function_definitions = function_definitions

    _attributes = ()
    _fields = (
        'subroutine_definitions',
        'function_definitions',
    )


class Actual_Arg_Spec_Node(FNode):
    _fields = (
        'arg_name',
        'arg',
    )


class Function_Subprogram_Node(FNode):
    def __init__(self,
                 name: 'Name_Node',
                 args: List,
                 ret: 'Name_Node',
                 specification_part: 'Specification_Part_Node',
                 execution_part: 'Execution_Part_Node',
                 type: str,
                 elemental: bool,
                 **kwargs):
        super().__init__(**kwargs)
        assert type != 'VOID', f"A Fortran function must have a return type; got VOID for {name.name}"
        self.name = name
        self.type = type
        self.ret = ret
        self.args = args
        self.specification_part = specification_part
        self.execution_part = execution_part
        self.elemental = elemental

    _attributes = ('name', 'type', 'ret')
    _fields = (
        'args',
        'specification_part',
        'execution_part',
    )


class Subroutine_Subprogram_Node(FNode):
    def __init__(self,
                 name: 'Name_Node',
                 args: List,
                 specification_part: 'Specification_Part_Node',
                 execution_part: 'Execution_Part_Node',
                 mandatory_args_count: int = -1,
                 optional_args_count: int = -1,
                 type: Any = None,
                 elemental: bool = False,
                 **kwargs):
        super().__init__(**kwargs)
        self.name = name
        self.type = type
        self.args = args
        self.mandatory_args_count = mandatory_args_count
        self.optional_args_count = optional_args_count
        self.elemental = elemental
        self.specification_part = specification_part
        self.execution_part = execution_part

    _attributes = ('name', 'type', 'elemental')
    _fields = (
        'args',
        'mandatory_args_count',
        'optional_args_count',
        'specification_part',
        'execution_part',
    )


class Interface_Block_Node(FNode):
    _attributes = ('name',)
    _fields = (
        'subroutines',
    )


class Interface_Stmt_Node(FNode):
    _attributes = ()
    _fields = ()


class Procedure_Name_List_Node(FNode):
    _attributes = ()
    _fields = ('subroutines',)


class Procedure_Statement_Node(FNode):
    _attributes = ()
    _fields = ('namelists',)


class Module_Stmt_Node(FNode):
    _attributes = ()
    _fields = ('functions',)


class Program_Stmt_Node(FNode):
    _attributes = ('name',)
    _fields = ()


class Subroutine_Stmt_Node(FNode):
    _attributes = ('name',)
    _fields = ('args',)


class Function_Stmt_Node(FNode):
    def __init__(self, name: 'Name_Node', args: List[FNode], ret: Optional['Suffix_Node'], elemental: bool, type: str,
                 **kwargs):
        super().__init__(**kwargs)
        self.name = name
        self.args = args
        self.ret = ret
        self.elemental = elemental
        self.type = type

    _attributes = ('name', 'elemental', 'type')
    _fields = ('args', 'ret',)


class Prefix_Node(FNode):
    def __init__(self, type: str, elemental: bool, recursive: bool, pure: bool, **kwargs):
        super().__init__(**kwargs)
        self.type = type
        self.elemental = elemental
        self.recursive = recursive
        self.pure = pure

    _attributes = ('elemental', 'recursive', 'pure',)
    _fields = ()


class Name_Node(FNode):
    def __init__(self, name: str, type: str = 'VOID', **kwargs):
        super().__init__(**kwargs)
        self.name = name
        self.type = type

    _attributes = ('name', 'type',)
    _fields = ()


class Name_Range_Node(FNode):
    _attributes = ('name', 'type', 'arrname', 'pos',)
    _fields = ()


class Where_Construct_Node(FNode):
    _attributes = ()
    _fields = ('main_body', 'main_cond', 'else_body', 'elifs_body', 'elifs_cond',)


class Type_Name_Node(FNode):
    _attributes = ('name', 'type',)
    _fields = ()


class Generic_Binding_Node(FNode):
    _attributes = ()
    _fields = ('name', 'binding',)


class Specification_Part_Node(FNode):
    _fields = ('specifications', 'symbols', 'interface_blocks', 'typedecls', 'enums',)


class Stop_Stmt_Node(FNode):
    _attributes = ('code',)


class Error_Stmt_Node(FNode):
    _fields = ('error',)


class Execution_Part_Node(FNode):
    _fields = ('execution',)


class Statement_Node(FNode):
    _attributes = ('col_offset',)
    _fields = ()


class Array_Subscript_Node(FNode):
    def __init__(self, name: Name_Node, type: str, indices: List[FNode], **kwargs):
        super().__init__(**kwargs)
        self.name = name
        self.type = type
        self.indices = indices

    _attributes = ('type',)
    _fields = ('name', 'indices',)


class Type_Decl_Node(Statement_Node):
    _attributes = (
        'name',
        'type',
    )
    _fields = ()


class Allocate_Shape_Spec_Node(FNode):
    _attributes = ()
    _fields = ('sizes',)


class Allocate_Shape_Spec_List(FNode):
    _attributes = ()
    _fields = ('shape_list',)


class Allocation_Node(FNode):
    _attributes = ('name',)
    _fields = ('shape',)


class Continue_Node(FNode):
    _attributes = ()
    _fields = ()


class Allocate_Stmt_Node(FNode):
    _attributes = ()
    _fields = ('allocation_list',)


class Symbol_Decl_Node(Statement_Node):
    def __init__(self, name: str, type: str,
                 alloc: Optional[bool] = None, sizes: Optional[List] = None,
                 init: Optional[FNode] = None, typeref: Optional[Any] = None,
                 **kwargs):
        super().__init__(**kwargs)
        self.name = name
        self.type = type
        self.alloc = alloc
        self.sizes = sizes
        self.typeref = typeref
        self.init = init

    _attributes = (
        'name',
        'type',
        'alloc',
    )
    _fields = (
        'sizes',
        'typeref',
        'init',
        'offsets',
    )


class Symbol_Array_Decl_Node(Statement_Node):
    def __init__(self, name: str, type: str,
                 alloc: Optional[bool] = None, sizes: Optional[List] = None, offsets: Optional[List] = None,
                 init: Optional[FNode] = None, typeref: Optional[Any] = None,
                 **kwargs):
        super().__init__(**kwargs)
        self.name = name
        self.type = type
        self.alloc = alloc
        self.sizes = sizes
        self.offsets = offsets
        self.typeref = typeref
        self.init = init

    _attributes = (
        'name',
        'type',
        'alloc',
    )
    _fields = (
        'sizes',
        'offsets',
        'typeref',
        'init',
    )


class Var_Decl_Node(Statement_Node):
    def __init__(self, name: str, type: str,
                 alloc: Optional[bool] = None, optional: Optional[bool] = None,
                 sizes: Optional[List] = None, offsets: Optional[List] = None,
                 init: Optional[FNode] = None, actual_offsets: Optional[List] = None,
                 typeref: Optional[Any] = None, kind: Optional[Any] = None,
                 **kwargs):
        super().__init__(**kwargs)
        self.name = name
        self.type = type
        self.alloc = alloc
        self.kind = kind
        self.optional = optional
        self.sizes = sizes
        self.offsets = offsets
        self.actual_offsets = actual_offsets
        self.typeref = typeref
        self.init = init

    _attributes = ('name', 'type', 'alloc', 'kind', 'optional')
    _fields = ('sizes', 'offsets', 'actual_offsets', 'typeref', 'init')


class Arg_List_Node(FNode):
    _fields = ('args',)


class Component_Spec_List_Node(FNode):
    _fields = ('args',)


class Allocate_Object_List_Node(FNode):
    _fields = ('list',)


class Deallocate_Stmt_Node(FNode):
    _fields = ('list',)


class Decl_Stmt_Node(Statement_Node):
    def __init__(self, vardecl: List[Var_Decl_Node], **kwargs):
        super().__init__(**kwargs)
        self.vardecl = vardecl

    _attributes = ()
    _fields = ('vardecl',)


class VarType:
    _attributes = ()


class Void(VarType):
    _attributes = ()


class Literal(FNode):
    def __init__(self, value: str, type: str, **kwargs):
        super().__init__(**kwargs)
        self.value = value
        self.type = type

    _attributes = ('value', 'type')
    _fields = ()


class Int_Literal_Node(Literal):
    def __init__(self, value: str, type='INTEGER', **kwargs):
        super().__init__(value, type, **kwargs)


class Real_Literal_Node(Literal):
    def __init__(self, value: str, type='REAL', **kwargs):
        super().__init__(value, type, **kwargs)


class Double_Literal_Node(Literal):
    def __init__(self, value: str, type='DOUBLE', **kwargs):
        super().__init__(value, type, **kwargs)


class Bool_Literal_Node(Literal):
    def __init__(self, value: str, type='LOGICAL', **kwargs):
        super().__init__(value, type, **kwargs)


class Char_Literal_Node(Literal):
    def __init__(self, value: str, type='CHAR', **kwargs):
        super().__init__(value, type, **kwargs)


class Suffix_Node(FNode):
    def __init__(self, name: 'Name_Node', **kwargs):
        super().__init__(**kwargs)
        self.name = name

    _attributes = ()
    _fields = ('name',)


class Call_Expr_Node(FNode):
    def __init__(self, name: 'Name_Node', args: List[FNode], subroutine: bool, type: str, **kwargs):
        super().__init__(**kwargs)
        self.name = name
        self.args = args
        self.subroutine = subroutine
        self.type = type

    _attributes = ('type', 'subroutine',)
    _fields = ('name', 'args',)


class Derived_Type_Stmt_Node(FNode):
    _attributes = ('name',)
    _fields = ('args',)


class Derived_Type_Def_Node(FNode):
    def __init__(self, name: Type_Name_Node,
                 component_part: 'Component_Part_Node', procedure_part: 'Bound_Procedures_Node',
                 **kwargs):
        super().__init__(**kwargs)
        self.name = name
        self.component_part = component_part
        self.procedure_part = procedure_part

    _attributes = ('name',)
    _fields = ('component_part', 'procedure_part',)


class Component_Part_Node(FNode):
    _attributes = ()
    _fields = ('component_def_stmts',)


class Data_Component_Def_Stmt_Node(FNode):
    def __init__(self, vars: Decl_Stmt_Node, **kwargs):
        super().__init__(**kwargs)
        self.vars = vars

    _attributes = ()
    _fields = ('vars',)


class Data_Ref_Node(FNode):
<<<<<<< HEAD
    _attributes = ('type')
    _fields = ('parent_ref', 'part_ref',)
=======
    def __init__(self, parent_ref: FNode, part_ref: FNode, type: str = 'VOID', **kwargs):
        super().__init__(**kwargs)
        self.parent_ref = parent_ref
        self.part_ref = part_ref
        self.type = type

    _attributes = ('type',)
    _fields = ('parent_ref', 'part_ref')
>>>>>>> f17ed045


class Array_Constructor_Node(FNode):
    _attributes = ()
    _fields = ('value_list',)


class Ac_Value_List_Node(FNode):
    _attributes = ()
    _fields = ('value_list',)


class Section_Subscript_List_Node(FNode):
    _fields = ('list',)


class Pointer_Assignment_Stmt_Node(FNode):
    _attributes = ()
    _fields = ('name_pointer', 'name_target')


class For_Stmt_Node(FNode):
    _attributes = ()
    _fields = (
        'init',
        'cond',
        'body',
        'iter',
    )


class Map_Stmt_Node(For_Stmt_Node):
    _attributes = ()
    _fields = (
        'init',
        'cond',
        'body',
        'iter',
    )


class If_Stmt_Node(FNode):
    _attributes = ()
    _fields = (
        'cond',
        'body',
        'body_else',
    )


class Defer_Shape_Node(FNode):
    _attributes = ()
    _fields = ()


class Component_Initialization_Node(FNode):
    _attributes = ()
    _fields = ('init',)


class Case_Cond_Node(FNode):
    _fields = ('cond', 'op')
    _attributes = ()


class Else_Separator_Node(FNode):
    _attributes = ()
    _fields = ()


class Procedure_Separator_Node(FNode):
    _attributes = ()
    _fields = ('parent_ref', 'part_ref')


class Pointer_Object_List_Node(FNode):
    _attributes = ()
    _fields = ('list',)


class Read_Stmt_Node(FNode):
    _attributes = ()
    _fields = ('args',)


class Close_Stmt_Node(FNode):
    _attributes = ()
    _fields = ('args',)


class Open_Stmt_Node(FNode):
    _attributes = ()
    _fields = ('args',)


class Associate_Stmt_Node(FNode):
    _attributes = ()
    _fields = ('args',)


class Associate_Construct_Node(FNode):
    _attributes = ()
    _fields = ('associate', 'body')


class Association_List_Node(FNode):
    _attributes = ()
    _fields = ('list',)


class Association_Node(FNode):
    _attributes = ()
    _fields = ('name', 'expr')


class Connect_Spec_Node(FNode):
    _attributes = ('type',)
    _fields = ('args',)


class Close_Spec_Node(FNode):
    _attributes = ('type',)
    _fields = ('args',)


class Close_Spec_List_Node(FNode):
    _attributes = ()
    _fields = ('list',)


class IO_Control_Spec_Node(FNode):
    _attributes = ('type',)
    _fields = ('args',)


class IO_Control_Spec_List_Node(FNode):
    _attributes = ()
    _fields = ('list',)


class Connect_Spec_List_Node(FNode):
    _attributes = ()
    _fields = ('list',)


class Nullify_Stmt_Node(FNode):
    _attributes = ()
    _fields = ('list',)


class Namelist_Stmt_Node(FNode):
    _attributes = ()
    _fields = ('list', 'name')


class Namelist_Group_Object_List_Node(FNode):
    _attributes = ()
    _fields = ('list',)


class Bound_Procedures_Node(FNode):
    _attributes = ()
    _fields = ('procedures',)


class Specific_Binding_Node(FNode):
    _attributes = ()
    _fields = ('name', 'args')


class Parenthesis_Expr_Node(FNode):
    def __init__(self, expr: FNode, **kwargs):
        super().__init__(**kwargs)
        assert hasattr(expr, 'type')
        self.expr = expr
        self.type = expr.type

    _attributes = ()
    _fields = ('expr', 'type')


class Nonlabel_Do_Stmt_Node(FNode):
    _attributes = ()
    _fields = (
        'init',
        'cond',
        'iter',
    )


class While_True_Control(FNode):
    _attributes = ()
    _fields = (
        'name',
    )


class While_Control(FNode):
    _attributes = ()
    _fields = (
        'cond',
    )


class While_Stmt_Node(FNode):
    _attributes = ('name')
    _fields = (
        'body',
        'cond',
    )


class Loop_Control_Node(FNode):
    _attributes = ()
    _fields = (
        'init',
        'cond',
        'iter',
    )


class Else_If_Stmt_Node(FNode):
    _attributes = ()
    _fields = ('cond',)


class Only_List_Node(FNode):
    _attributes = ()
    _fields = ('names', 'renames',)


class Rename_Node(FNode):
    _attributes = ()
    _fields = ('oldname', 'newname',)


class ParDecl_Node(FNode):
    _attributes = ('type',)
    _fields = ('range',)


class Structure_Constructor_Node(FNode):
    _attributes = ('type',)
    _fields = ('name', 'args')


class Use_Stmt_Node(FNode):
    _attributes = ('name', 'list_all')
    _fields = ('list',)


class Write_Stmt_Node(FNode):
    _attributes = ()
    _fields = ('args',)


class Break_Node(FNode):
    _attributes = ()
    _fields = ()<|MERGE_RESOLUTION|>--- conflicted
+++ resolved
@@ -573,10 +573,6 @@
 
 
 class Data_Ref_Node(FNode):
-<<<<<<< HEAD
-    _attributes = ('type')
-    _fields = ('parent_ref', 'part_ref',)
-=======
     def __init__(self, parent_ref: FNode, part_ref: FNode, type: str = 'VOID', **kwargs):
         super().__init__(**kwargs)
         self.parent_ref = parent_ref
@@ -585,7 +581,6 @@
 
     _attributes = ('type',)
     _fields = ('parent_ref', 'part_ref')
->>>>>>> f17ed045
 
 
 class Array_Constructor_Node(FNode):
