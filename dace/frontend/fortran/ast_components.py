<<<<<<< HEAD
# Copyright 2019-2023 ETH Zurich and the DaCe authors. All rights reserved.
=======
# Copyright 2019-2024 ETH Zurich and the DaCe authors. All rights reserved.
>>>>>>> 67fade9d
from typing import Any, List, Optional, Type, TypeVar, Union, overload, TYPE_CHECKING, Dict

import networkx as nx
from fparser.two import Fortran2003 as f03
from fparser.two import Fortran2008 as f08
from fparser.two.Fortran2003 import Function_Subprogram, Function_Stmt, Prefix, Intrinsic_Type_Spec, \
    Assignment_Stmt, Logical_Literal_Constant, Real_Literal_Constant, Signed_Real_Literal_Constant, \
    Int_Literal_Constant, Signed_Int_Literal_Constant, Hex_Constant, Function_Reference

from dace.frontend.fortran import ast_internal_classes
from dace.frontend.fortran.ast_internal_classes import Name_Node, Program_Node, Decl_Stmt_Node, Var_Decl_Node
from dace.frontend.fortran.ast_transforms import StructLister, StructDependencyLister, Structures
from dace.frontend.fortran.ast_utils import singular

if TYPE_CHECKING:
    from dace.frontend.fortran.intrinsics import FortranIntrinsics

# We rely on fparser to provide an initial AST and convert to a version that is more suitable for our purposes

# The following class is used to translate the fparser AST to our own AST of Fortran
# the supported_fortran_types dictionary is used to determine which types are supported by our compiler
# for each entry in the dictionary, the key is the name of the class in the fparser AST and the value is the name of the function that will be used to translate the fparser AST to our AST
# the functions return an object of the class that is the name of the key in the dictionary with _Node appended to it to ensure it is diferentietated from the fparser AST
FASTNode = Any
T = TypeVar('T')


@overload
def get_child(node: Union[FASTNode, List[FASTNode]], child_type: str) -> FASTNode:
    ...


@overload
def get_child(node: Union[FASTNode, List[FASTNode]], child_type: Type[T]) -> T:
    ...


def get_child(node: Union[FASTNode, List[FASTNode]], child_type: Union[str, Type[T], List[Type[T]]]):
    if isinstance(node, list):
        children = node
    else:
        children = node.children

    if not isinstance(child_type, str) and not isinstance(child_type, list):
        child_type = child_type.__name__
        children_of_type = list(filter(lambda child: child.__class__.__name__ == child_type, children))

    elif isinstance(child_type, list):
        if all(isinstance(i, str) for i in child_type):
            child_types = [i for i in child_type]
        else:
            child_types = [i.__name__ for i in child_type]
        children_of_type = list(filter(lambda child: child.__class__.__name__ in child_types, children))

    if len(children_of_type) == 1:
        return children_of_type[0]
    # Temporary workaround to allow feature list to be generated
    return None
    raise ValueError('Expected only one child of type {} but found {}'.format(child_type, children_of_type))


@overload
def get_children(node: Union[FASTNode, List[FASTNode]], child_type: str) -> List[FASTNode]:
    ...


@overload
def get_children(node: Union[FASTNode, List[FASTNode]], child_type: Type[T]) -> List[T]:
    ...


def get_children(node: Union[FASTNode, List[FASTNode]], child_type: Union[str, Type[T], List[Type[T]]]):
    if isinstance(node, list):
        children = node
    else:
        children = node.children

    if not isinstance(child_type, str) and not isinstance(child_type, list):
        child_type = child_type.__name__
        children_of_type = list(filter(lambda child: child.__class__.__name__ == child_type, children))

    elif isinstance(child_type, list):
        child_types = [i.__name__ for i in child_type]
        children_of_type = list(filter(lambda child: child.__class__.__name__ in child_types, children))

    elif isinstance(child_type, str):
        children_of_type = list(filter(lambda child: child.__class__.__name__ == child_type, children))

    return children_of_type


def get_line(node: FASTNode):
    line = None
    if node.item is not None and hasattr(node.item, "span"):
        line = node.item.span
    else:
        tmp = node
        while tmp.parent is not None:
            tmp = tmp.parent
            if tmp.item is not None and hasattr(tmp.item, "span"):
                line = tmp.item.span
                break
    return line


class InternalFortranAst:
    """
    This class is used to translate the fparser AST to our own AST of Fortran
    the supported_fortran_types dictionary is used to determine which types are supported by our compiler
    for each entry in the dictionary, the key is the name of the class in the fparser AST and the value
    is the name of the function that will be used to translate the fparser AST to our AST
    """

    def __init__(self):
        """
        Initialization of the AST converter
        """
        self.to_parse_list = {}
        self.unsupported_fortran_syntax = {}
        self.current_ast = None
        self.functions_and_subroutines = []
        self.symbols = {}
        self.intrinsics_list = []
        self.placeholders = {}
        self.placeholders_offsets = {}
        self.types = {
            "LOGICAL": "LOGICAL",
            "CHARACTER": "CHAR",
            "INTEGER": "INTEGER",
            "INTEGER4": "INTEGER",
            "INTEGER8": "INTEGER8",
            "REAL4": "REAL",
            "REAL8": "DOUBLE",
            "DOUBLE PRECISION": "DOUBLE",
            "REAL": "REAL",
            "CLASS": "CLASS",
            "Unknown": "REAL",
        }
        from dace.frontend.fortran.intrinsics import FortranIntrinsics
        self.intrinsic_handler = FortranIntrinsics()
        self.supported_fortran_syntax = {
            "str": self.str_node,
            "tuple": self.tuple_node,
            "Program": self.program,
            "Main_Program": self.main_program,
            "Program_Stmt": self.program_stmt,
            "End_Program_Stmt": self.end_program_stmt,
            "Subroutine_Subprogram": self.subroutine_subprogram,
            "Function_Subprogram": self.function_subprogram,
            "Module_Subprogram_Part": self.module_subprogram_part,
            "Internal_Subprogram_Part": self.internal_subprogram_part,
            "Subroutine_Stmt": self.subroutine_stmt,
            "Function_Stmt": self.function_stmt,
            "Prefix": self.prefix_stmt,
            "End_Subroutine_Stmt": self.end_subroutine_stmt,
            "End_Function_Stmt": self.end_function_stmt,
            "Rename": self.rename,
            "Module": self.module,
            "Module_Stmt": self.module_stmt,
            "End_Module_Stmt": self.end_module_stmt,
            "Use_Stmt": self.use_stmt,
            "Implicit_Part": self.implicit_part,
            "Implicit_Stmt": self.implicit_stmt,
            "Implicit_None_Stmt": self.implicit_none_stmt,
            "Implicit_Part_Stmt": self.implicit_part_stmt,
            "Declaration_Construct": self.declaration_construct,
            "Declaration_Type_Spec": self.declaration_type_spec,
            "Type_Declaration_Stmt": self.type_declaration_stmt,
            "Entity_Decl": self.entity_decl,
            "Array_Spec": self.array_spec,
            "Ac_Value_List": self.ac_value_list,
            "Array_Constructor": self.array_constructor,
            "Loop_Control": self.loop_control,
            "Block_Nonlabel_Do_Construct": self.block_nonlabel_do_construct,
            "Real_Literal_Constant": self.real_literal_constant,
            "Signed_Real_Literal_Constant": self.real_literal_constant,
            "Char_Literal_Constant": self.char_literal_constant,
            "Subscript_Triplet": self.subscript_triplet,
            "Section_Subscript_List": self.section_subscript_list,
            "Explicit_Shape_Spec_List": self.explicit_shape_spec_list,
            "Explicit_Shape_Spec": self.explicit_shape_spec,
            "Type_Attr_Spec": self.type_attr_spec,
            "Attr_Spec": self.attr_spec,
            "Intent_Spec": self.intent_spec,
            "Access_Spec": self.access_spec,
            "Access_Stmt": self.access_stmt,
            "Allocatable_Stmt": self.allocatable_stmt,
            "Asynchronous_Stmt": self.asynchronous_stmt,
            "Bind_Stmt": self.bind_stmt,
            "Common_Stmt": self.common_stmt,
            "Data_Stmt": self.data_stmt,
            "Dimension_Stmt": self.dimension_stmt,
            "External_Stmt": self.external_stmt,
            "Intent_Stmt": self.intent_stmt,
            "Intrinsic_Stmt": self.intrinsic_stmt,
            "Optional_Stmt": self.optional_stmt,
            "Parameter_Stmt": self.parameter_stmt,
            "Pointer_Stmt": self.pointer_stmt,
            "Protected_Stmt": self.protected_stmt,
            "Save_Stmt": self.save_stmt,
            "Target_Stmt": self.target_stmt,
            "Value_Stmt": self.value_stmt,
            "Volatile_Stmt": self.volatile_stmt,
            "Execution_Part": self.execution_part,
            "Execution_Part_Construct": self.execution_part_construct,
            "Action_Stmt": self.action_stmt,
            "Assignment_Stmt": self.assignment_stmt,
            "Pointer_Assignment_Stmt": self.pointer_assignment_stmt,
            "Where_Stmt": self.where_stmt,
            "Where_Construct": self.where_construct,
            "Where_Construct_Stmt": self.where_construct_stmt,
            "Masked_Elsewhere_Stmt": self.masked_elsewhere_stmt,
            "Elsewhere_Stmt": self.elsewhere_stmt,
            "End_Where_Stmt": self.end_where_stmt,
            "Forall_Construct": self.forall_construct,
            "Forall_Header": self.forall_header,
            "Forall_Triplet_Spec": self.forall_triplet_spec,
            "Forall_Stmt": self.forall_stmt,
            "End_Forall_Stmt": self.end_forall_stmt,
            "Arithmetic_If_Stmt": self.arithmetic_if_stmt,
            "If_Construct": self.if_construct,
            "If_Stmt": self.if_stmt,
            "If_Then_Stmt": self.if_then_stmt,
            "Else_If_Stmt": self.else_if_stmt,
            "Else_Stmt": self.else_stmt,
            "End_If_Stmt": self.end_if_stmt,
            "Case_Construct": self.case_construct,
            "Select_Case_Stmt": self.select_case_stmt,
            "Case_Stmt": self.case_stmt,
            "End_Select_Stmt": self.end_select_stmt,
            "Do_Construct": self.do_construct,
            "Label_Do_Stmt": self.label_do_stmt,
            "Nonlabel_Do_Stmt": self.nonlabel_do_stmt,
            "End_Do_Stmt": self.end_do_stmt,
            "Interface_Block": self.interface_block,
            "Interface_Stmt": self.interface_stmt,
            "Procedure_Name_List": self.procedure_name_list,
            "Procedure_Stmt": self.procedure_stmt,
            "End_Interface_Stmt": self.end_interface_stmt,
            "Generic_Spec": self.generic_spec,
            "Name": self.name,
            "Type_Name": self.type_name,
            "Specification_Part": self.specification_part,
            "Intrinsic_Type_Spec": self.intrinsic_type_spec,
            "Entity_Decl_List": self.entity_decl_list,
            "Int_Literal_Constant": self.int_literal_constant,
            "Signed_Int_Literal_Constant": self.int_literal_constant,
            "Hex_Constant": self.hex_constant,
            "Logical_Literal_Constant": self.logical_literal_constant,
            "Actual_Arg_Spec_List": self.actual_arg_spec_list,
            "Actual_Arg_Spec": self.actual_arg_spec,
            "Attr_Spec_List": self.attr_spec_list,
            "Initialization": self.initialization,
            "Procedure_Declaration_Stmt": self.procedure_declaration_stmt,
            "Type_Bound_Procedure_Part": self.type_bound_procedure_part,
            "Data_Pointer_Object": self.data_pointer_object,
            "Contains_Stmt": self.contains_stmt,
            "Call_Stmt": self.call_stmt,
            "Return_Stmt": self.return_stmt,
            "Stop_Stmt": self.stop_stmt,
            "Dummy_Arg_List": self.dummy_arg_list,
            "Part_Ref": self.part_ref,
            "Level_2_Expr": self.level_2_expr,
            "Equiv_Operand": self.level_2_expr,
            "Level_3_Expr": self.level_2_expr,
            "Level_4_Expr": self.level_2_expr,
            "Level_5_Expr": self.level_2_expr,
            "Add_Operand": self.level_2_expr,
            "Or_Operand": self.level_2_expr,
            "And_Operand": self.level_2_expr,
            "Level_2_Unary_Expr": self.level_2_expr,
            "Mult_Operand": self.power_expr,
            "Parenthesis": self.parenthesis_expr,
            "Intrinsic_Name": self.intrinsic_handler.replace_function_name,
            "Suffix": self.suffix,
            "Intrinsic_Function_Reference": self.intrinsic_function_reference,
            "Only_List": self.only_list,
            "Structure_Constructor": self.structure_constructor,
            "Component_Spec_List": self.component_spec_list,
            "Write_Stmt": self.write_stmt,
            "Assumed_Shape_Spec_List": self.assumed_shape_spec_list,
            "Allocate_Stmt": self.allocate_stmt,
            "Allocation_List": self.allocation_list,
            "Allocation": self.allocation,
            "Allocate_Shape_Spec": self.allocate_shape_spec,
            "Allocate_Shape_Spec_List": self.allocate_shape_spec_list,
            "Derived_Type_Def": self.derived_type_def,
            "Derived_Type_Stmt": self.derived_type_stmt,
            "Component_Part": self.component_part,
            "Data_Component_Def_Stmt": self.data_component_def_stmt,
            "End_Type_Stmt": self.end_type_stmt,
            "Data_Ref": self.data_ref,
            "Cycle_Stmt": self.cycle_stmt,
            "Deferred_Shape_Spec": self.deferred_shape_spec,
            "Deferred_Shape_Spec_List": self.deferred_shape_spec_list,
            "Component_Initialization": self.component_initialization,
            "Case_Selector": self.case_selector,
            "Case_Value_Range_List": self.case_value_range_list,
            "Procedure_Designator": self.procedure_designator,
            "Specific_Binding": self.specific_binding,
            "Enum_Def_Stmt": self.enum_def_stmt,
            "Enumerator_Def_Stmt": self.enumerator_def_stmt,
            "Enumerator_List": self.enumerator_list,
            "Enumerator": self.enumerator,
            "End_Enum_Stmt": self.end_enum_stmt,
            "Exit_Stmt": self.exit_stmt,
            "Enum_Def": self.enum_def,
            "Connect_Spec": self.connect_spec,
            "Namelist_Stmt": self.namelist_stmt,
            "Namelist_Group_Object_List": self.namelist_group_object_list,
            "Open_Stmt": self.open_stmt,
            "Connect_Spec_List": self.connect_spec_list,
            "Association": self.association,
            "Association_List": self.association_list,
            "Associate_Stmt": self.associate_stmt,
            "End_Associate_Stmt": self.end_associate_stmt,
            "Associate_Construct": self.associate_construct,
            "Subroutine_Body": self.subroutine_body,
            "Function_Reference": self.function_reference,
            "Binding_Name_List": self.binding_name_list,
            "Generic_Binding": self.generic_binding,
            "Private_Components_Stmt": self.private_components_stmt,
            "Stop_Code": self.stop_code,
            "Error_Stop_Stmt": self.error_stop_stmt,
            "Pointer_Object_List": self.pointer_object_list,
            "Nullify_Stmt": self.nullify_stmt,
            "Deallocate_Stmt": self.deallocate_stmt,
            "Proc_Component_Ref": self.proc_component_ref,
            "Component_Spec": self.component_spec,
            "Allocate_Object_List": self.allocate_object_list,
            "Read_Stmt": self.read_stmt,
            "Close_Stmt": self.close_stmt,
            "Io_Control_Spec": self.io_control_spec,
            "Io_Control_Spec_List": self.io_control_spec_list,
            "Close_Spec_List": self.close_spec_list,
            "Close_Spec": self.close_spec,

            # "Component_Decl_List": self.component_decl_list,
            # "Component_Decl": self.component_decl,
        }
        self.type_arbitrary_array_variable_count = 0

    def fortran_intrinsics(self) -> "FortranIntrinsics":
        return self.intrinsic_handler

    def data_pointer_object(self, node: FASTNode):
        children = self.create_children(node)
        if node.children[1] == "%":
            return ast_internal_classes.Data_Ref_Node(parent_ref=children[0], part_ref=children[2], type="VOID")
        else:
            raise NotImplementedError("Data pointer object not supported yet")

    def create_children(self, node: FASTNode):
        return [self.create_ast(child) for child in node] \
            if isinstance(node, (list, tuple)) else [self.create_ast(child) for child in node.children]

    def cycle_stmt(self, node: FASTNode):
        line = get_line(node)
        return ast_internal_classes.Continue_Node(line_number=line)

    def create_ast(self, node=None):
        """
        Creates an AST from a FASTNode
        :param node: FASTNode
        :note: this is a recursive function, and relies on the dictionary of supported syntax to call the correct converter functions
        """
        if not node:
            return None
        if isinstance(node, (list, tuple)):
            return [self.create_ast(child) for child in node]
        if type(node).__name__ in self.supported_fortran_syntax:
            handler = self.supported_fortran_syntax[type(node).__name__]
            return handler(node)

        if type(node).__name__ == "Intrinsic_Name":
            if node not in self.intrinsics_list:
                self.intrinsics_list.append(node)
        if self.unsupported_fortran_syntax.get(self.current_ast) is None:
            self.unsupported_fortran_syntax[self.current_ast] = []
        if type(node).__name__ not in self.unsupported_fortran_syntax[self.current_ast]:
            if type(node).__name__ not in self.unsupported_fortran_syntax[self.current_ast]:
                self.unsupported_fortran_syntax[self.current_ast].append(type(node).__name__)
        for i in node.children:
            self.create_ast(i)
        print("Unsupported syntax: ", type(node).__name__, node.string)
        return None

    def finalize_ast(self, prog: Program_Node):
        structs_lister = StructLister()
        structs_lister.visit(prog)
        struct_dep_graph = nx.DiGraph()
        for i, name in zip(structs_lister.structs, structs_lister.names):
            if name not in struct_dep_graph.nodes:
                struct_dep_graph.add_node(name)
            struct_deps_finder = StructDependencyLister(structs_lister.names)
            struct_deps_finder.visit(i)
            struct_deps = struct_deps_finder.structs_used
            # print(struct_deps)
            for j, pointing, point_name in zip(struct_deps, struct_deps_finder.is_pointer,
                                               struct_deps_finder.pointer_names):
                if j not in struct_dep_graph.nodes:
                    struct_dep_graph.add_node(j)
                struct_dep_graph.add_edge(name, j, pointing=pointing, point_name=point_name)
        prog.structures = Structures(structs_lister.structs)
        prog.placeholders = self.placeholders
        prog.placeholders_offsets = self.placeholders_offsets

    def suffix(self, node: FASTNode):
        children = self.create_children(node)
        name = children[0]
        return ast_internal_classes.Suffix_Node(name=name)

    def data_ref(self, node: FASTNode):
        children = self.create_children(node)
        idx = len(children) - 1
        parent = children[idx - 1]
        part_ref = children[idx]
        part_ref.isStructMember = True
        # parent.isStructMember=True
        idx = idx - 1
        current = ast_internal_classes.Data_Ref_Node(parent_ref=parent, part_ref=part_ref, type="VOID")

        while idx > 0:
            parent = children[idx - 1]
            current = ast_internal_classes.Data_Ref_Node(parent_ref=parent, part_ref=current, type="VOID")
            idx = idx - 1
        return current

    def end_type_stmt(self, node: FASTNode):
        return None

    def access_stmt(self, node: FASTNode):
        return None

    def generic_binding(self, node: FASTNode):
        children = self.create_children(node)
        return ast_internal_classes.Generic_Binding_Node(name=children[1], binding=children[2])

    def private_components_stmt(self, node: FASTNode):
<<<<<<< HEAD
        return None

    def deallocate_stmt(self, node: FASTNode):
        children = self.create_children(node)
        line = get_line(node)
        return ast_internal_classes.Deallocate_Stmt_Node(list=children[0].list, line_number=line)

    def proc_component_ref(self, node: FASTNode):
        children = self.create_children(node)
        return ast_internal_classes.Data_Ref_Node(parent_ref=children[0], part_ref=children[2], type="VOID")

    def component_spec(self, node: FASTNode):
        children = self.create_children(node)
        return ast_internal_classes.Actual_Arg_Spec_Node(arg_name=children[0], arg=children[1], type="VOID")

    def allocate_object_list(self, node: FASTNode):
        children = self.create_children(node)
        return ast_internal_classes.Allocate_Object_List_Node(list=children)

    def read_stmt(self, node: FASTNode):
        children = self.create_children(node)
        return ast_internal_classes.Read_Stmt_Node(args=children[0], line_number=get_line(node))

    def close_stmt(self, node: FASTNode):
        children = self.create_children(node)
        if node.item is None:
            line = '-1'
        else:
            line = get_line(node)
        return ast_internal_classes.Close_Stmt_Node(args=children[0], line_number=line)

    def io_control_spec(self, node: FASTNode):
        children = self.create_children(node)
        return ast_internal_classes.IO_Control_Spec_Node(name=children[0], args=children[1])

    def io_control_spec_list(self, node: FASTNode):
        children = self.create_children(node)
        return ast_internal_classes.IO_Control_Spec_List_Node(list=children)

    def close_spec_list(self, node: FASTNode):
        children = self.create_children(node)
        return ast_internal_classes.Close_Spec_List_Node(list=children)

    def close_spec(self, node: FASTNode):
        children = self.create_children(node)
        return ast_internal_classes.Close_Spec_Node(name=children[0], args=children[1])

    def stop_code(self, node: FASTNode):
        children = self.create_children(node)
        return ast_internal_classes.Stop_Stmt_Node(code=node.string)

    def error_stop_stmt(self, node: FASTNode):
        children = self.create_children(node)
        return ast_internal_classes.Error_Stmt_Node(error=children[1])

    def pointer_object_list(self, node: FASTNode):
        children = self.create_children(node)
        return ast_internal_classes.Pointer_Object_List_Node(list=children)

    def nullify_stmt(self, node: FASTNode):
        children = self.create_children(node)
        return ast_internal_classes.Nullify_Stmt_Node(list=children[1].list)

    def binding_name_list(self, node: FASTNode):
        children = self.create_children(node)
        return children

    def connect_spec(self, node: FASTNode):
        children = self.create_children(node)
        return ast_internal_classes.Connect_Spec_Node(type=children[0], args=children[1])

    def connect_spec_list(self, node: FASTNode):
        children = self.create_children(node)
        return ast_internal_classes.Connect_Spec_List_Node(list=children)

    def open_stmt(self, node: FASTNode):
        children = self.create_children(node)
        return ast_internal_classes.Open_Stmt_Node(args=children[1].list, line_number=get_line(node))

    def namelist_stmt(self, node: FASTNode):
        children = self.create_children(node)
        return ast_internal_classes.Namelist_Stmt_Node(name=children[0][0], list=children[0][1])

    def namelist_group_object_list(self, node: FASTNode):
        children = self.create_children(node)
        return ast_internal_classes.Namelist_Group_Object_List_Node(list=children)

    def associate_stmt(self, node: FASTNode):
        children = self.create_children(node)
        return ast_internal_classes.Associate_Stmt_Node(args=children[1].list)

    def association(self, node: FASTNode):
        children = self.create_children(node)
        return ast_internal_classes.Association_Node(name=children[0], expr=children[2])

    def association_list(self, node: FASTNode):
        children = self.create_children(node)
        return ast_internal_classes.Association_List_Node(list=children)

    def subroutine_body(self, node: FASTNode):
        children = self.create_children(node)
        return children

    def function_reference(self, node: Function_Reference):
        name, args = self.create_children(node)
        line = get_line(node)
        return ast_internal_classes.Call_Expr_Node(name=name,
                                                   args=args.args if args else [],
                                                   type="VOID", subroutine=False,
                                                   line_number=line)

    def end_associate_stmt(self, node: FASTNode):
        return None

=======
        return None

    def deallocate_stmt(self, node: FASTNode):
        children = self.create_children(node)
        line = get_line(node)
        return ast_internal_classes.Deallocate_Stmt_Node(list=children[0].list, line_number=line)

    def proc_component_ref(self, node: FASTNode):
        children = self.create_children(node)
        return ast_internal_classes.Data_Ref_Node(parent_ref=children[0], part_ref=children[2], type="VOID")

    def component_spec(self, node: FASTNode):
        children = self.create_children(node)
        return ast_internal_classes.Actual_Arg_Spec_Node(arg_name=children[0], arg=children[1], type="VOID")

    def allocate_object_list(self, node: FASTNode):
        children = self.create_children(node)
        return ast_internal_classes.Allocate_Object_List_Node(list=children)

    def read_stmt(self, node: FASTNode):
        children = self.create_children(node)
        return ast_internal_classes.Read_Stmt_Node(args=children[0], line_number=node.item.span)

    def close_stmt(self, node: FASTNode):
        children = self.create_children(node)
        if node.item is None:
            line = '-1'
        else:
            line = node.item.span
        return ast_internal_classes.Close_Stmt_Node(args=children[0], line_number=line)

    def io_control_spec(self, node: FASTNode):
        children = self.create_children(node)
        return ast_internal_classes.IO_Control_Spec_Node(name=children[0], args=children[1])

    def io_control_spec_list(self, node: FASTNode):
        children = self.create_children(node)
        return ast_internal_classes.IO_Control_Spec_List_Node(list=children)

    def close_spec_list(self, node: FASTNode):
        children = self.create_children(node)
        return ast_internal_classes.Close_Spec_List_Node(list=children)

    def close_spec(self, node: FASTNode):
        children = self.create_children(node)
        return ast_internal_classes.Close_Spec_Node(name=children[0], args=children[1])

    def stop_code(self, node: FASTNode):
        children = self.create_children(node)
        return ast_internal_classes.Stop_Stmt_Node(code=node.string)

    def error_stop_stmt(self, node: FASTNode):
        children = self.create_children(node)
        return ast_internal_classes.Error_Stmt_Node(error=children[1])

    def pointer_object_list(self, node: FASTNode):
        children = self.create_children(node)
        return ast_internal_classes.Pointer_Object_List_Node(list=children)

    def nullify_stmt(self, node: FASTNode):
        children = self.create_children(node)
        return ast_internal_classes.Nullify_Stmt_Node(list=children[1].list)

    def binding_name_list(self, node: FASTNode):
        children = self.create_children(node)
        return children

    def connect_spec(self, node: FASTNode):
        children = self.create_children(node)
        return ast_internal_classes.Connect_Spec_Node(type=children[0], args=children[1])

    def connect_spec_list(self, node: FASTNode):
        children = self.create_children(node)
        return ast_internal_classes.Connect_Spec_List_Node(list=children)

    def open_stmt(self, node: FASTNode):
        children = self.create_children(node)
        return ast_internal_classes.Open_Stmt_Node(args=children[1].list, line_number=node.item.span)

    def namelist_stmt(self, node: FASTNode):
        children = self.create_children(node)
        return ast_internal_classes.Namelist_Stmt_Node(name=children[0][0], list=children[0][1])

    def namelist_group_object_list(self, node: FASTNode):
        children = self.create_children(node)
        return ast_internal_classes.Namelist_Group_Object_List_Node(list=children)

    def associate_stmt(self, node: FASTNode):
        children = self.create_children(node)
        return ast_internal_classes.Associate_Stmt_Node(args=children[1].list)

    def association(self, node: FASTNode):
        children = self.create_children(node)
        return ast_internal_classes.Association_Node(name=children[0], expr=children[2])

    def association_list(self, node: FASTNode):
        children = self.create_children(node)
        return ast_internal_classes.Association_List_Node(list=children)

    def subroutine_body(self, node: FASTNode):
        children = self.create_children(node)
        return children

    def function_reference(self, node: Function_Reference):
        name, args = self.create_children(node)
        line = get_line(node)
        return ast_internal_classes.Call_Expr_Node(name=name,
                                                   args=args.args if args else [],
                                                   type="VOID",
                                                   subroutine=False,
                                                   line_number=line)

    def end_associate_stmt(self, node: FASTNode):
        return None

>>>>>>> 67fade9d
    def associate_construct(self, node: FASTNode):
        children = self.create_children(node)
        return ast_internal_classes.Associate_Construct_Node(associate=children[0], body=children[1])

    def enum_def_stmt(self, node: FASTNode):
        children = self.create_children(node)
        return None

    def enumerator(self, node: FASTNode):
        children = self.create_children(node)
        return children

    def enumerator_def_stmt(self, node: FASTNode):
        children = self.create_children(node)
        return children[1]

    def enumerator_list(self, node: FASTNode):
        children = self.create_children(node)
        return children

    def end_enum_stmt(self, node: FASTNode):
        return None

    def enum_def(self, node: FASTNode):
        children = self.create_children(node)
        return children[1:-1]

    def exit_stmt(self, node: FASTNode):
        line = get_line(node)
        return ast_internal_classes.Exit_Node(line_number=line)

    def deferred_shape_spec(self, node: FASTNode):
        return ast_internal_classes.Defer_Shape_Node()

    def deferred_shape_spec_list(self, node: FASTNode):
        children = self.create_children(node)
        return children

    def component_initialization(self, node: FASTNode):
        children = self.create_children(node)
        return ast_internal_classes.Component_Initialization_Node(init=children[1])

    def procedure_designator(self, node: FASTNode):
        children = self.create_children(node)
        return ast_internal_classes.Procedure_Separator_Node(parent_ref=children[0], part_ref=children[2])

    def derived_type_def(self, node: FASTNode):
        children = self.create_children(node)
        name = children[0].name
        component_part = get_child(children, ast_internal_classes.Component_Part_Node)
        procedure_part = get_child(children, ast_internal_classes.Bound_Procedures_Node)
        from dace.frontend.fortran.ast_transforms import PartialRenameVar
        if component_part is not None:
            component_part = PartialRenameVar(oldname="__f2dace_A", newname="__f2dace_SA").visit(component_part)
            component_part = PartialRenameVar(oldname="__f2dace_OA", newname="__f2dace_SOA").visit(component_part)
            new_placeholder = {}
            new_placeholder_offsets = {}
            for k, v in self.placeholders.items():
                if "__f2dace_A" in k:
                    new_placeholder[k.replace("__f2dace_A", "__f2dace_SA")] = self.placeholders[k]
                else:
                    new_placeholder[k] = self.placeholders[k]
            self.placeholders = new_placeholder
            for k, v in self.placeholders_offsets.items():
                if "__f2dace_OA" in k:
                    new_placeholder_offsets[k.replace("__f2dace_OA", "__f2dace_SOA")] = self.placeholders_offsets[k]
                else:
                    new_placeholder_offsets[k] = self.placeholders_offsets[k]
            self.placeholders_offsets = new_placeholder_offsets
<<<<<<< HEAD
        return ast_internal_classes.Derived_Type_Def_Node(name=name, component_part=component_part,
=======
        return ast_internal_classes.Derived_Type_Def_Node(name=name,
                                                          component_part=component_part,
>>>>>>> 67fade9d
                                                          procedure_part=procedure_part)

    def derived_type_stmt(self, node: FASTNode):
        children = self.create_children(node)
        name = get_child(children, ast_internal_classes.Type_Name_Node)
        return ast_internal_classes.Derived_Type_Stmt_Node(name=name)

    def component_part(self, node: FASTNode):
        children = self.create_children(node)
        component_def_stmts = [i for i in children if isinstance(i, ast_internal_classes.Data_Component_Def_Stmt_Node)]
        return ast_internal_classes.Component_Part_Node(component_def_stmts=component_def_stmts)

    def data_component_def_stmt(self, node: FASTNode):
        children = self.type_declaration_stmt(node)
        return ast_internal_classes.Data_Component_Def_Stmt_Node(vars=children)

    def component_decl_list(self, node: FASTNode):
        children = self.create_children(node)
        component_decls = [i for i in children if isinstance(i, ast_internal_classes.Component_Decl_Node)]
        return ast_internal_classes.Component_Decl_List_Node(component_decls=component_decls)

    def component_decl(self, node: FASTNode):
        children = self.create_children(node)
        name = get_child(children, ast_internal_classes.Name_Node)
        return ast_internal_classes.Component_Decl_Node(name=name)

    def write_stmt(self, node: FASTNode):
        # children=[]
        # if node.children[0] is not None:
        #    children = self.create_children(node.children[0])
        # if node.children[1] is not None:
<<<<<<< HEAD
        #    children = self.create_children(node.children[1])    
=======
        #    children = self.create_children(node.children[1])
>>>>>>> 67fade9d
        line = get_line(node)
        return ast_internal_classes.Write_Stmt_Node(args=node.string, line_number=line)

    def program(self, node: FASTNode):
        children = self.create_children(node)
        main_program = get_child(children, ast_internal_classes.Main_Program_Node)
        function_definitions = [i for i in children if isinstance(i, ast_internal_classes.Function_Subprogram_Node)]
        subroutine_definitions = [i for i in children if isinstance(i, ast_internal_classes.Subroutine_Subprogram_Node)]
        modules = [node for node in children if isinstance(node, ast_internal_classes.Module_Node)]
        return ast_internal_classes.Program_Node(main_program=main_program,
                                                 function_definitions=function_definitions,
                                                 subroutine_definitions=subroutine_definitions,
                                                 modules=modules,
                                                 module_declarations={})

    def main_program(self, node: FASTNode):
        children = self.create_children(node)

        name = get_child(children, ast_internal_classes.Program_Stmt_Node)
        specification_part = get_child(children, ast_internal_classes.Specification_Part_Node)
        execution_part = get_child(children, ast_internal_classes.Execution_Part_Node)

        return ast_internal_classes.Main_Program_Node(name=name,
                                                      specification_part=specification_part,
                                                      execution_part=execution_part)

    def program_stmt(self, node: FASTNode):
        children = self.create_children(node)
        name = get_child(children, Name_Node)
        return ast_internal_classes.Program_Stmt_Node(name=name, line_number=get_line(node))

    def subroutine_subprogram(self, node: FASTNode):

        children = self.create_children(node)

        name = get_child(children, ast_internal_classes.Subroutine_Stmt_Node)
        specification_part = get_child(children, ast_internal_classes.Specification_Part_Node)
        execution_part = get_child(children, ast_internal_classes.Execution_Part_Node)
        internal_subprogram_part = get_child(children, ast_internal_classes.Internal_Subprogram_Part_Node)
        return_type = ast_internal_classes.Void

        optional_args_count = 0
        if specification_part is not None:
            for j in specification_part.specifications:
                for k in j.vardecl:
                    if k.optional:
                        optional_args_count += 1
        mandatory_args_count = len(name.args) - optional_args_count

        return ast_internal_classes.Subroutine_Subprogram_Node(
            name=name.name,
            args=name.args,
            optional_args_count=optional_args_count,
            mandatory_args_count=mandatory_args_count,
            specification_part=specification_part,
            execution_part=execution_part,
            internal_subprogram_part=internal_subprogram_part,
            type=return_type,
            line_number=name.line_number,
            elemental=name.elemental,
<<<<<<< HEAD

=======
>>>>>>> 67fade9d
        )

    def end_program_stmt(self, node: FASTNode):
        return node

    def only_list(self, node: FASTNode):
        children = self.create_children(node)
        names = [i for i in children if isinstance(i, ast_internal_classes.Name_Node)]
        renames = [i for i in children if isinstance(i, ast_internal_classes.Rename_Node)]
        return ast_internal_classes.Only_List_Node(names=names, renames=renames)

    def prefix_stmt(self, prefix: Prefix):
        if 'recursive' in prefix.string.lower():
            print("recursive found")
        props: Dict[str, bool] = {
            'elemental': False,
            'recursive': False,
            'pure': False,
        }
        type = 'VOID'
        for c in prefix.children:
            if c.string.lower() in props.keys():
                props[c.string.lower()] = True
            elif isinstance(c, Intrinsic_Type_Spec):
                type = c.string
        return ast_internal_classes.Prefix_Node(type=type,
                                                elemental=props['elemental'],
                                                recursive=props['recursive'],
                                                pure=props['pure'])

    def function_subprogram(self, node: Function_Subprogram):
        children = self.create_children(node)

        specification_part = get_child(children, ast_internal_classes.Specification_Part_Node)
        execution_part = get_child(children, ast_internal_classes.Execution_Part_Node)

        name = get_child(children, ast_internal_classes.Function_Stmt_Node)
        return_var: Name_Node = name.ret.name if name.ret else name.name
        return_type: str = name.type
        if name.type == 'VOID':
            assert specification_part
<<<<<<< HEAD
            var_decls: List[Var_Decl_Node] = [v
                                              for c in specification_part.specifications if
                                              isinstance(c, Decl_Stmt_Node)
                                              for v in c.vardecl]
=======
            var_decls: List[Var_Decl_Node] = [
                v for c in specification_part.specifications if isinstance(c, Decl_Stmt_Node) for v in c.vardecl
            ]
>>>>>>> 67fade9d
            return_type = singular(v.type for v in var_decls if v.name == return_var.name)

        return ast_internal_classes.Function_Subprogram_Node(
            name=name.name,
            args=name.args,
            ret=return_var,
            specification_part=specification_part,
            execution_part=execution_part,
            type=return_type,
            line_number=name.line_number,
            elemental=name.elemental,
        )

    def function_stmt(self, node: Function_Stmt):
        children = self.create_children(node)
        name = get_child(children, ast_internal_classes.Name_Node)
        args = get_child(children, ast_internal_classes.Arg_List_Node)
        prefix = get_child(children, ast_internal_classes.Prefix_Node)

        type, elemental = (prefix.type, prefix.elemental) if prefix else ('VOID', False)
        if prefix is not None and prefix.recursive:
            print("recursive found " + name.name)

        ret = get_child(children, ast_internal_classes.Suffix_Node)
        ret_args = args.args if args else []
<<<<<<< HEAD
        return ast_internal_classes.Function_Stmt_Node(
            name=name, args=ret_args, line_number=get_line(node), ret=ret, elemental=elemental, type=ret)
=======
        return ast_internal_classes.Function_Stmt_Node(name=name,
                                                       args=ret_args,
                                                       line_number=node.item.span,
                                                       ret=ret,
                                                       elemental=elemental,
                                                       type=ret)
>>>>>>> 67fade9d

    def subroutine_stmt(self, node: FASTNode):
        # print(self.name_list)
        children = self.create_children(node)
        name = get_child(children, ast_internal_classes.Name_Node)
        args = get_child(children, ast_internal_classes.Arg_List_Node)
        prefix = get_child(children, ast_internal_classes.Prefix_Node)
        elemental = prefix.elemental if prefix else False
        if prefix is not None and prefix.recursive:
            print("recursive found " + name.name)
        if args is None:
            ret_args = []
        else:
            ret_args = args.args
<<<<<<< HEAD
        return ast_internal_classes.Subroutine_Stmt_Node(name=name, args=ret_args, line_number=get_line(node),
=======
        return ast_internal_classes.Subroutine_Stmt_Node(name=name,
                                                         args=ret_args,
                                                         line_number=node.item.span,
>>>>>>> 67fade9d
                                                         elemental=elemental)

    def ac_value_list(self, node: FASTNode):
        children = self.create_children(node)
        return ast_internal_classes.Ac_Value_List_Node(value_list=children)

    def power_expr(self, node: FASTNode):
        children = self.create_children(node)
        line = get_line(node)
        # child 0 is the base, child 2 is the exponent
        # child 1 is "**"
        return ast_internal_classes.Call_Expr_Node(name=ast_internal_classes.Name_Node(name="pow"),
                                                   args=[children[0], children[2]],
<<<<<<< HEAD
                                                   line_number=line, type="REAL", subroutine=False)
=======
                                                   line_number=line,
                                                   type="REAL",
                                                   subroutine=False)
>>>>>>> 67fade9d

    def array_constructor(self, node: FASTNode):
        children = self.create_children(node)
        value_list = get_child(children, ast_internal_classes.Ac_Value_List_Node)
        return ast_internal_classes.Array_Constructor_Node(value_list=value_list.value_list, type="VOID")

    def allocate_stmt(self, node: FASTNode):
        children = self.create_children(node)
        if isinstance(children[0], ast_internal_classes.Name_Node):
            print(children[0].name)
        if isinstance(children[0], ast_internal_classes.Data_Ref_Node):
            print(children[0].parent_ref.name + "." + children[0].part_ref.name)

        line = get_line(node)
        return ast_internal_classes.Allocate_Stmt_Node(name=children[0], allocation_list=children[1], line_number=line)

    def allocation_list(self, node: FASTNode):
        children = self.create_children(node)
        return children

    def allocation(self, node: FASTNode):
        children = self.create_children(node)
        name = children[0]
        # if isinstance(children[0], ast_internal_classes.Name_Node):
        #    print(children[0].name)
        # if isinstance(children[0], ast_internal_classes.Data_Ref_Node):
        #    print(children[0].parent_ref.name+"."+children[0].part_ref.name)
        shape = get_child(children, ast_internal_classes.Allocate_Shape_Spec_List)
        return ast_internal_classes.Allocation_Node(name=children[0], shape=shape)

    def allocate_shape_spec_list(self, node: FASTNode):
        children = self.create_children(node)
        return ast_internal_classes.Allocate_Shape_Spec_List(shape_list=children)

    def allocate_shape_spec(self, node: FASTNode):
        children = self.create_children(node)
        if len(children) != 2:
            raise NotImplementedError("Only simple allocate shape specs are supported")
        return children[1]

    def structure_constructor(self, node: FASTNode):
        children = self.create_children(node)
        line = get_line(node)
        name = get_child(children, ast_internal_classes.Type_Name_Node)
        args = get_child(children, ast_internal_classes.Component_Spec_List_Node)
        if args == None:
            ret_args = []
        else:
            ret_args = args.args
        return ast_internal_classes.Structure_Constructor_Node(name=name, args=ret_args, type=None, line_number=line)

    def intrinsic_function_reference(self, node: FASTNode):
        children = self.create_children(node)
        line = get_line(node)
        name = get_child(children, ast_internal_classes.Name_Node)
        args = get_child(children, ast_internal_classes.Arg_List_Node)

        if name is None:
            return Name_Node(name="Error! " + node.children[0].string, type='VOID')
        node = self.intrinsic_handler.replace_function_reference(name, args, line, self.symbols)
        return node

    def end_subroutine_stmt(self, node: FASTNode):
        return node

    def end_function_stmt(self, node: FASTNode):
        return node

    def parenthesis_expr(self, node: FASTNode):
        children = self.create_children(node)
        return ast_internal_classes.Parenthesis_Expr_Node(expr=children[1])

    def module_subprogram_part(self, node: FASTNode):
        children = self.create_children(node)
        function_definitions = [i for i in children if isinstance(i, ast_internal_classes.Function_Subprogram_Node)]
        subroutine_definitions = [i for i in children if isinstance(i, ast_internal_classes.Subroutine_Subprogram_Node)]
        return ast_internal_classes.Module_Subprogram_Part_Node(function_definitions=function_definitions,
                                                                subroutine_definitions=subroutine_definitions)

    def internal_subprogram_part(self, node: FASTNode):
        children = self.create_children(node)
        function_definitions = [i for i in children if isinstance(i, ast_internal_classes.Function_Subprogram_Node)]
        subroutine_definitions = [i for i in children if isinstance(i, ast_internal_classes.Subroutine_Subprogram_Node)]
        return ast_internal_classes.Internal_Subprogram_Part_Node(function_definitions=function_definitions,
                                                                  subroutine_definitions=subroutine_definitions)

    def interface_block(self, node: FASTNode):
        children = self.create_children(node)

        name = get_child(children, ast_internal_classes.Interface_Stmt_Node)
        stmts = get_children(children, ast_internal_classes.Procedure_Statement_Node)
        subroutines = []

        for i in stmts:

            for child in i.namelists:
                subroutines.extend(child.subroutines)

        # Ignore other implementations of an interface block with overloaded procedures
        if name is None or len(subroutines) == 0:
            return node

        return ast_internal_classes.Interface_Block_Node(name=name.name, subroutines=subroutines)

    def module(self, node: FASTNode):
        children = self.create_children(node)

        name = get_child(children, ast_internal_classes.Module_Stmt_Node)
        module_subprogram_part = get_child(children, ast_internal_classes.Module_Subprogram_Part_Node)
        specification_part = get_child(children, ast_internal_classes.Specification_Part_Node)

        function_definitions = [i for i in children if isinstance(i, ast_internal_classes.Function_Subprogram_Node)]

        subroutine_definitions = [i for i in children if isinstance(i, ast_internal_classes.Subroutine_Subprogram_Node)]

        interface_blocks = {}
        if specification_part is not None:
            for iblock in specification_part.interface_blocks:
                interface_blocks[iblock.name] = [x.name for x in iblock.subroutines]

        # add here to definitions
        if module_subprogram_part is not None:
            for i in module_subprogram_part.function_definitions:
                function_definitions.append(i)
            for i in module_subprogram_part.subroutine_definitions:
                subroutine_definitions.append(i)

        return ast_internal_classes.Module_Node(
            name=name.name,
            specification_part=specification_part,
            function_definitions=function_definitions,
            subroutine_definitions=subroutine_definitions,
            interface_blocks=interface_blocks,
            line_number=name.line_number,
        )

    def module_stmt(self, node: FASTNode):
        children = self.create_children(node)
        name = get_child(children, ast_internal_classes.Name_Node)
        return ast_internal_classes.Module_Stmt_Node(name=name, line_number=get_line(node))

    def end_module_stmt(self, node: FASTNode):
        return node

    def use_stmt(self, node: FASTNode):
        children = self.create_children(node)
        name = get_child(children, ast_internal_classes.Name_Node)
        only_list = get_child(children, ast_internal_classes.Only_List_Node)
        if only_list is None:
            return ast_internal_classes.Use_Stmt_Node(name=name.name, list=[], list_all=True)
        return ast_internal_classes.Use_Stmt_Node(name=name.name, list=only_list.names, list_all=False)

    def implicit_part(self, node: FASTNode):
        return node

    def implicit_stmt(self, node: FASTNode):
        return node

    def implicit_none_stmt(self, node: FASTNode):
        return node

    def implicit_part_stmt(self, node: FASTNode):
        return node

    def declaration_construct(self, node: FASTNode):
        raise NotImplementedError("Declaration constructs are not supported yet")
        return node

    def declaration_type_spec(self, node: FASTNode):
        # raise NotImplementedError("Declaration type spec is not supported yet")
        return node

    def assumed_shape_spec_list(self, node: FASTNode):
        return node

    def parse_shape_specification(self, dim: f03.Explicit_Shape_Spec, size: List[FASTNode], offset: List[int]):

        dim_expr = [i for i in dim.children if i is not None]

        # handle size definition
        if len(dim_expr) == 1:
            dim_expr = dim_expr[0]
            # now to add the dimension to the size list after processing it if necessary
            size.append(self.create_ast(dim_expr))
            offset.append(1)

        # Here we support arrays that have size declaration - with initial offset.
        elif len(dim_expr) == 2:
            # extract offets
            if isinstance(dim_expr[0], f03.Int_Literal_Constant):
                # raise TypeError("Array offsets must be constant expressions!")
                offset.append(int(dim_expr[0].tostr()))
            else:
                expr = self.create_ast(dim_expr[0])
                offset.append(expr)

<<<<<<< HEAD
            fortran_size = ast_internal_classes.BinOp_Node(
                lval=self.create_ast(dim_expr[1]),
                rval=self.create_ast(dim_expr[0]),
                op="-",
                type="INTEGER"
            )
            size.append(ast_internal_classes.BinOp_Node(
                lval=fortran_size,
                rval=ast_internal_classes.Int_Literal_Node(value=str(1)),
                op="+",
                type="INTEGER")
            )
=======
            fortran_size = ast_internal_classes.BinOp_Node(lval=self.create_ast(dim_expr[1]),
                                                           rval=self.create_ast(dim_expr[0]),
                                                           op="-",
                                                           type="INTEGER")
            size.append(
                ast_internal_classes.BinOp_Node(lval=fortran_size,
                                                rval=ast_internal_classes.Int_Literal_Node(value=str(1)),
                                                op="+",
                                                type="INTEGER"))
>>>>>>> 67fade9d
        else:
            raise TypeError("Array dimension must be at most two expressions")

    def assumed_array_shape(self, var, array_name: Optional[str], linenumber):

        # We do not know the array size. Thus, we insert symbols
        # to mark its size
        shape = get_children(var, "Assumed_Shape_Spec_List")

        if shape is None or len(shape) == 0:
            shape = get_children(var, "Deferred_Shape_Spec_List")

            if shape is None:
                return None, []

        # this is based on structures observed in Fortran codes
        # I don't know why the shape is an array
        if len(shape) > 0:
            dims_count = len(shape[0].items)
            size = []
            vardecls = []

            processed_array_names = []
            if array_name is not None:
                if isinstance(array_name, str):
                    processed_array_names = [array_name]
                else:
                    processed_array_names = [j.children[0].string for j in array_name]
            else:
                raise NotImplementedError("Assumed array shape not supported yet if array name missing")

            sizes = []
            offsets = []
            for actual_array in processed_array_names:

                size = []
                offset = []
                for i in range(dims_count):
                    name = f'__f2dace_A_{actual_array}_d_{i}_s_{self.type_arbitrary_array_variable_count}'
                    offset_name = f'__f2dace_OA_{actual_array}_d_{i}_s_{self.type_arbitrary_array_variable_count}'
                    self.type_arbitrary_array_variable_count += 1
                    self.placeholders[name] = [actual_array, i, self.type_arbitrary_array_variable_count]
                    self.placeholders_offsets[name] = [actual_array, i, self.type_arbitrary_array_variable_count]

                    var = ast_internal_classes.Symbol_Decl_Node(name=name,
                                                                type='INTEGER',
                                                                alloc=False,
                                                                sizes=None,
                                                                offsets=None,
                                                                init=None,
                                                                kind=None,
                                                                line_number=linenumber)
                    var2 = ast_internal_classes.Symbol_Decl_Node(name=offset_name,
                                                                 type='INTEGER',
                                                                 alloc=False,
                                                                 sizes=None,
                                                                 offsets=None,
                                                                 init=None,
                                                                 kind=None,
                                                                 line_number=linenumber)
                    size.append(ast_internal_classes.Name_Node(name=name))
                    offset.append(ast_internal_classes.Name_Node(name=offset_name))

                    self.symbols[name] = None
                    vardecls.append(var)
                    vardecls.append(var2)
                sizes.append(size)
                offsets.append(offset)

            return sizes, vardecls, offsets
        else:
            return None, [], None

    def type_declaration_stmt(self, node: FASTNode):

        # decide if it's an intrinsic variable type or a derived type

        type_of_node = get_child(node, [f03.Intrinsic_Type_Spec, f03.Declaration_Type_Spec])
        # if node.children[2].children[0].children[0].string.lower() =="BOUNDARY_MISSVAL".lower():
        #    print("found boundary missval")
        if isinstance(type_of_node, f03.Intrinsic_Type_Spec):
            derived_type = False
            basetype = type_of_node.items[0]
        elif isinstance(type_of_node, f03.Declaration_Type_Spec):
            if type_of_node.items[0].lower() == "class":
                basetype = "CLASS"
                basetype = type_of_node.items[1].string
                derived_type = True
            else:
                derived_type = True
                basetype = type_of_node.items[1].string
        else:
            raise TypeError("Type of node must be either Intrinsic_Type_Spec or Declaration_Type_Spec")
        kind = None
        size_later = False
        if len(type_of_node.items) >= 2:
            if type_of_node.items[1] is not None:
                if not derived_type:
                    if basetype == "CLASS":
                        kind = "CLASS"
                    elif basetype == "CHARACTER":
                        kind = type_of_node.items[1].items[1].string.lower()
                        if kind == "*":
                            size_later = True
                    else:
                        if isinstance(type_of_node.items[1].items[1], f03.Int_Literal_Constant):
                            kind = type_of_node.items[1].items[1].string.lower()
                            if basetype == "REAL":
                                if kind == "8":
                                    basetype = "REAL8"
                                else:
                                    raise TypeError("Real kind not supported")
                            elif basetype == "INTEGER":
                                if kind == "4":
                                    basetype = "INTEGER"
                                elif kind == "1":
                                    # TODO: support for 1 byte integers /chars would be useful
                                    basetype = "INTEGER"

                                elif kind == "2":
                                    # TODO: support for 2 byte integers would be useful
                                    basetype = "INTEGER"

                                elif kind == "8":
                                    # TODO: support for 8 byte integers would be useful
                                    basetype = "INTEGER"
                                else:
                                    raise TypeError("Integer kind not supported")
                            else:
                                raise TypeError("Derived type not supported")

                        else:
                            kind = type_of_node.items[1].items[1].string.lower()
                            if self.symbols[kind] is not None:
                                if basetype == "REAL":
                                    while hasattr(self.symbols[kind], "name"):
                                        kind = self.symbols[kind].name
                                    if self.symbols[kind].value == "8":
                                        basetype = "REAL8"
                                elif basetype == "INTEGER":
                                    while hasattr(self.symbols[kind], "name"):
                                        kind = self.symbols[kind].name
                                    if self.symbols[kind].value == "4":
                                        basetype = "INTEGER"
                                else:
                                    raise TypeError("Derived type not supported")

                # if derived_type:
                #    raise TypeError("Derived type not supported")
        if not derived_type:
            testtype = self.types[basetype]
        else:

            testtype = basetype

        # get the names of the variables being defined
        names_list = get_child(node, ["Entity_Decl_List", "Component_Decl_List"])

        # get the names out of the name list
        names = get_children(names_list, [f03.Entity_Decl, f03.Component_Decl])

        # get the attributes of the variables being defined
        # alloc relates to whether it is statically (False) or dynamically (True) allocated
        # parameter means it's a constant, so we should transform it into a symbol
        attributes = get_children(node, "Attr_Spec_List")
        comp_attributes = get_children(node, "Component_Attr_Spec_List")
        if len(attributes) != 0 and len(comp_attributes) != 0:
            raise TypeError("Attributes must be either in Attr_Spec_List or Component_Attr_Spec_List not both")

        alloc = False
        symbol = False
        optional = False
        attr_size = None
        attr_offset = None
        assumed_vardecls = []
        for i in attributes + comp_attributes:

            if i.string.lower() == "allocatable":
                alloc = True
            if i.string.lower() == "parameter":
                symbol = True
            if i.string.lower() == "pointer":
                alloc = True
            if i.string.lower() == "optional":
                optional = True

            if isinstance(i, f08.Attr_Spec_List):

                specification = get_children(i, "Attr_Spec")
                for spec in specification:
                    if spec.string.lower() == "optional":
                        optional = True
                    if spec.string.lower() == "allocatable":
                        alloc = True

                dimension_spec = get_children(i, "Dimension_Attr_Spec")
                if len(dimension_spec) == 0:
                    continue

                attr_size = []
                attr_offset = []
                sizes = get_child(dimension_spec[0], ["Explicit_Shape_Spec_List"])

                if sizes is not None:
                    for shape_spec in get_children(sizes, [f03.Explicit_Shape_Spec]):
                        self.parse_shape_specification(shape_spec, attr_size, attr_offset)
                    # we expect a list of lists, where each element correspond to list of symbols for each array name
                    attr_size = [attr_size] * len(names)
                    attr_offset = [attr_offset] * len(names)
                else:
<<<<<<< HEAD
                    attr_size, assumed_vardecls, attr_offset = self.assumed_array_shape(dimension_spec[0], names,
                                                                                        get_line(node))
=======
                    attr_size, assumed_vardecls, attr_offset = self.assumed_array_shape(
                        dimension_spec[0], names, node.item.span)
>>>>>>> 67fade9d

                    if attr_size is None:
                        raise RuntimeError("Couldn't parse the dimension attribute specification!")

            if isinstance(i, f08.Component_Attr_Spec_List):

                specification = get_children(i, "Component_Attr_Spec")
                for spec in specification:
                    if spec.string.lower() == "optional":
                        optional = True
                    if spec.string.lower() == "allocatable":
                        alloc = True

                dimension_spec = get_children(i, "Dimension_Component_Attr_Spec")
                if len(dimension_spec) == 0:
                    continue

                attr_size = []
                attr_offset = []
                sizes = get_child(dimension_spec[0], ["Explicit_Shape_Spec_List"])
                # if sizes is None:
                #    sizes = get_child(dimension_spec[0], ["Deferred_Shape_Spec_List"])

                if sizes is not None:
                    for shape_spec in get_children(sizes, [f03.Explicit_Shape_Spec]):
                        self.parse_shape_specification(shape_spec, attr_size, attr_offset)
                    # we expect a list of lists, where each element correspond to list of symbols for each array name
                    attr_size = [attr_size] * len(names)
                    attr_offset = [attr_offset] * len(names)
                else:
<<<<<<< HEAD
                    attr_size, assumed_vardecls, attr_offset = self.assumed_array_shape(dimension_spec[0], names,
                                                                                        get_line(node))
=======
                    attr_size, assumed_vardecls, attr_offset = self.assumed_array_shape(
                        dimension_spec[0], names, node.item.span)
>>>>>>> 67fade9d
                    if attr_size is None:
                        raise RuntimeError("Couldn't parse the dimension attribute specification!")

        vardecls = [*assumed_vardecls]

        for idx, var in enumerate(names):
            # print(self.name_list)
            # first handle dimensions
            size = None
            offset = None
            var_components = self.create_children(var)
            array_sizes = get_children(var, "Explicit_Shape_Spec_List")
            actual_name = get_child(var_components, ast_internal_classes.Name_Node)
            # if actual_name.name not in self.name_list:
            #    return
            if len(array_sizes) == 1:
                array_sizes = array_sizes[0]
                size = []
                offset = []
                for dim in array_sizes.children:
                    # sanity check
                    if isinstance(dim, f03.Explicit_Shape_Spec):
                        self.parse_shape_specification(dim, size, offset)

            # handle initializiation
            init = None

            initialization = get_children(var, f03.Initialization)
            if len(initialization) == 1:
                initialization = initialization[0]
                # if there is an initialization, the actual expression is in the second child, with the first being the equals sign
                if len(initialization.children) < 2:
                    raise ValueError("Initialization must have an expression")
                raw_init = initialization.children[1]
                init = self.create_ast(raw_init)
            else:
                comp_init = get_children(var, "Component_Initialization")
                if len(comp_init) == 1:
                    raw_init = comp_init[0].children[1]
                    init = self.create_ast(raw_init)
            # if size_later:
            #    size.append(len(init))
            if testtype != "INTEGER": symbol = False
            if symbol == False:

                if attr_size is None:

                    if size is None:

<<<<<<< HEAD
                        size, assumed_vardecls, offset = self.assumed_array_shape(var, actual_name.name, get_line(node))
=======
                        size, assumed_vardecls, offset = self.assumed_array_shape(var, actual_name.name, node.item.span)
>>>>>>> 67fade9d
                        if size is None:
                            offset = None
                        else:
                            # only one array
                            size = size[0]
                            offset = offset[0]
                            # offset = [1] * len(size)
                        vardecls.extend(assumed_vardecls)

                    vardecls.append(
                        ast_internal_classes.Var_Decl_Node(name=actual_name.name,
                                                           type=testtype,
                                                           alloc=alloc,
                                                           sizes=size,
                                                           offsets=offset,
                                                           kind=kind,
                                                           init=init,
                                                           optional=optional,
<<<<<<< HEAD
                                                           line_number=get_line(node)))
=======
                                                           line_number=node.item.span))
>>>>>>> 67fade9d
                else:
                    vardecls.append(
                        ast_internal_classes.Var_Decl_Node(name=actual_name.name,
                                                           type=testtype,
                                                           alloc=alloc,
                                                           sizes=attr_size[idx],
                                                           offsets=attr_offset[idx],
                                                           kind=kind,
                                                           init=init,
                                                           optional=optional,
<<<<<<< HEAD
                                                           line_number=get_line(node)))
=======
                                                           line_number=node.item.span))
>>>>>>> 67fade9d
            else:
                if size is None and attr_size is None:
                    self.symbols[actual_name.name] = init
                    vardecls.append(
                        ast_internal_classes.Symbol_Decl_Node(name=actual_name.name,
                                                              type=testtype,
                                                              sizes=None,
<<<<<<< HEAD
                                                              offsets=None,
=======
>>>>>>> 67fade9d
                                                              alloc=alloc,
                                                              init=init,
                                                              optional=optional))
                elif attr_size is not None:
                    vardecls.append(
                        ast_internal_classes.Symbol_Array_Decl_Node(name=actual_name.name,
                                                                    type=testtype,
                                                                    alloc=alloc,
                                                                    sizes=attr_size,
                                                                    offsets=attr_offset,
                                                                    kind=kind,
                                                                    init=init,
                                                                    optional=optional,
<<<<<<< HEAD
                                                                    line_number=get_line(node)))
=======
                                                                    line_number=node.item.span))
>>>>>>> 67fade9d
                else:
                    vardecls.append(
                        ast_internal_classes.Symbol_Array_Decl_Node(name=actual_name.name,
                                                                    type=testtype,
                                                                    alloc=alloc,
                                                                    sizes=size,
                                                                    offsets=offset,
                                                                    kind=kind,
                                                                    init=init,
                                                                    optional=optional,
<<<<<<< HEAD
                                                                    line_number=get_line(node)))
=======
                                                                    line_number=node.item.span))
>>>>>>> 67fade9d
        return ast_internal_classes.Decl_Stmt_Node(vardecl=vardecls)

    def entity_decl(self, node: FASTNode):
        raise NotImplementedError("Entity decl is not supported yet")

    def array_spec(self, node: FASTNode):
        raise NotImplementedError("Array spec is not supported yet")
        return node

    def explicit_shape_spec_list(self, node: FASTNode):
        return node

    def explicit_shape_spec(self, node: FASTNode):
        return node

    def type_attr_spec(self, node: FASTNode):
        return node

    def attr_spec(self, node: FASTNode):
        return node

    def intent_spec(self, node: FASTNode):
        raise NotImplementedError("Intent spec is not supported yet")
        return node

    def access_spec(self, node: FASTNode):
        print("access spec. Fix me")
        # raise NotImplementedError("Access spec is not supported yet")
        return node

    def allocatable_stmt(self, node: FASTNode):
        raise NotImplementedError("Allocatable stmt is not supported yet")
        return node

    def asynchronous_stmt(self, node: FASTNode):
        raise NotImplementedError("Asynchronous stmt is not supported yet")
        return node

    def bind_stmt(self, node: FASTNode):
        print("bind stmt. Fix me")
        # raise NotImplementedError("Bind stmt is not supported yet")
        return node

    def common_stmt(self, node: FASTNode):
        raise NotImplementedError("Common stmt is not supported yet")
        return node

    def data_stmt(self, node: FASTNode):
        print("data stmt! fix me!")
        # raise NotImplementedError("Data stmt is not supported yet")
        return node

    def dimension_stmt(self, node: FASTNode):
        raise NotImplementedError("Dimension stmt is not supported yet")
        return node

    def external_stmt(self, node: FASTNode):
        raise NotImplementedError("External stmt is not supported yet")
        return node

    def intent_stmt(self, node: FASTNode):
        return node

    def intrinsic_stmt(self, node: FASTNode):
        return node

    def optional_stmt(self, node: FASTNode):
        return node

    def parameter_stmt(self, node: FASTNode):
        return node

    def pointer_stmt(self, node: FASTNode):
        raise NotImplementedError("Pointer stmt is not supported yet")
        return node

    def protected_stmt(self, node: FASTNode):
        return node

    def save_stmt(self, node: FASTNode):
        return node

    def target_stmt(self, node: FASTNode):
        return node

    def value_stmt(self, node: FASTNode):
        return node

    def volatile_stmt(self, node: FASTNode):
        return node

    def execution_part(self, node: FASTNode):
        children = [child for child in self.create_children(node) if child is not None]
        return ast_internal_classes.Execution_Part_Node(execution=children)

    def execution_part_construct(self, node: FASTNode):
        return node

    def action_stmt(self, node: FASTNode):
        return node

    def level_2_expr(self, node: FASTNode):
        children = self.create_children(node)
        line = get_line(node)
        if children[1] == "==":
            type = "LOGICAL"
        else:
            type = "VOID"
            if hasattr(children[0], "type"):
                type = children[0].type
        if len(children) == 3:
<<<<<<< HEAD
            return ast_internal_classes.BinOp_Node(lval=children[0], op=children[1], rval=children[2], line_number=line,
                                                   type=type)
        else:
            return ast_internal_classes.UnOp_Node(lval=children[1], op=children[0], line_number=line,
=======
            return ast_internal_classes.BinOp_Node(lval=children[0],
                                                   op=children[1],
                                                   rval=children[2],
                                                   line_number=line,
                                                   type=type)
        else:
            return ast_internal_classes.UnOp_Node(lval=children[1],
                                                  op=children[0],
                                                  line_number=line,
>>>>>>> 67fade9d
                                                  type=children[1].type)

    def assignment_stmt(self, node: Assignment_Stmt):
        children = self.create_children(node)
        line = get_line(node)

        if len(children) == 3:
<<<<<<< HEAD
            return ast_internal_classes.BinOp_Node(lval=children[0], op=children[1], rval=children[2], line_number=line,
                                                   type=children[0].type)
        else:
            return ast_internal_classes.UnOp_Node(lval=children[1], op=children[0], line_number=line,
=======
            return ast_internal_classes.BinOp_Node(lval=children[0],
                                                   op=children[1],
                                                   rval=children[2],
                                                   line_number=line,
                                                   type=children[0].type)
        else:
            return ast_internal_classes.UnOp_Node(lval=children[1],
                                                  op=children[0],
                                                  line_number=line,
>>>>>>> 67fade9d
                                                  type=children[1].type)

    def pointer_assignment_stmt(self, node: FASTNode):
        children = self.create_children(node)
        line = get_line(node)
        return ast_internal_classes.Pointer_Assignment_Stmt_Node(name_pointer=children[0],
                                                                 name_target=children[2],
                                                                 line_number=line)

    def where_stmt(self, node: FASTNode):
        return node

    def where_construct(self, node: FASTNode):
        children = self.create_children(node)
        line = children[0].line_number
        cond = children[0]
        body = children[1]
        current = 2
        body_else = None
        elifs_cond = []
        elifs_body = []
        while children[current] is not None:
            if isinstance(children[current], str) and children[current].lower() == "elsewhere":
                body_else = children[current + 1]
                current += 2
            else:
                elifs_cond.append(children[current])
                elifs_body.append(children[current + 1])
                current += 2
<<<<<<< HEAD
        return ast_internal_classes.Where_Construct_Node(body=body, cond=cond, body_else=body_else,
                                                         elifs_cond=elifs_cond, elifs_body=elifs_cond, line_number=line)
=======
        return ast_internal_classes.Where_Construct_Node(body=body,
                                                         cond=cond,
                                                         body_else=body_else,
                                                         elifs_cond=elifs_cond,
                                                         elifs_body=elifs_cond,
                                                         line_number=line)
>>>>>>> 67fade9d

    def where_construct_stmt(self, node: FASTNode):
        children = self.create_children(node)
        return children[0]

    def masked_elsewhere_stmt(self, node: FASTNode):
        children = self.create_children(node)
        return children[0]

    def elsewhere_stmt(self, node: FASTNode):
        children = self.create_children(node)
        return children[0]

    def end_where_stmt(self, node: FASTNode):
        return None

    def forall_stmt(self, node: FASTNode):
        return node

    def forall_construct(self, node: FASTNode):
        return node

    def forall_header(self, node: FASTNode):
        return node

    def forall_triplet_spec(self, node: FASTNode):
        return node

    def forall_stmt(self, node: FASTNode):
        return node

    def end_forall_stmt(self, node: FASTNode):
        return node

    def arithmetic_if_stmt(self, node: FASTNode):
        return node

    def if_stmt(self, node: FASTNode):
        children = self.create_children(node)
        line = get_line(node)
        cond = children[0]
        body = children[1:]
        # !THIS IS HACK
        body = [i for i in body if i is not None]
        return ast_internal_classes.If_Stmt_Node(cond=cond,
                                                 body=ast_internal_classes.Execution_Part_Node(execution=body),
                                                 body_else=ast_internal_classes.Execution_Part_Node(execution=[]),
                                                 line_number=line)

    def if_construct(self, node: FASTNode):
        children = self.create_children(node)
        cond = children[0]
        body = []
        body_else = []
        else_mode = False
        line = get_line(node)
        if line is None:
            line = cond.line_number
        toplevelIf = ast_internal_classes.If_Stmt_Node(cond=cond, line_number=line)
        currentIf = toplevelIf
        for i in children[1:-1]:
            if i is None:
                continue
            if isinstance(i, ast_internal_classes.Else_If_Stmt_Node):
                newif = ast_internal_classes.If_Stmt_Node(cond=i.cond, line_number=i.line_number)
                currentIf.body = ast_internal_classes.Execution_Part_Node(execution=body)
                currentIf.body_else = ast_internal_classes.Execution_Part_Node(execution=[newif])
                currentIf = newif
                body = []
                continue
            if isinstance(i, ast_internal_classes.Else_Separator_Node):
                else_mode = True
                continue
            if else_mode:
                body_else.append(i)
            else:

                body.append(i)
        currentIf.body = ast_internal_classes.Execution_Part_Node(execution=body)
        currentIf.body_else = ast_internal_classes.Execution_Part_Node(execution=body_else)
        return toplevelIf

    def if_then_stmt(self, node: FASTNode):
        children = self.create_children(node)
        if len(children) != 1:
            raise ValueError("If statement must have a condition")
        return_value = children[0]
        return_value.line_number = get_line(node)
        return return_value

    def else_if_stmt(self, node: FASTNode):
        children = self.create_children(node)
        return ast_internal_classes.Else_If_Stmt_Node(cond=children[0], line_number=get_line(node))

    def else_stmt(self, node: FASTNode):
        return ast_internal_classes.Else_Separator_Node(line_number=get_line(node))

    def end_if_stmt(self, node: FASTNode):
        return node

    def case_construct(self, node: FASTNode):
        children = self.create_children(node)
        cond_start = children[0]
        cond_end = children[1]
        body = []
        body_else = []
        else_mode = False
        line = get_line(node)
        if line is None:
            line = "Unknown:TODO"
<<<<<<< HEAD
        cond = ast_internal_classes.BinOp_Node(op=cond_end.op[0], lval=cond_start, rval=cond_end.cond[0],
                                               line_number=line)
        for j in range(1, len(cond_end.op)):
            cond_add = ast_internal_classes.BinOp_Node(op=cond_end.op[j], lval=cond_start, rval=cond_end.cond[j],
=======
        cond = ast_internal_classes.BinOp_Node(op=cond_end.op[0],
                                               lval=cond_start,
                                               rval=cond_end.cond[0],
                                               line_number=line)
        for j in range(1, len(cond_end.op)):
            cond_add = ast_internal_classes.BinOp_Node(op=cond_end.op[j],
                                                       lval=cond_start,
                                                       rval=cond_end.cond[j],
>>>>>>> 67fade9d
                                                       line_number=line)
            cond = ast_internal_classes.BinOp_Node(op=".OR.", lval=cond, rval=cond_add, line_number=line)

        toplevelIf = ast_internal_classes.If_Stmt_Node(cond=cond, line_number=line)
        currentIf = toplevelIf
        for i in children[2:-1]:
            if i is None:
                continue
            if isinstance(i, ast_internal_classes.Case_Cond_Node):
                cond = ast_internal_classes.BinOp_Node(op=i.op[0], lval=cond_start, rval=i.cond[0], line_number=line)
                for j in range(1, len(i.op)):
<<<<<<< HEAD
                    cond_add = ast_internal_classes.BinOp_Node(op=i.op[j], lval=cond_start, rval=i.cond[j],
=======
                    cond_add = ast_internal_classes.BinOp_Node(op=i.op[j],
                                                               lval=cond_start,
                                                               rval=i.cond[j],
>>>>>>> 67fade9d
                                                               line_number=line)
                    cond = ast_internal_classes.BinOp_Node(op=".OR.", lval=cond, rval=cond_add, line_number=line)

                newif = ast_internal_classes.If_Stmt_Node(cond=cond, line_number=line)
                currentIf.body = ast_internal_classes.Execution_Part_Node(execution=body)
                currentIf.body_else = ast_internal_classes.Execution_Part_Node(execution=[newif])
                currentIf = newif
                body = []
                continue
            if isinstance(i, str) and i == "__default__":
                else_mode = True
                continue
            if else_mode:
                body_else.append(i)
            else:

                body.append(i)
        currentIf.body = ast_internal_classes.Execution_Part_Node(execution=body)
        currentIf.body_else = ast_internal_classes.Execution_Part_Node(execution=body_else)
        return toplevelIf

    def select_case_stmt(self, node: FASTNode):
        children = self.create_children(node)
        if len(children) != 1:
            raise ValueError("CASE should have only 1 child")
        return children[0]

    def case_stmt(self, node: FASTNode):
        children = self.create_children(node)
        children = [i for i in children if i is not None]
        if len(children) == 1:
            return children[0]
        elif len(children) == 0:
            return "__default__"
        else:
            raise ValueError("Can't parse case statement")

    def case_selector(self, node: FASTNode):
        children = self.create_children(node)
        if len(children) == 1:
            if children[0] is None:
                return None
            returns = ast_internal_classes.Case_Cond_Node(op=[], cond=[])

            for i in children[0]:
                returns.op.append(i[0])
                returns.cond.append(i[1])
            return returns
        else:
            raise ValueError("Can't parse case selector")

    def case_value_range_list(self, node: FASTNode):
        children = self.create_children(node)
        if len(children) == 1:
            return [[".EQ.", children[0]]]
        if len(children) == 2:
            return [[".EQ.", children[0]], [".EQ.", children[1]]]
        else:
            retlist = []
            for i in children:
                retlist.append([".EQ.", i])
            return retlist
            # else:
        #    raise ValueError("Can't parse case range list")

    def end_select_stmt(self, node: FASTNode):
        return node

    def do_construct(self, node: FASTNode):
        return node

    def label_do_stmt(self, node: FASTNode):
        return node

    def nonlabel_do_stmt(self, node: FASTNode):
        children = self.create_children(node)
        loop_control = get_child(children, ast_internal_classes.Loop_Control_Node)
        if loop_control is None:
            if node.string == "DO":
<<<<<<< HEAD
                return ast_internal_classes.While_True_Control(name=node.item.name, line_number=get_line(node))
            else:
                while_control = get_child(children, ast_internal_classes.While_Control)
                return ast_internal_classes.While_Control(cond=while_control.cond, line_number=get_line(node))
=======
                return ast_internal_classes.While_True_Control(name=node.item.name, line_number=node.item.span)
            else:
                while_control = get_child(children, ast_internal_classes.While_Control)
                return ast_internal_classes.While_Control(cond=while_control.cond, line_number=node.item.span)
>>>>>>> 67fade9d
        return ast_internal_classes.Nonlabel_Do_Stmt_Node(iter=loop_control.iter,
                                                          cond=loop_control.cond,
                                                          init=loop_control.init,
                                                          line_number=get_line(node))

    def end_do_stmt(self, node: FASTNode):
        return node

    def interface_stmt(self, node: FASTNode):
        children = self.create_children(node)
        name = get_child(children, ast_internal_classes.Name_Node)
        if name is not None:
            return ast_internal_classes.Interface_Stmt_Node(name=name.name)
        else:
            return node

    def end_interface_stmt(self, node: FASTNode):
        return node

    def procedure_name_list(self, node: FASTNode):
        children = self.create_children(node)
        return ast_internal_classes.Procedure_Name_List_Node(subroutines=children)

    def procedure_stmt(self, node: FASTNode):
        # ignore the procedure statement - just return the name list
        children = self.create_children(node)
        namelists = get_children(children, ast_internal_classes.Procedure_Name_List_Node)
        if namelists is not None:
            return ast_internal_classes.Procedure_Statement_Node(namelists=namelists)
        else:
            return node

    def generic_spec(self, node: FASTNode):
        children = self.create_children(node)
        return node

    def procedure_declaration_stmt(self, node: FASTNode):
        return node

    def specific_binding(self, node: FASTNode):
        children = self.create_children(node)
        return ast_internal_classes.Specific_Binding_Node(name=children[3], args=children[0:2] + [children[4]])

    def type_bound_procedure_part(self, node: FASTNode):
        children = self.create_children(node)
        return ast_internal_classes.Bound_Procedures_Node(procedures=children[1:])

    def contains_stmt(self, node: FASTNode):
        return node

    def call_stmt(self, node: FASTNode):
        children = self.create_children(node)
        name = get_child(children, ast_internal_classes.Name_Node)
        arg_addition = None
        if name is None:
            proc_ref = get_child(children, ast_internal_classes.Procedure_Separator_Node)
            name = proc_ref.part_ref
            arg_addition = proc_ref.parent_ref

        args = get_child(children, ast_internal_classes.Arg_List_Node)
        if args is None:
            ret_args = []
        else:
            ret_args = args.args
        if arg_addition is not None:
            ret_args.insert(0, arg_addition)
        line_number = get_line(node)
        # if node.item is None:
        #    line_number = 42
        # else:
<<<<<<< HEAD
        #    line_number = get_line(node)
        return ast_internal_classes.Call_Expr_Node(name=name, args=ret_args, type="VOID", subroutine=True,
=======
        #    line_number = node.item.span
        return ast_internal_classes.Call_Expr_Node(name=name,
                                                   args=ret_args,
                                                   type="VOID",
                                                   subroutine=True,
>>>>>>> 67fade9d
                                                   line_number=line_number)

    def return_stmt(self, node: FASTNode):
        return None

    def stop_stmt(self, node: FASTNode):
<<<<<<< HEAD
        return ast_internal_classes.Call_Expr_Node(name=ast_internal_classes.Name_Node(name="__dace_exit"), args=[],
                                                   type="VOID", subroutine=False, line_number=get_line(node))
=======
        return ast_internal_classes.Call_Expr_Node(name=ast_internal_classes.Name_Node(name="__dace_exit"),
                                                   args=[],
                                                   type="VOID",
                                                   subroutine=False,
                                                   line_number=node.item.span)
>>>>>>> 67fade9d

    def dummy_arg_list(self, node: FASTNode):
        children = self.create_children(node)
        return ast_internal_classes.Arg_List_Node(args=children)

    def component_spec_list(self, node: FASTNode):
        children = self.create_children(node)
        return ast_internal_classes.Component_Spec_List_Node(args=children)

    def attr_spec_list(self, node: FASTNode):
        return node

    def part_ref(self, node: FASTNode):
        children = self.create_children(node)
        line = get_line(node)
        name = get_child(children, ast_internal_classes.Name_Node)
        args = get_child(children, ast_internal_classes.Section_Subscript_List_Node)
<<<<<<< HEAD
        return ast_internal_classes.Array_Subscript_Node(name=name, type="VOID", indices=args.list,
                                                         line_number=line)
=======
        return ast_internal_classes.Array_Subscript_Node(name=name, type="VOID", indices=args.list, line_number=line)
>>>>>>> 67fade9d

    def loop_control(self, node: FASTNode):
        children = self.create_children(node)
        # Structure of loop control is:
        if children[1] is None:
<<<<<<< HEAD
            return ast_internal_classes.While_Control(cond=children[0], line_number=get_line(node.parent))
=======
            return ast_internal_classes.While_Control(cond=children[0], line_number=node.parent.item.span)
>>>>>>> 67fade9d
        # child[1]. Loop control variable
        # child[1][0] Loop start
        # child[1][1] Loop end
        iteration_variable = children[1][0]
        loop_start = children[1][1][0]
        loop_end = children[1][1][1]
        if len(children[1][1]) == 3:
            loop_step = children[1][1][2]
        else:
            loop_step = ast_internal_classes.Int_Literal_Node(value="1")
        init_expr = ast_internal_classes.BinOp_Node(lval=iteration_variable, op="=", rval=loop_start, type="INTEGER")
        if isinstance(loop_step, ast_internal_classes.UnOp_Node):
            if loop_step.op == "-":
<<<<<<< HEAD
                cond_expr = ast_internal_classes.BinOp_Node(lval=iteration_variable, op=">=", rval=loop_end,
=======
                cond_expr = ast_internal_classes.BinOp_Node(lval=iteration_variable,
                                                            op=">=",
                                                            rval=loop_end,
>>>>>>> 67fade9d
                                                            type="INTEGER")
        else:
            cond_expr = ast_internal_classes.BinOp_Node(lval=iteration_variable, op="<=", rval=loop_end, type="INTEGER")
        iter_expr = ast_internal_classes.BinOp_Node(lval=iteration_variable,
                                                    op="=",
                                                    rval=ast_internal_classes.BinOp_Node(lval=iteration_variable,
                                                                                         op="+",
                                                                                         rval=loop_step,
                                                                                         type="INTEGER"),
                                                    type="INTEGER")
        return ast_internal_classes.Loop_Control_Node(init=init_expr, cond=cond_expr, iter=iter_expr)

    def block_nonlabel_do_construct(self, node: FASTNode):
        children = self.create_children(node)
        do = get_child(children, ast_internal_classes.Nonlabel_Do_Stmt_Node)
        body = children[1:-1]
        body = [i for i in body if i is not None]
        if do is None:
            while_true_header = get_child(children, ast_internal_classes.While_True_Control)
            if while_true_header is not None:
<<<<<<< HEAD
                return ast_internal_classes.While_Stmt_Node(name=while_true_header.name,
                                                            body=ast_internal_classes.Execution_Part_Node(
                                                                execution=body),
                                                            line_number=while_true_header.line_number)
            while_header = get_child(children, ast_internal_classes.While_Control)
            if while_header is not None:
                return ast_internal_classes.While_Stmt_Node(cond=while_header.cond,
                                                            body=ast_internal_classes.Execution_Part_Node(
                                                                execution=body),
                                                            line_number=while_header.line_number)
=======
                return ast_internal_classes.While_Stmt_Node(
                    name=while_true_header.name,
                    body=ast_internal_classes.Execution_Part_Node(execution=body),
                    line_number=while_true_header.line_number)
            while_header = get_child(children, ast_internal_classes.While_Control)
            if while_header is not None:
                return ast_internal_classes.While_Stmt_Node(
                    cond=while_header.cond,
                    body=ast_internal_classes.Execution_Part_Node(execution=body),
                    line_number=while_header.line_number)
>>>>>>> 67fade9d
        return ast_internal_classes.For_Stmt_Node(init=do.init,
                                                  cond=do.cond,
                                                  iter=do.iter,
                                                  body=ast_internal_classes.Execution_Part_Node(execution=body),
                                                  line_number=do.line_number)

    def subscript_triplet(self, node: FASTNode):
        if node.string == ":":
            return ast_internal_classes.ParDecl_Node(type="ALL")
        children = self.create_children(node)
        return ast_internal_classes.ParDecl_Node(type="RANGE", range=children)

    def section_subscript_list(self, node: FASTNode):
        children = self.create_children(node)
        return ast_internal_classes.Section_Subscript_List_Node(list=children)

    def specification_part(self, node: FASTNode):

        # TODO this can be refactored to consider more fortran declaration options. Currently limited to what is encountered in code.
        others = [self.create_ast(i) for i in node.children if not isinstance(i, f08.Type_Declaration_Stmt)]

        decls = [self.create_ast(i) for i in node.children if isinstance(i, f08.Type_Declaration_Stmt)]
        enums = [self.create_ast(i) for i in node.children if isinstance(i, f03.Enum_Def)]
        # decls = list(filter(lambda x: x is not None, decls))
        uses = [self.create_ast(i) for i in node.children if isinstance(i, f03.Use_Stmt)]
        tmp = [self.create_ast(i) for i in node.children]
        typedecls = [
            i for i in tmp if isinstance(i, ast_internal_classes.Type_Decl_Node)
<<<<<<< HEAD
                              or isinstance(i, ast_internal_classes.Derived_Type_Def_Node)
=======
            or isinstance(i, ast_internal_classes.Derived_Type_Def_Node)
>>>>>>> 67fade9d
        ]
        symbols = []
        iblocks = []
        for i in others:
            if isinstance(i, list):
                symbols.extend(j for j in i if isinstance(j, ast_internal_classes.Symbol_Array_Decl_Node))
            if isinstance(i, ast_internal_classes.Decl_Stmt_Node):
                symbols.extend(j for j in i.vardecl if isinstance(j, ast_internal_classes.Symbol_Array_Decl_Node))
            if isinstance(i, ast_internal_classes.Interface_Block_Node):
                iblocks.append(i)

        for i in decls:
            if isinstance(i, list):
                symbols.extend(j for j in i if isinstance(j, ast_internal_classes.Symbol_Array_Decl_Node))
                symbols.extend(j for j in i if isinstance(j, ast_internal_classes.Symbol_Decl_Node))
            if isinstance(i, ast_internal_classes.Decl_Stmt_Node):
                symbols.extend(j for j in i.vardecl if isinstance(j, ast_internal_classes.Symbol_Array_Decl_Node))
                symbols.extend(j for j in i.vardecl if isinstance(j, ast_internal_classes.Symbol_Decl_Node))
        names_filtered = []
        for j in symbols:
            for i in decls:
                names_filtered.extend(ii.name for ii in i.vardecl if j.name == ii.name)
        decl_filtered = []

        for i in decls:
            if i is None:
                continue
            # NOTE: Assignment/named expressions (walrus operator) works with Python 3.8 and later.
            # if vardecl_filtered := [ii for ii in i.vardecl if ii.name not in names_filtered]:
            vardecl_filtered = [ii for ii in i.vardecl if ii.name not in names_filtered]
            if vardecl_filtered:
                decl_filtered.append(ast_internal_classes.Decl_Stmt_Node(vardecl=vardecl_filtered))
        return ast_internal_classes.Specification_Part_Node(specifications=decl_filtered,
                                                            symbols=symbols,
                                                            interface_blocks=iblocks,
                                                            uses=uses,
                                                            typedecls=typedecls,
                                                            enums=enums)

    def intrinsic_type_spec(self, node: FASTNode):
        return node

    def entity_decl_list(self, node: FASTNode):
        return node

    def int_literal_constant(self, node: Union[Int_Literal_Constant, Signed_Int_Literal_Constant]):
        value = node.string
        if value.find("_") != -1:
            x = value.split("_")
            value = x[0]
        return ast_internal_classes.Int_Literal_Node(value=value, type="INTEGER")

    def hex_constant(self, node: Hex_Constant):
        return ast_internal_classes.Int_Literal_Node(value=str(int(node.string[2:-1], 16)), type="INTEGER")

    def logical_literal_constant(self, node: Logical_Literal_Constant):
        if node.string in [".TRUE.", ".true.", ".True."]:
            return ast_internal_classes.Bool_Literal_Node(value="True")
        if node.string in [".FALSE.", ".false.", ".False."]:
            return ast_internal_classes.Bool_Literal_Node(value="False")
        raise ValueError("Unknown logical literal constant")

    def real_literal_constant(self, node: Union[Real_Literal_Constant, Signed_Real_Literal_Constant]):
        value = node.children[0].lower()
        if len(node.children) == 2 and node.children[1] is not None and node.children[1].lower() == "wp":
            return ast_internal_classes.Double_Literal_Node(value=value, type="DOUBLE")
        if value.find("_") != -1:
            x = value.split("_")
            value = x[0]
            print(x[1])
            if x[1] == "wp":
                return ast_internal_classes.Double_Literal_Node(value=value, type="DOUBLE")
        return ast_internal_classes.Real_Literal_Node(value=value, type="REAL")

    def char_literal_constant(self, node: FASTNode):
        return ast_internal_classes.Char_Literal_Node(value=node.string, type="CHAR")

    def actual_arg_spec(self, node: FASTNode):
        children = self.create_children(node)
        if len(children) != 2:
            raise ValueError("Actual arg spec must have two children")
        return ast_internal_classes.Actual_Arg_Spec_Node(arg_name=children[0], arg=children[1], type="VOID")

    def actual_arg_spec_list(self, node: FASTNode):
        children = self.create_children(node)
        return ast_internal_classes.Arg_List_Node(args=children)

    def initialization(self, node: FASTNode):
        return node

    def name(self, node: FASTNode):
        return ast_internal_classes.Name_Node(name=node.string.lower(), type="VOID")

    def rename(self, node: FASTNode):
        return ast_internal_classes.Rename_Node(oldname=node.children[2].string.lower(),
                                                newname=node.children[1].string.lower())

    def type_name(self, node: FASTNode):
        return ast_internal_classes.Type_Name_Node(name=node.string.lower())

    def tuple_node(self, node: FASTNode):
        return node

    def str_node(self, node: FASTNode):
        return node<|MERGE_RESOLUTION|>--- conflicted
+++ resolved
@@ -1,8 +1,4 @@
-<<<<<<< HEAD
 # Copyright 2019-2023 ETH Zurich and the DaCe authors. All rights reserved.
-=======
-# Copyright 2019-2024 ETH Zurich and the DaCe authors. All rights reserved.
->>>>>>> 67fade9d
 from typing import Any, List, Optional, Type, TypeVar, Union, overload, TYPE_CHECKING, Dict
 
 import networkx as nx
@@ -442,7 +438,6 @@
         return ast_internal_classes.Generic_Binding_Node(name=children[1], binding=children[2])
 
     def private_components_stmt(self, node: FASTNode):
-<<<<<<< HEAD
         return None
 
     def deallocate_stmt(self, node: FASTNode):
@@ -557,123 +552,6 @@
     def end_associate_stmt(self, node: FASTNode):
         return None
 
-=======
-        return None
-
-    def deallocate_stmt(self, node: FASTNode):
-        children = self.create_children(node)
-        line = get_line(node)
-        return ast_internal_classes.Deallocate_Stmt_Node(list=children[0].list, line_number=line)
-
-    def proc_component_ref(self, node: FASTNode):
-        children = self.create_children(node)
-        return ast_internal_classes.Data_Ref_Node(parent_ref=children[0], part_ref=children[2], type="VOID")
-
-    def component_spec(self, node: FASTNode):
-        children = self.create_children(node)
-        return ast_internal_classes.Actual_Arg_Spec_Node(arg_name=children[0], arg=children[1], type="VOID")
-
-    def allocate_object_list(self, node: FASTNode):
-        children = self.create_children(node)
-        return ast_internal_classes.Allocate_Object_List_Node(list=children)
-
-    def read_stmt(self, node: FASTNode):
-        children = self.create_children(node)
-        return ast_internal_classes.Read_Stmt_Node(args=children[0], line_number=node.item.span)
-
-    def close_stmt(self, node: FASTNode):
-        children = self.create_children(node)
-        if node.item is None:
-            line = '-1'
-        else:
-            line = node.item.span
-        return ast_internal_classes.Close_Stmt_Node(args=children[0], line_number=line)
-
-    def io_control_spec(self, node: FASTNode):
-        children = self.create_children(node)
-        return ast_internal_classes.IO_Control_Spec_Node(name=children[0], args=children[1])
-
-    def io_control_spec_list(self, node: FASTNode):
-        children = self.create_children(node)
-        return ast_internal_classes.IO_Control_Spec_List_Node(list=children)
-
-    def close_spec_list(self, node: FASTNode):
-        children = self.create_children(node)
-        return ast_internal_classes.Close_Spec_List_Node(list=children)
-
-    def close_spec(self, node: FASTNode):
-        children = self.create_children(node)
-        return ast_internal_classes.Close_Spec_Node(name=children[0], args=children[1])
-
-    def stop_code(self, node: FASTNode):
-        children = self.create_children(node)
-        return ast_internal_classes.Stop_Stmt_Node(code=node.string)
-
-    def error_stop_stmt(self, node: FASTNode):
-        children = self.create_children(node)
-        return ast_internal_classes.Error_Stmt_Node(error=children[1])
-
-    def pointer_object_list(self, node: FASTNode):
-        children = self.create_children(node)
-        return ast_internal_classes.Pointer_Object_List_Node(list=children)
-
-    def nullify_stmt(self, node: FASTNode):
-        children = self.create_children(node)
-        return ast_internal_classes.Nullify_Stmt_Node(list=children[1].list)
-
-    def binding_name_list(self, node: FASTNode):
-        children = self.create_children(node)
-        return children
-
-    def connect_spec(self, node: FASTNode):
-        children = self.create_children(node)
-        return ast_internal_classes.Connect_Spec_Node(type=children[0], args=children[1])
-
-    def connect_spec_list(self, node: FASTNode):
-        children = self.create_children(node)
-        return ast_internal_classes.Connect_Spec_List_Node(list=children)
-
-    def open_stmt(self, node: FASTNode):
-        children = self.create_children(node)
-        return ast_internal_classes.Open_Stmt_Node(args=children[1].list, line_number=node.item.span)
-
-    def namelist_stmt(self, node: FASTNode):
-        children = self.create_children(node)
-        return ast_internal_classes.Namelist_Stmt_Node(name=children[0][0], list=children[0][1])
-
-    def namelist_group_object_list(self, node: FASTNode):
-        children = self.create_children(node)
-        return ast_internal_classes.Namelist_Group_Object_List_Node(list=children)
-
-    def associate_stmt(self, node: FASTNode):
-        children = self.create_children(node)
-        return ast_internal_classes.Associate_Stmt_Node(args=children[1].list)
-
-    def association(self, node: FASTNode):
-        children = self.create_children(node)
-        return ast_internal_classes.Association_Node(name=children[0], expr=children[2])
-
-    def association_list(self, node: FASTNode):
-        children = self.create_children(node)
-        return ast_internal_classes.Association_List_Node(list=children)
-
-    def subroutine_body(self, node: FASTNode):
-        children = self.create_children(node)
-        return children
-
-    def function_reference(self, node: Function_Reference):
-        name, args = self.create_children(node)
-        line = get_line(node)
-        return ast_internal_classes.Call_Expr_Node(name=name,
-                                                   args=args.args if args else [],
-                                                   type="VOID",
-                                                   subroutine=False,
-                                                   line_number=line)
-
-    def end_associate_stmt(self, node: FASTNode):
-        return None
-
->>>>>>> 67fade9d
     def associate_construct(self, node: FASTNode):
         children = self.create_children(node)
         return ast_internal_classes.Associate_Construct_Node(associate=children[0], body=children[1])
@@ -743,12 +621,271 @@
                 else:
                     new_placeholder_offsets[k] = self.placeholders_offsets[k]
             self.placeholders_offsets = new_placeholder_offsets
-<<<<<<< HEAD
         return ast_internal_classes.Derived_Type_Def_Node(name=name, component_part=component_part,
-=======
+                                                          procedure_part=procedure_part)
+
+    def derived_type_stmt(self, node: FASTNode):
+        children = self.create_children(node)
+        name = get_child(children, ast_internal_classes.Type_Name_Node)
+        return ast_internal_classes.Derived_Type_Stmt_Node(name=name)
+
+    def component_part(self, node: FASTNode):
+        children = self.create_children(node)
+        component_def_stmts = [i for i in children if isinstance(i, ast_internal_classes.Data_Component_Def_Stmt_Node)]
+        return ast_internal_classes.Component_Part_Node(component_def_stmts=component_def_stmts)
+
+    def data_component_def_stmt(self, node: FASTNode):
+        children = self.type_declaration_stmt(node)
+        return ast_internal_classes.Data_Component_Def_Stmt_Node(vars=children)
+
+    def component_decl_list(self, node: FASTNode):
+        children = self.create_children(node)
+        component_decls = [i for i in children if isinstance(i, ast_internal_classes.Component_Decl_Node)]
+        return ast_internal_classes.Component_Decl_List_Node(component_decls=component_decls)
+
+    def component_decl(self, node: FASTNode):
+        children = self.create_children(node)
+        name = get_child(children, ast_internal_classes.Name_Node)
+        return ast_internal_classes.Component_Decl_Node(name=name)
+
+    def finalize_ast(self, prog: Program_Node):
+        structs_lister = StructLister()
+        structs_lister.visit(prog)
+        struct_dep_graph = nx.DiGraph()
+        for i, name in zip(structs_lister.structs, structs_lister.names):
+            if name not in struct_dep_graph.nodes:
+                struct_dep_graph.add_node(name)
+            struct_deps_finder = StructDependencyLister(structs_lister.names)
+            struct_deps_finder.visit(i)
+            struct_deps = struct_deps_finder.structs_used
+            # print(struct_deps)
+            for j, pointing, point_name in zip(struct_deps, struct_deps_finder.is_pointer,
+                                               struct_deps_finder.pointer_names):
+                if j not in struct_dep_graph.nodes:
+                    struct_dep_graph.add_node(j)
+                struct_dep_graph.add_edge(name, j, pointing=pointing, point_name=point_name)
+        prog.structures = Structures(structs_lister.structs)
+        prog.placeholders = self.placeholders
+        prog.placeholders_offsets = self.placeholders_offsets
+
+    def suffix(self, node: FASTNode):
+        children = self.create_children(node)
+        name = children[0]
+        return ast_internal_classes.Suffix_Node(name=name)
+
+    def data_ref(self, node: FASTNode):
+        children = self.create_children(node)
+        idx = len(children) - 1
+        parent = children[idx - 1]
+        part_ref = children[idx]
+        part_ref.isStructMember = True
+        # parent.isStructMember=True
+        idx = idx - 1
+        current = ast_internal_classes.Data_Ref_Node(parent_ref=parent, part_ref=part_ref, type="VOID")
+
+        while idx > 0:
+            parent = children[idx - 1]
+            current = ast_internal_classes.Data_Ref_Node(parent_ref=parent, part_ref=current, type="VOID")
+            idx = idx - 1
+        return current
+
+    def end_type_stmt(self, node: FASTNode):
+        return None
+
+    def access_stmt(self, node: FASTNode):
+        return None
+
+    def generic_binding(self, node: FASTNode):
+        children = self.create_children(node)
+        return ast_internal_classes.Generic_Binding_Node(name=children[1], binding=children[2])
+
+    def private_components_stmt(self, node: FASTNode):
+        return None
+
+    def deallocate_stmt(self, node: FASTNode):
+        children = self.create_children(node)
+        line = get_line(node)
+        return ast_internal_classes.Deallocate_Stmt_Node(list=children[0].list, line_number=line)
+
+    def proc_component_ref(self, node: FASTNode):
+        children = self.create_children(node)
+        return ast_internal_classes.Data_Ref_Node(parent_ref=children[0], part_ref=children[2], type="VOID")
+
+    def component_spec(self, node: FASTNode):
+        children = self.create_children(node)
+        return ast_internal_classes.Actual_Arg_Spec_Node(arg_name=children[0], arg=children[1], type="VOID")
+
+    def allocate_object_list(self, node: FASTNode):
+        children = self.create_children(node)
+        return ast_internal_classes.Allocate_Object_List_Node(list=children)
+
+    def read_stmt(self, node: FASTNode):
+        children = self.create_children(node)
+        return ast_internal_classes.Read_Stmt_Node(args=children[0], line_number=node.item.span)
+
+    def close_stmt(self, node: FASTNode):
+        children = self.create_children(node)
+        if node.item is None:
+            line = '-1'
+        else:
+            line = node.item.span
+        return ast_internal_classes.Close_Stmt_Node(args=children[0], line_number=line)
+
+    def io_control_spec(self, node: FASTNode):
+        children = self.create_children(node)
+        return ast_internal_classes.IO_Control_Spec_Node(name=children[0], args=children[1])
+
+    def io_control_spec_list(self, node: FASTNode):
+        children = self.create_children(node)
+        return ast_internal_classes.IO_Control_Spec_List_Node(list=children)
+
+    def close_spec_list(self, node: FASTNode):
+        children = self.create_children(node)
+        return ast_internal_classes.Close_Spec_List_Node(list=children)
+
+    def close_spec(self, node: FASTNode):
+        children = self.create_children(node)
+        return ast_internal_classes.Close_Spec_Node(name=children[0], args=children[1])
+
+    def stop_code(self, node: FASTNode):
+        children = self.create_children(node)
+        return ast_internal_classes.Stop_Stmt_Node(code=node.string)
+
+    def error_stop_stmt(self, node: FASTNode):
+        children = self.create_children(node)
+        return ast_internal_classes.Error_Stmt_Node(error=children[1])
+
+    def pointer_object_list(self, node: FASTNode):
+        children = self.create_children(node)
+        return ast_internal_classes.Pointer_Object_List_Node(list=children)
+
+    def nullify_stmt(self, node: FASTNode):
+        children = self.create_children(node)
+        return ast_internal_classes.Nullify_Stmt_Node(list=children[1].list)
+
+    def binding_name_list(self, node: FASTNode):
+        children = self.create_children(node)
+        return children
+
+    def connect_spec(self, node: FASTNode):
+        children = self.create_children(node)
+        return ast_internal_classes.Connect_Spec_Node(type=children[0], args=children[1])
+
+    def connect_spec_list(self, node: FASTNode):
+        children = self.create_children(node)
+        return ast_internal_classes.Connect_Spec_List_Node(list=children)
+
+    def open_stmt(self, node: FASTNode):
+        children = self.create_children(node)
+        return ast_internal_classes.Open_Stmt_Node(args=children[1].list, line_number=node.item.span)
+
+    def namelist_stmt(self, node: FASTNode):
+        children = self.create_children(node)
+        return ast_internal_classes.Namelist_Stmt_Node(name=children[0][0], list=children[0][1])
+
+    def namelist_group_object_list(self, node: FASTNode):
+        children = self.create_children(node)
+        return ast_internal_classes.Namelist_Group_Object_List_Node(list=children)
+
+    def associate_stmt(self, node: FASTNode):
+        children = self.create_children(node)
+        return ast_internal_classes.Associate_Stmt_Node(args=children[1].list)
+
+    def association(self, node: FASTNode):
+        children = self.create_children(node)
+        return ast_internal_classes.Association_Node(name=children[0], expr=children[2])
+
+    def association_list(self, node: FASTNode):
+        children = self.create_children(node)
+        return ast_internal_classes.Association_List_Node(list=children)
+
+    def subroutine_body(self, node: FASTNode):
+        children = self.create_children(node)
+        return children
+
+    def function_reference(self, node: Function_Reference):
+        name, args = self.create_children(node)
+        line = get_line(node)
+        return ast_internal_classes.Call_Expr_Node(name=name,
+                                                   args=args.args if args else [],
+                                                   type="VOID",
+                                                   subroutine=False,
+                                                   line_number=line)
+
+    def end_associate_stmt(self, node: FASTNode):
+        return None
+
+    def associate_construct(self, node: FASTNode):
+        children = self.create_children(node)
+        return ast_internal_classes.Associate_Construct_Node(associate=children[0], body=children[1])
+
+    def enum_def_stmt(self, node: FASTNode):
+        children = self.create_children(node)
+        return None
+
+    def enumerator(self, node: FASTNode):
+        children = self.create_children(node)
+        return children
+
+    def enumerator_def_stmt(self, node: FASTNode):
+        children = self.create_children(node)
+        return children[1]
+
+    def enumerator_list(self, node: FASTNode):
+        children = self.create_children(node)
+        return children
+
+    def end_enum_stmt(self, node: FASTNode):
+        return None
+
+    def enum_def(self, node: FASTNode):
+        children = self.create_children(node)
+        return children[1:-1]
+
+    def exit_stmt(self, node: FASTNode):
+        line = get_line(node)
+        return ast_internal_classes.Exit_Node(line_number=line)
+
+    def deferred_shape_spec(self, node: FASTNode):
+        return ast_internal_classes.Defer_Shape_Node()
+
+    def deferred_shape_spec_list(self, node: FASTNode):
+        children = self.create_children(node)
+        return children
+
+    def component_initialization(self, node: FASTNode):
+        children = self.create_children(node)
+        return ast_internal_classes.Component_Initialization_Node(init=children[1])
+
+    def procedure_designator(self, node: FASTNode):
+        children = self.create_children(node)
+        return ast_internal_classes.Procedure_Separator_Node(parent_ref=children[0], part_ref=children[2])
+
+    def derived_type_def(self, node: FASTNode):
+        children = self.create_children(node)
+        name = children[0].name
+        component_part = get_child(children, ast_internal_classes.Component_Part_Node)
+        procedure_part = get_child(children, ast_internal_classes.Bound_Procedures_Node)
+        from dace.frontend.fortran.ast_transforms import PartialRenameVar
+        if component_part is not None:
+            component_part = PartialRenameVar(oldname="__f2dace_A", newname="__f2dace_SA").visit(component_part)
+            component_part = PartialRenameVar(oldname="__f2dace_OA", newname="__f2dace_SOA").visit(component_part)
+            new_placeholder = {}
+            new_placeholder_offsets = {}
+            for k, v in self.placeholders.items():
+                if "__f2dace_A" in k:
+                    new_placeholder[k.replace("__f2dace_A", "__f2dace_SA")] = self.placeholders[k]
+                else:
+                    new_placeholder[k] = self.placeholders[k]
+            self.placeholders = new_placeholder
+            for k, v in self.placeholders_offsets.items():
+                if "__f2dace_OA" in k:
+                    new_placeholder_offsets[k.replace("__f2dace_OA", "__f2dace_SOA")] = self.placeholders_offsets[k]
+                else:
+                    new_placeholder_offsets[k] = self.placeholders_offsets[k]
+            self.placeholders_offsets = new_placeholder_offsets
         return ast_internal_classes.Derived_Type_Def_Node(name=name,
                                                           component_part=component_part,
->>>>>>> 67fade9d
                                                           procedure_part=procedure_part)
 
     def derived_type_stmt(self, node: FASTNode):
@@ -780,11 +917,7 @@
         # if node.children[0] is not None:
         #    children = self.create_children(node.children[0])
         # if node.children[1] is not None:
-<<<<<<< HEAD
         #    children = self.create_children(node.children[1])    
-=======
-        #    children = self.create_children(node.children[1])
->>>>>>> 67fade9d
         line = get_line(node)
         return ast_internal_classes.Write_Stmt_Node(args=node.string, line_number=line)
 
@@ -845,10 +978,7 @@
             type=return_type,
             line_number=name.line_number,
             elemental=name.elemental,
-<<<<<<< HEAD
-
-=======
->>>>>>> 67fade9d
+
         )
 
     def end_program_stmt(self, node: FASTNode):
@@ -890,16 +1020,10 @@
         return_type: str = name.type
         if name.type == 'VOID':
             assert specification_part
-<<<<<<< HEAD
             var_decls: List[Var_Decl_Node] = [v
                                               for c in specification_part.specifications if
                                               isinstance(c, Decl_Stmt_Node)
                                               for v in c.vardecl]
-=======
-            var_decls: List[Var_Decl_Node] = [
-                v for c in specification_part.specifications if isinstance(c, Decl_Stmt_Node) for v in c.vardecl
-            ]
->>>>>>> 67fade9d
             return_type = singular(v.type for v in var_decls if v.name == return_var.name)
 
         return ast_internal_classes.Function_Subprogram_Node(
@@ -925,17 +1049,8 @@
 
         ret = get_child(children, ast_internal_classes.Suffix_Node)
         ret_args = args.args if args else []
-<<<<<<< HEAD
         return ast_internal_classes.Function_Stmt_Node(
             name=name, args=ret_args, line_number=get_line(node), ret=ret, elemental=elemental, type=ret)
-=======
-        return ast_internal_classes.Function_Stmt_Node(name=name,
-                                                       args=ret_args,
-                                                       line_number=node.item.span,
-                                                       ret=ret,
-                                                       elemental=elemental,
-                                                       type=ret)
->>>>>>> 67fade9d
 
     def subroutine_stmt(self, node: FASTNode):
         # print(self.name_list)
@@ -950,13 +1065,7 @@
             ret_args = []
         else:
             ret_args = args.args
-<<<<<<< HEAD
         return ast_internal_classes.Subroutine_Stmt_Node(name=name, args=ret_args, line_number=get_line(node),
-=======
-        return ast_internal_classes.Subroutine_Stmt_Node(name=name,
-                                                         args=ret_args,
-                                                         line_number=node.item.span,
->>>>>>> 67fade9d
                                                          elemental=elemental)
 
     def ac_value_list(self, node: FASTNode):
@@ -970,13 +1079,7 @@
         # child 1 is "**"
         return ast_internal_classes.Call_Expr_Node(name=ast_internal_classes.Name_Node(name="pow"),
                                                    args=[children[0], children[2]],
-<<<<<<< HEAD
                                                    line_number=line, type="REAL", subroutine=False)
-=======
-                                                   line_number=line,
-                                                   type="REAL",
-                                                   subroutine=False)
->>>>>>> 67fade9d
 
     def array_constructor(self, node: FASTNode):
         children = self.create_children(node)
@@ -1173,7 +1276,6 @@
                 expr = self.create_ast(dim_expr[0])
                 offset.append(expr)
 
-<<<<<<< HEAD
             fortran_size = ast_internal_classes.BinOp_Node(
                 lval=self.create_ast(dim_expr[1]),
                 rval=self.create_ast(dim_expr[0]),
@@ -1186,17 +1288,6 @@
                 op="+",
                 type="INTEGER")
             )
-=======
-            fortran_size = ast_internal_classes.BinOp_Node(lval=self.create_ast(dim_expr[1]),
-                                                           rval=self.create_ast(dim_expr[0]),
-                                                           op="-",
-                                                           type="INTEGER")
-            size.append(
-                ast_internal_classes.BinOp_Node(lval=fortran_size,
-                                                rval=ast_internal_classes.Int_Literal_Node(value=str(1)),
-                                                op="+",
-                                                type="INTEGER"))
->>>>>>> 67fade9d
         else:
             raise TypeError("Array dimension must be at most two expressions")
 
@@ -1407,13 +1498,8 @@
                     attr_size = [attr_size] * len(names)
                     attr_offset = [attr_offset] * len(names)
                 else:
-<<<<<<< HEAD
                     attr_size, assumed_vardecls, attr_offset = self.assumed_array_shape(dimension_spec[0], names,
                                                                                         get_line(node))
-=======
-                    attr_size, assumed_vardecls, attr_offset = self.assumed_array_shape(
-                        dimension_spec[0], names, node.item.span)
->>>>>>> 67fade9d
 
                     if attr_size is None:
                         raise RuntimeError("Couldn't parse the dimension attribute specification!")
@@ -1444,13 +1530,8 @@
                     attr_size = [attr_size] * len(names)
                     attr_offset = [attr_offset] * len(names)
                 else:
-<<<<<<< HEAD
                     attr_size, assumed_vardecls, attr_offset = self.assumed_array_shape(dimension_spec[0], names,
                                                                                         get_line(node))
-=======
-                    attr_size, assumed_vardecls, attr_offset = self.assumed_array_shape(
-                        dimension_spec[0], names, node.item.span)
->>>>>>> 67fade9d
                     if attr_size is None:
                         raise RuntimeError("Couldn't parse the dimension attribute specification!")
 
@@ -1500,11 +1581,7 @@
 
                     if size is None:
 
-<<<<<<< HEAD
                         size, assumed_vardecls, offset = self.assumed_array_shape(var, actual_name.name, get_line(node))
-=======
-                        size, assumed_vardecls, offset = self.assumed_array_shape(var, actual_name.name, node.item.span)
->>>>>>> 67fade9d
                         if size is None:
                             offset = None
                         else:
@@ -1523,11 +1600,7 @@
                                                            kind=kind,
                                                            init=init,
                                                            optional=optional,
-<<<<<<< HEAD
                                                            line_number=get_line(node)))
-=======
-                                                           line_number=node.item.span))
->>>>>>> 67fade9d
                 else:
                     vardecls.append(
                         ast_internal_classes.Var_Decl_Node(name=actual_name.name,
@@ -1538,11 +1611,7 @@
                                                            kind=kind,
                                                            init=init,
                                                            optional=optional,
-<<<<<<< HEAD
                                                            line_number=get_line(node)))
-=======
-                                                           line_number=node.item.span))
->>>>>>> 67fade9d
             else:
                 if size is None and attr_size is None:
                     self.symbols[actual_name.name] = init
@@ -1550,10 +1619,7 @@
                         ast_internal_classes.Symbol_Decl_Node(name=actual_name.name,
                                                               type=testtype,
                                                               sizes=None,
-<<<<<<< HEAD
                                                               offsets=None,
-=======
->>>>>>> 67fade9d
                                                               alloc=alloc,
                                                               init=init,
                                                               optional=optional))
@@ -1567,11 +1633,7 @@
                                                                     kind=kind,
                                                                     init=init,
                                                                     optional=optional,
-<<<<<<< HEAD
                                                                     line_number=get_line(node)))
-=======
-                                                                    line_number=node.item.span))
->>>>>>> 67fade9d
                 else:
                     vardecls.append(
                         ast_internal_classes.Symbol_Array_Decl_Node(name=actual_name.name,
@@ -1582,11 +1644,7 @@
                                                                     kind=kind,
                                                                     init=init,
                                                                     optional=optional,
-<<<<<<< HEAD
                                                                     line_number=get_line(node)))
-=======
-                                                                    line_number=node.item.span))
->>>>>>> 67fade9d
         return ast_internal_classes.Decl_Stmt_Node(vardecl=vardecls)
 
     def entity_decl(self, node: FASTNode):
@@ -1698,22 +1756,10 @@
             if hasattr(children[0], "type"):
                 type = children[0].type
         if len(children) == 3:
-<<<<<<< HEAD
             return ast_internal_classes.BinOp_Node(lval=children[0], op=children[1], rval=children[2], line_number=line,
                                                    type=type)
         else:
             return ast_internal_classes.UnOp_Node(lval=children[1], op=children[0], line_number=line,
-=======
-            return ast_internal_classes.BinOp_Node(lval=children[0],
-                                                   op=children[1],
-                                                   rval=children[2],
-                                                   line_number=line,
-                                                   type=type)
-        else:
-            return ast_internal_classes.UnOp_Node(lval=children[1],
-                                                  op=children[0],
-                                                  line_number=line,
->>>>>>> 67fade9d
                                                   type=children[1].type)
 
     def assignment_stmt(self, node: Assignment_Stmt):
@@ -1721,22 +1767,10 @@
         line = get_line(node)
 
         if len(children) == 3:
-<<<<<<< HEAD
             return ast_internal_classes.BinOp_Node(lval=children[0], op=children[1], rval=children[2], line_number=line,
                                                    type=children[0].type)
         else:
             return ast_internal_classes.UnOp_Node(lval=children[1], op=children[0], line_number=line,
-=======
-            return ast_internal_classes.BinOp_Node(lval=children[0],
-                                                   op=children[1],
-                                                   rval=children[2],
-                                                   line_number=line,
-                                                   type=children[0].type)
-        else:
-            return ast_internal_classes.UnOp_Node(lval=children[1],
-                                                  op=children[0],
-                                                  line_number=line,
->>>>>>> 67fade9d
                                                   type=children[1].type)
 
     def pointer_assignment_stmt(self, node: FASTNode):
@@ -1766,17 +1800,8 @@
                 elifs_cond.append(children[current])
                 elifs_body.append(children[current + 1])
                 current += 2
-<<<<<<< HEAD
         return ast_internal_classes.Where_Construct_Node(body=body, cond=cond, body_else=body_else,
                                                          elifs_cond=elifs_cond, elifs_body=elifs_cond, line_number=line)
-=======
-        return ast_internal_classes.Where_Construct_Node(body=body,
-                                                         cond=cond,
-                                                         body_else=body_else,
-                                                         elifs_cond=elifs_cond,
-                                                         elifs_body=elifs_cond,
-                                                         line_number=line)
->>>>>>> 67fade9d
 
     def where_construct_stmt(self, node: FASTNode):
         children = self.create_children(node)
@@ -1887,21 +1912,10 @@
         line = get_line(node)
         if line is None:
             line = "Unknown:TODO"
-<<<<<<< HEAD
         cond = ast_internal_classes.BinOp_Node(op=cond_end.op[0], lval=cond_start, rval=cond_end.cond[0],
                                                line_number=line)
         for j in range(1, len(cond_end.op)):
             cond_add = ast_internal_classes.BinOp_Node(op=cond_end.op[j], lval=cond_start, rval=cond_end.cond[j],
-=======
-        cond = ast_internal_classes.BinOp_Node(op=cond_end.op[0],
-                                               lval=cond_start,
-                                               rval=cond_end.cond[0],
-                                               line_number=line)
-        for j in range(1, len(cond_end.op)):
-            cond_add = ast_internal_classes.BinOp_Node(op=cond_end.op[j],
-                                                       lval=cond_start,
-                                                       rval=cond_end.cond[j],
->>>>>>> 67fade9d
                                                        line_number=line)
             cond = ast_internal_classes.BinOp_Node(op=".OR.", lval=cond, rval=cond_add, line_number=line)
 
@@ -1913,13 +1927,7 @@
             if isinstance(i, ast_internal_classes.Case_Cond_Node):
                 cond = ast_internal_classes.BinOp_Node(op=i.op[0], lval=cond_start, rval=i.cond[0], line_number=line)
                 for j in range(1, len(i.op)):
-<<<<<<< HEAD
                     cond_add = ast_internal_classes.BinOp_Node(op=i.op[j], lval=cond_start, rval=i.cond[j],
-=======
-                    cond_add = ast_internal_classes.BinOp_Node(op=i.op[j],
-                                                               lval=cond_start,
-                                                               rval=i.cond[j],
->>>>>>> 67fade9d
                                                                line_number=line)
                     cond = ast_internal_classes.BinOp_Node(op=".OR.", lval=cond, rval=cond_add, line_number=line)
 
@@ -1999,17 +2007,10 @@
         loop_control = get_child(children, ast_internal_classes.Loop_Control_Node)
         if loop_control is None:
             if node.string == "DO":
-<<<<<<< HEAD
                 return ast_internal_classes.While_True_Control(name=node.item.name, line_number=get_line(node))
             else:
                 while_control = get_child(children, ast_internal_classes.While_Control)
                 return ast_internal_classes.While_Control(cond=while_control.cond, line_number=get_line(node))
-=======
-                return ast_internal_classes.While_True_Control(name=node.item.name, line_number=node.item.span)
-            else:
-                while_control = get_child(children, ast_internal_classes.While_Control)
-                return ast_internal_classes.While_Control(cond=while_control.cond, line_number=node.item.span)
->>>>>>> 67fade9d
         return ast_internal_classes.Nonlabel_Do_Stmt_Node(iter=loop_control.iter,
                                                           cond=loop_control.cond,
                                                           init=loop_control.init,
@@ -2080,32 +2081,16 @@
         # if node.item is None:
         #    line_number = 42
         # else:
-<<<<<<< HEAD
         #    line_number = get_line(node)
         return ast_internal_classes.Call_Expr_Node(name=name, args=ret_args, type="VOID", subroutine=True,
-=======
-        #    line_number = node.item.span
-        return ast_internal_classes.Call_Expr_Node(name=name,
-                                                   args=ret_args,
-                                                   type="VOID",
-                                                   subroutine=True,
->>>>>>> 67fade9d
                                                    line_number=line_number)
 
     def return_stmt(self, node: FASTNode):
         return None
 
     def stop_stmt(self, node: FASTNode):
-<<<<<<< HEAD
         return ast_internal_classes.Call_Expr_Node(name=ast_internal_classes.Name_Node(name="__dace_exit"), args=[],
                                                    type="VOID", subroutine=False, line_number=get_line(node))
-=======
-        return ast_internal_classes.Call_Expr_Node(name=ast_internal_classes.Name_Node(name="__dace_exit"),
-                                                   args=[],
-                                                   type="VOID",
-                                                   subroutine=False,
-                                                   line_number=node.item.span)
->>>>>>> 67fade9d
 
     def dummy_arg_list(self, node: FASTNode):
         children = self.create_children(node)
@@ -2123,22 +2108,14 @@
         line = get_line(node)
         name = get_child(children, ast_internal_classes.Name_Node)
         args = get_child(children, ast_internal_classes.Section_Subscript_List_Node)
-<<<<<<< HEAD
         return ast_internal_classes.Array_Subscript_Node(name=name, type="VOID", indices=args.list,
                                                          line_number=line)
-=======
-        return ast_internal_classes.Array_Subscript_Node(name=name, type="VOID", indices=args.list, line_number=line)
->>>>>>> 67fade9d
 
     def loop_control(self, node: FASTNode):
         children = self.create_children(node)
         # Structure of loop control is:
         if children[1] is None:
-<<<<<<< HEAD
             return ast_internal_classes.While_Control(cond=children[0], line_number=get_line(node.parent))
-=======
-            return ast_internal_classes.While_Control(cond=children[0], line_number=node.parent.item.span)
->>>>>>> 67fade9d
         # child[1]. Loop control variable
         # child[1][0] Loop start
         # child[1][1] Loop end
@@ -2152,13 +2129,7 @@
         init_expr = ast_internal_classes.BinOp_Node(lval=iteration_variable, op="=", rval=loop_start, type="INTEGER")
         if isinstance(loop_step, ast_internal_classes.UnOp_Node):
             if loop_step.op == "-":
-<<<<<<< HEAD
                 cond_expr = ast_internal_classes.BinOp_Node(lval=iteration_variable, op=">=", rval=loop_end,
-=======
-                cond_expr = ast_internal_classes.BinOp_Node(lval=iteration_variable,
-                                                            op=">=",
-                                                            rval=loop_end,
->>>>>>> 67fade9d
                                                             type="INTEGER")
         else:
             cond_expr = ast_internal_classes.BinOp_Node(lval=iteration_variable, op="<=", rval=loop_end, type="INTEGER")
@@ -2179,7 +2150,6 @@
         if do is None:
             while_true_header = get_child(children, ast_internal_classes.While_True_Control)
             if while_true_header is not None:
-<<<<<<< HEAD
                 return ast_internal_classes.While_Stmt_Node(name=while_true_header.name,
                                                             body=ast_internal_classes.Execution_Part_Node(
                                                                 execution=body),
@@ -2190,18 +2160,6 @@
                                                             body=ast_internal_classes.Execution_Part_Node(
                                                                 execution=body),
                                                             line_number=while_header.line_number)
-=======
-                return ast_internal_classes.While_Stmt_Node(
-                    name=while_true_header.name,
-                    body=ast_internal_classes.Execution_Part_Node(execution=body),
-                    line_number=while_true_header.line_number)
-            while_header = get_child(children, ast_internal_classes.While_Control)
-            if while_header is not None:
-                return ast_internal_classes.While_Stmt_Node(
-                    cond=while_header.cond,
-                    body=ast_internal_classes.Execution_Part_Node(execution=body),
-                    line_number=while_header.line_number)
->>>>>>> 67fade9d
         return ast_internal_classes.For_Stmt_Node(init=do.init,
                                                   cond=do.cond,
                                                   iter=do.iter,
@@ -2230,11 +2188,7 @@
         tmp = [self.create_ast(i) for i in node.children]
         typedecls = [
             i for i in tmp if isinstance(i, ast_internal_classes.Type_Decl_Node)
-<<<<<<< HEAD
                               or isinstance(i, ast_internal_classes.Derived_Type_Def_Node)
-=======
-            or isinstance(i, ast_internal_classes.Derived_Type_Def_Node)
->>>>>>> 67fade9d
         ]
         symbols = []
         iblocks = []
