# Copyright 2019-2023 ETH Zurich and the DaCe authors. All rights reserved.
from fparser.two import Fortran2008 as f08
from fparser.two import Fortran2003 as f03
from fparser.two import symbol_table

import copy
from dace.frontend.fortran import ast_internal_classes
from dace.frontend.fortran.ast_internal_classes import FNode, Name_Node
from typing import Any, List, Optional, Tuple, Type, TypeVar, Union, overload, TYPE_CHECKING
<<<<<<< HEAD
=======

>>>>>>> da39f652

if TYPE_CHECKING:
    from dace.frontend.fortran.intrinsics import FortranIntrinsics

#We rely on fparser to provide an initial AST and convert to a version that is more suitable for our purposes

# The following class is used to translate the fparser AST to our own AST of Fortran
# the supported_fortran_types dictionary is used to determine which types are supported by our compiler
# for each entry in the dictionary, the key is the name of the class in the fparser AST and the value is the name of the function that will be used to translate the fparser AST to our AST
# the functions return an object of the class that is the name of the key in the dictionary with _Node appended to it to ensure it is diferentietated from the fparser AST
FASTNode = Any
T = TypeVar('T')


@overload
def get_child(node: Union[FASTNode, List[FASTNode]], child_type: str) -> FASTNode:
    ...


@overload
def get_child(node: Union[FASTNode, List[FASTNode]], child_type: Type[T]) -> T:
    ...


def get_child(node: Union[FASTNode, List[FASTNode]], child_type: Union[str, Type[T], List[Type[T]]]):
    if isinstance(node, list):
        children = node
    else:
        children = node.children

    if not isinstance(child_type, str) and not isinstance(child_type, list):
        child_type = child_type.__name__
        children_of_type = list(filter(lambda child: child.__class__.__name__ == child_type, children))

    elif isinstance(child_type, list):
        if all(isinstance(i, str) for i in child_type):
            child_types = [i for i in child_type]
        else:
            child_types = [i.__name__ for i in child_type]
        children_of_type = list(filter(lambda child: child.__class__.__name__ in child_types, children))

    if len(children_of_type) == 1:
        return children_of_type[0]
    #Temporary workaround to allow feature list to be generated
    return None
    raise ValueError('Expected only one child of type {} but found {}'.format(child_type, children_of_type))


@overload
def get_children(node: Union[FASTNode, List[FASTNode]], child_type: str) -> List[FASTNode]:
    ...


@overload
def get_children(node: Union[FASTNode, List[FASTNode]], child_type: Type[T]) -> List[T]:
    ...


def get_children(node: Union[FASTNode, List[FASTNode]], child_type: Union[str, Type[T], List[Type[T]]]):
    if isinstance(node, list):
        children = node
    else:
        children = node.children

    if not isinstance(child_type, str) and not isinstance(child_type, list):
        child_type = child_type.__name__
        children_of_type = list(filter(lambda child: child.__class__.__name__ == child_type, children))

    elif isinstance(child_type, list):
        child_types = [i.__name__ for i in child_type]
        children_of_type = list(filter(lambda child: child.__class__.__name__ in child_types, children))

    elif isinstance(child_type, str):
        children_of_type = list(filter(lambda child: child.__class__.__name__ == child_type, children))

    return children_of_type


def get_line(node: FASTNode):
    line = None
    if node.item is not None and hasattr(node.item, "span"):
        line = node.item.span
    else:
        tmp = node
        while tmp.parent is not None:
            tmp = tmp.parent
            if tmp.item is not None and hasattr(tmp.item, "span"):
                line = tmp.item.span
                break
    return line


class InternalFortranAst:
    """
    This class is used to translate the fparser AST to our own AST of Fortran
    the supported_fortran_types dictionary is used to determine which types are supported by our compiler
    for each entry in the dictionary, the key is the name of the class in the fparser AST and the value
    is the name of the function that will be used to translate the fparser AST to our AST
    """
    def __init__(self, ast: FASTNode, tables: symbol_table.SymbolTable):
        """
        Initialization of the AST converter
        :param ast: the fparser AST
        :param tables: the symbol table of the fparser AST

        """
        self.name_list = {}
        self.to_parse_list= {}
        self.unsupported_fortran_syntax = {}
        self.current_ast=None
        self.functions_and_subroutines = []
        self.symbols = {}
        self.intrinsics_list = []
        self.rename_list = {}
        self.placeholders = {}
<<<<<<< HEAD
=======
        self.placeholders_offsets = {}
>>>>>>> da39f652
        self.types = {
            "LOGICAL": "BOOL",
            "CHARACTER": "CHAR",
            "INTEGER": "INTEGER",
            "INTEGER4": "INTEGER",
            "INTEGER8": "INTEGER8",
            "REAL4": "REAL",
            "REAL8": "DOUBLE",
            "DOUBLE PRECISION": "DOUBLE",
            "REAL": "REAL",
            "CLASS": "CLASS",
            "Unknown": "REAL",
        }
        from dace.frontend.fortran.intrinsics import FortranIntrinsics
        self.intrinsic_handler = FortranIntrinsics()
        self.supported_fortran_syntax = {
            "str": self.str_node,
            "tuple": self.tuple_node,
            "Program": self.program,
            "Main_Program": self.main_program,
            "Program_Stmt": self.program_stmt,
            "End_Program_Stmt": self.end_program_stmt,
            "Subroutine_Subprogram": self.subroutine_subprogram,
            "Function_Subprogram": self.function_subprogram,
            "Module_Subprogram_Part": self.module_subprogram_part,
            "Subroutine_Stmt": self.subroutine_stmt,
            "Function_Stmt": self.function_stmt,
            "Prefix": self.prefix_stmt,
            "End_Subroutine_Stmt": self.end_subroutine_stmt,
            "End_Function_Stmt": self.end_function_stmt,
            "Rename": self.rename,
            "Module": self.module,
            "Module_Stmt": self.module_stmt,
            "End_Module_Stmt": self.end_module_stmt,
            "Use_Stmt": self.use_stmt,
            "Implicit_Part": self.implicit_part,
            "Implicit_Stmt": self.implicit_stmt,
            "Implicit_None_Stmt": self.implicit_none_stmt,
            "Implicit_Part_Stmt": self.implicit_part_stmt,
            "Declaration_Construct": self.declaration_construct,
            "Declaration_Type_Spec": self.declaration_type_spec,
            "Type_Declaration_Stmt": self.type_declaration_stmt,
            "Entity_Decl": self.entity_decl,
            "Array_Spec": self.array_spec,
            "Ac_Value_List": self.ac_value_list,
            "Array_Constructor": self.array_constructor,
            "Loop_Control": self.loop_control,
            "Block_Nonlabel_Do_Construct": self.block_nonlabel_do_construct,
            "Real_Literal_Constant": self.real_literal_constant,
            "Char_Literal_Constant": self.char_literal_constant,
            "Subscript_Triplet": self.subscript_triplet,
            "Section_Subscript_List": self.section_subscript_list,
            "Explicit_Shape_Spec_List": self.explicit_shape_spec_list,
            "Explicit_Shape_Spec": self.explicit_shape_spec,
            "Type_Attr_Spec": self.type_attr_spec,
            "Attr_Spec": self.attr_spec,
            "Intent_Spec": self.intent_spec,
            "Access_Spec": self.access_spec,
            "Access_Stmt": self.access_stmt,
            "Allocatable_Stmt": self.allocatable_stmt,
            "Asynchronous_Stmt": self.asynchronous_stmt,
            "Bind_Stmt": self.bind_stmt,
            "Common_Stmt": self.common_stmt,
            "Data_Stmt": self.data_stmt,
            "Dimension_Stmt": self.dimension_stmt,
            "External_Stmt": self.external_stmt,
            "Intent_Stmt": self.intent_stmt,
            "Intrinsic_Stmt": self.intrinsic_stmt,
            "Optional_Stmt": self.optional_stmt,
            "Parameter_Stmt": self.parameter_stmt,
            "Pointer_Stmt": self.pointer_stmt,
            "Protected_Stmt": self.protected_stmt,
            "Save_Stmt": self.save_stmt,
            "Target_Stmt": self.target_stmt,
            "Value_Stmt": self.value_stmt,
            "Volatile_Stmt": self.volatile_stmt,
            "Execution_Part": self.execution_part,
            "Execution_Part_Construct": self.execution_part_construct,
            "Action_Stmt": self.action_stmt,
            "Assignment_Stmt": self.assignment_stmt,
            "Pointer_Assignment_Stmt": self.pointer_assignment_stmt,
            "Where_Stmt": self.where_stmt,
            "Forall_Stmt": self.forall_stmt,
            "Where_Construct": self.where_construct,
            "Where_Construct_Stmt": self.where_construct_stmt,
            "Masked_Elsewhere_Stmt": self.masked_elsewhere_stmt,
            "Elsewhere_Stmt": self.elsewhere_stmt,
            "End_Where_Stmt": self.end_where_stmt,
            "Forall_Construct": self.forall_construct,
            "Forall_Header": self.forall_header,
            "Forall_Triplet_Spec": self.forall_triplet_spec,
            "Forall_Stmt": self.forall_stmt,
            "End_Forall_Stmt": self.end_forall_stmt,
            "Arithmetic_If_Stmt": self.arithmetic_if_stmt,
            "If_Construct": self.if_construct,
            "If_Stmt": self.if_stmt,
            "If_Then_Stmt": self.if_then_stmt,
            "Else_If_Stmt": self.else_if_stmt,
            "Else_Stmt": self.else_stmt,
            "End_If_Stmt": self.end_if_stmt,
            "Case_Construct": self.case_construct,
            "Select_Case_Stmt": self.select_case_stmt,
            "Case_Stmt": self.case_stmt,
            "End_Select_Stmt": self.end_select_stmt,
            "Do_Construct": self.do_construct,
            "Label_Do_Stmt": self.label_do_stmt,
            "Nonlabel_Do_Stmt": self.nonlabel_do_stmt,
            "End_Do_Stmt": self.end_do_stmt,
            "Interface_Block": self.interface_block,
            "Interface_Stmt": self.interface_stmt,
            "Procedure_Name_List": self.procedure_name_list,
            "Procedure_Stmt": self.procedure_stmt,
            "End_Interface_Stmt": self.end_interface_stmt,
            "Generic_Spec": self.generic_spec,
            "Name": self.name,
            "Rename": self.rename,
            "Type_Name": self.type_name,
            "Specification_Part": self.specification_part,
            "Intrinsic_Type_Spec": self.intrinsic_type_spec,
            "Entity_Decl_List": self.entity_decl_list,
            "Int_Literal_Constant": self.int_literal_constant,
            "Hex_Constant": self.hex_constant,
            "Logical_Literal_Constant": self.logical_literal_constant,
            "Actual_Arg_Spec_List": self.actual_arg_spec_list,
            "Actual_Arg_Spec": self.actual_arg_spec,
            "Attr_Spec_List": self.attr_spec_list,
            "Initialization": self.initialization,
            "Procedure_Declaration_Stmt": self.procedure_declaration_stmt,
            "Type_Bound_Procedure_Part": self.type_bound_procedure_part,
            "Data_Pointer_Object": self.data_pointer_object,
            "Contains_Stmt": self.contains_stmt,
            "Call_Stmt": self.call_stmt,
            "Return_Stmt": self.return_stmt,
            "Stop_Stmt": self.stop_stmt,
            "Dummy_Arg_List": self.dummy_arg_list,
            "Part_Ref": self.part_ref,
            "Level_2_Expr": self.level_2_expr,
            "Equiv_Operand": self.level_2_expr,
            "Level_3_Expr": self.level_2_expr,
            "Level_4_Expr": self.level_2_expr,
            "Level_5_Expr": self.level_2_expr,
            "Add_Operand": self.level_2_expr,
            "Or_Operand": self.level_2_expr,
            "And_Operand": self.level_2_expr,
            "Level_2_Unary_Expr": self.level_2_expr,
            "Mult_Operand": self.power_expr,
            "Parenthesis": self.parenthesis_expr,
            "Intrinsic_Name": self.intrinsic_handler.replace_function_name,
            "Suffix": self.suffix,
            "Intrinsic_Function_Reference": self.intrinsic_function_reference,
            "Only_List": self.only_list,
            "Structure_Constructor": self.structure_constructor,
            "Component_Spec_List": self.component_spec_list,
            "Write_Stmt": self.write_stmt,
            "Assumed_Shape_Spec_List": self.assumed_shape_spec_list,
            "Allocate_Stmt": self.allocate_stmt,
            "Allocation_List": self.allocation_list,
            "Allocation": self.allocation,
            "Allocate_Shape_Spec": self.allocate_shape_spec,
            "Allocate_Shape_Spec_List": self.allocate_shape_spec_list,
            "Derived_Type_Def": self.derived_type_def,
            "Derived_Type_Stmt": self.derived_type_stmt,
            "Component_Part": self.component_part,
            "Data_Component_Def_Stmt": self.data_component_def_stmt,
            "End_Type_Stmt": self.end_type_stmt,
            "Data_Ref": self.data_ref,
            #"Component_Decl_List": self.component_decl_list,
            #"Component_Decl": self.component_decl,
        }
        self.type_arbitrary_array_variable_count = 0

    def fortran_intrinsics(self) -> "FortranIntrinsics":
        return self.intrinsic_handler

    def list_tables(self):
        for i in self.tables._symbol_tables:
            print(i)

    def data_pointer_object(self, node: FASTNode):
        children = self.create_children(node)
        if node.children[1] =="%":
            return ast_internal_classes.Data_Ref_Node(parent_ref=children[0], part_ref=children[2],type="VOID")
        else:
            raise NotImplementedError("Data pointer object not supported yet")
                

    def add_name_list_for_module(self, module: str, name_list: List[str]):
        self.name_list[module] = name_list        

    def create_children(self, node: FASTNode):
        return [self.create_ast(child)
                for child in node] if isinstance(node,
                                                 (list,
                                                  tuple)) else [self.create_ast(child) for child in node.children]

    def create_ast(self, node=None):
        """
        Creates an AST from a FASTNode
        :param node: FASTNode
        :note: this is a recursive function, and relies on the dictionary of supported syntax to call the correct converter functions
        """
        if node is not None:
            if isinstance(node, (list, tuple)):
                return [self.create_ast(child) for child in node]
            try:
                return self.supported_fortran_syntax[type(node).__name__](node)
            
            except KeyError:
                if type(node).__name__=="Intrinsic_Name":
                    if node not in self.intrinsics_list:
                        self.intrinsics_list.append(node)
                if self.unsupported_fortran_syntax.get(self.current_ast) is None:
                    self.unsupported_fortran_syntax[self.current_ast] = []
                if type(node).__name__ not in self.unsupported_fortran_syntax[self.current_ast]:
                    if type(node).__name__ not in self.unsupported_fortran_syntax[self.current_ast]: 
                        self.unsupported_fortran_syntax[self.current_ast].append(type(node).__name__)
                for i in node.children:
                    self.create_ast(i)
                #print("Unsupported syntax: ", type(node).__name__, node.string)
                return None
            #except Exception as e:
            #    print("Error in create_ast: ", e)
            #    return None

<<<<<<< HEAD
        return None

    def suffix(self, node: FASTNode):
        children = self.create_children(node)
        name = children[0]
        return ast_internal_classes.Suffix_Node(name=name)
    
    def data_ref(self, node: FASTNode):
        children = self.create_children(node)
        idx=len(children)-1
        parent = children[idx-1]
        part_ref = children[idx]
        idx=idx-1
        current=ast_internal_classes.Data_Ref_Node(parent_ref=parent, part_ref=part_ref,type="VOID")
        
        while idx>0:
            parent = children[idx-1]
            current = ast_internal_classes.Data_Ref_Node(parent_ref=parent, part_ref=current,type="VOID")   
            idx=idx-1
        return current

    def end_type_stmt(self, node: FASTNode):
        return None
    
    def access_stmt(self, node: FASTNode):
        return None

=======
        return None

    def suffix(self, node: FASTNode):
        children = self.create_children(node)
        name = children[0]
        return ast_internal_classes.Suffix_Node(name=name)
    
    def data_ref(self, node: FASTNode):
        children = self.create_children(node)
        idx=len(children)-1
        parent = children[idx-1]
        part_ref = children[idx]
        part_ref.isStructMember=True
        #parent.isStructMember=True
        idx=idx-1
        current=ast_internal_classes.Data_Ref_Node(parent_ref=parent, part_ref=part_ref,type="VOID")
        
        while idx>0:
            parent = children[idx-1]
            current = ast_internal_classes.Data_Ref_Node(parent_ref=parent, part_ref=current,type="VOID")   
            idx=idx-1
        return current

    def end_type_stmt(self, node: FASTNode):
        return None
    
    def access_stmt(self, node: FASTNode):
        return None

>>>>>>> da39f652
    def derived_type_def(self, node: FASTNode):
        children = self.create_children(node)
        name = children[0].name
        component_part = get_child(children, ast_internal_classes.Component_Part_Node)
<<<<<<< HEAD
=======
        from dace.frontend.fortran.ast_transforms import PartialRenameVar
        if component_part is not None:
            component_part=PartialRenameVar(oldname="__f2dace_A", newname="__f2dace_SA").visit(component_part)
            component_part=PartialRenameVar(oldname="__f2dace_OA", newname="__f2dace_SOA").visit(component_part)
            new_placeholder={}
            new_placeholder_offsets={}
            for k,v in self.placeholders.items():
                if "__f2dace_A" in k:
                    new_placeholder[k.replace("__f2dace_A","__f2dace_SA")]=self.placeholders[k]
                else:
                    new_placeholder[k]=self.placeholders[k]
            self.placeholders=new_placeholder            
            for k,v in self.placeholders_offsets.items():
                if "__f2dace_OA" in k:
                    new_placeholder_offsets[k.replace("__f2dace_OA","__f2dace_SOA")]=self.placeholders_offsets[k]
                else:
                    new_placeholder_offsets[k]=self.placeholders_offsets[k]
            self.placeholders_offsets=new_placeholder_offsets            
>>>>>>> da39f652
        return ast_internal_classes.Derived_Type_Def_Node(name=name, component_part=component_part)

    def derived_type_stmt(self, node: FASTNode):
        children = self.create_children(node)
        name = get_child(children, ast_internal_classes.Type_Name_Node)
        return ast_internal_classes.Derived_Type_Stmt_Node(name=name)

    def component_part(self, node: FASTNode):
        children = self.create_children(node)
        component_def_stmts = [i for i in children if isinstance(i, ast_internal_classes.Data_Component_Def_Stmt_Node)]
        return ast_internal_classes.Component_Part_Node(component_def_stmts=component_def_stmts)

    def data_component_def_stmt(self, node: FASTNode):
        children = self.type_declaration_stmt(node)
        return ast_internal_classes.Data_Component_Def_Stmt_Node(vars=children)

    def component_decl_list(self, node: FASTNode):
        children = self.create_children(node)
        component_decls = [i for i in children if isinstance(i, ast_internal_classes.Component_Decl_Node)]
        return ast_internal_classes.Component_Decl_List_Node(component_decls=component_decls)

    def component_decl(self, node: FASTNode):
        children = self.create_children(node)
        name = get_child(children, ast_internal_classes.Name_Node)
        return ast_internal_classes.Component_Decl_Node(name=name)

    def write_stmt(self, node: FASTNode):
        children=[]
        if node.children[0] is not None:
            children = self.create_children(node.children[0])
        if node.children[1] is not None:
            children = self.create_children(node.children[1])    
        line = get_line(node)
        return ast_internal_classes.Write_Stmt_Node(args=children, line_number=line)

    def program(self, node: FASTNode):
        children = self.create_children(node)

        main_program = get_child(children, ast_internal_classes.Main_Program_Node)

        function_definitions = [i for i in children if isinstance(i, ast_internal_classes.Function_Subprogram_Node)]

        subroutine_definitions = [i for i in children if isinstance(i, ast_internal_classes.Subroutine_Subprogram_Node)]
        modules = [node for node in children if isinstance(node, ast_internal_classes.Module_Node)]

        return ast_internal_classes.Program_Node(main_program=main_program,
                                                 function_definitions=function_definitions,
                                                 subroutine_definitions=subroutine_definitions,
                                                 modules=modules)

    def main_program(self, node: FASTNode):
        children = self.create_children(node)

        name = get_child(children, ast_internal_classes.Program_Stmt_Node)
        specification_part = get_child(children, ast_internal_classes.Specification_Part_Node)
        execution_part = get_child(children, ast_internal_classes.Execution_Part_Node)

        return ast_internal_classes.Main_Program_Node(name=name,
                                                      specification_part=specification_part,
                                                      execution_part=execution_part)

    def program_stmt(self, node: FASTNode):
        children = self.create_children(node)
        name = get_child(children, Name_Node)
        return ast_internal_classes.Program_Stmt_Node(name=name, line_number=node.item.span)

    def subroutine_subprogram(self, node: FASTNode):
       
        
        children = self.create_children(node)

        name = get_child(children, ast_internal_classes.Subroutine_Stmt_Node)
        specification_part = get_child(children, ast_internal_classes.Specification_Part_Node)
        execution_part = get_child(children, ast_internal_classes.Execution_Part_Node)
        return_type = ast_internal_classes.Void

        optional_args_count = 0
        if specification_part is not None:
            for j in specification_part.specifications:
                for k in j.vardecl:
                    if k.optional:
                        optional_args_count += 1
        mandatory_args_count = len(name.args) - optional_args_count

        return ast_internal_classes.Subroutine_Subprogram_Node(
            name=name.name,
            args=name.args,
            optional_args_count=optional_args_count,
            mandatory_args_count=mandatory_args_count,
            specification_part=specification_part,
            execution_part=execution_part,
            type=return_type,
            line_number=name.line_number,
            elemental=name.elemental,
        )

    def end_program_stmt(self, node: FASTNode):
        return node

    def only_list(self, node: FASTNode):
        children = self.create_children(node)
        names = [i for i in children if isinstance(i, ast_internal_classes.Name_Node)]
        renames=[i for i in children if isinstance(i, ast_internal_classes.Rename_Node)]
        return ast_internal_classes.Only_List_Node(names=names,renames=renames)

    def prefix_stmt(self, node: FASTNode):
        for i in node.children:
                if i.string.lower()=="elemental":
                    return ast_internal_classes.Prefix_Node(elemental=True)
        return ast_internal_classes.Prefix_Node(elemental=False)

    def function_subprogram(self, node: FASTNode):
        children = self.create_children(node)

        name = get_child(children, ast_internal_classes.Function_Stmt_Node)
        specification_part = get_child(children, ast_internal_classes.Specification_Part_Node)
        execution_part = get_child(children, ast_internal_classes.Execution_Part_Node)
        
        return_type = name.return_type
        return ast_internal_classes.Function_Subprogram_Node(
            name=name.name,
            args=name.args,
            ret=name.ret,
            specification_part=specification_part,
            execution_part=execution_part,
            type=return_type,
            line_number=name.line_number,
            elemental=name.elemental,
        )

    def function_stmt(self, node: FASTNode):    
        children = self.create_children(node)
        name = get_child(children, ast_internal_classes.Name_Node)
        args = get_child(children, ast_internal_classes.Arg_List_Node)
        prefix = get_child(children, ast_internal_classes.Prefix_Node)
        if prefix is None:
            elemental = False
        else:
            elemental = prefix.elemental
        ret = get_child(children, ast_internal_classes.Suffix_Node)
        if args==None:
            ret_args = []
        else:
            ret_args = args.args    
        return ast_internal_classes.Function_Stmt_Node(name=name, args=ret_args,return_type=ret, line_number=node.item.span,ret=ret,elemental=elemental)

    def subroutine_stmt(self, node: FASTNode):
        #print(self.name_list)
        children = self.create_children(node)
        name = get_child(children, ast_internal_classes.Name_Node)
        args = get_child(children, ast_internal_classes.Arg_List_Node)
        prefix = get_child(children, ast_internal_classes.Prefix_Node)
        if prefix is None:
            elemental = False
        else:
            elemental = prefix.elemental
        if args==None:
            ret_args = []
        else:
<<<<<<< HEAD
            ret_args = args.args   
=======
            ret_args = args.args
>>>>>>> da39f652
        return ast_internal_classes.Subroutine_Stmt_Node(name=name, args=ret_args, line_number=node.item.span,elemental=elemental)

    def ac_value_list(self, node: FASTNode):
        children = self.create_children(node)
        return ast_internal_classes.Ac_Value_List_Node(value_list=children)

    def power_expr(self, node: FASTNode):
        children = self.create_children(node)
        line = get_line(node)
        #child 0 is the base, child 2 is the exponent
        #child 1 is "**"
        return ast_internal_classes.Call_Expr_Node(name=ast_internal_classes.Name_Node(name="pow"),
                                                   args=[children[0], children[2]],
                                                   line_number=line,type="REAL")

    def array_constructor(self, node: FASTNode):
        children = self.create_children(node)
        value_list = get_child(children, ast_internal_classes.Ac_Value_List_Node)
        return ast_internal_classes.Array_Constructor_Node(value_list=value_list.value_list)

    def allocate_stmt(self, node: FASTNode):
        children = self.create_children(node)
        return ast_internal_classes.Allocate_Stmt_Node(allocation_list=children[1])

    def allocation_list(self, node: FASTNode):
        children = self.create_children(node)
        return children

    def allocation(self, node: FASTNode):
        children = self.create_children(node)
        name = get_child(children, ast_internal_classes.Name_Node)
        shape = get_child(children, ast_internal_classes.Allocate_Shape_Spec_List)
        return ast_internal_classes.Allocation_Node(name=name, shape=shape)

    def allocate_shape_spec_list(self, node: FASTNode):
        children = self.create_children(node)
        return ast_internal_classes.Allocate_Shape_Spec_List(shape_list=children)

    def allocate_shape_spec(self, node: FASTNode):
        children = self.create_children(node)
        if len(children) != 2:
            raise NotImplementedError("Only simple allocate shape specs are supported")
        return children[1]

    def structure_constructor(self, node: FASTNode):
        children = self.create_children(node)
        line = get_line(node)
        name = get_child(children, ast_internal_classes.Type_Name_Node)
        args = get_child(children, ast_internal_classes.Component_Spec_List_Node)
        if args==None:
            ret_args = []
        else:
            ret_args = args.args   
        return ast_internal_classes.Structure_Constructor_Node(name=name, args=ret_args, type=None,line_number=line)

          
    def intrinsic_function_reference(self, node: FASTNode):
        children = self.create_children(node)
        line = get_line(node)
        name = get_child(children, ast_internal_classes.Name_Node)
        args = get_child(children, ast_internal_classes.Arg_List_Node)
        
        if name is None:
            return Name_Node(name="Error! "+node.children[0].string,type='VOID')
        return self.intrinsic_handler.replace_function_reference(name, args, line,self.symbols)


    def end_subroutine_stmt(self, node: FASTNode):
        return node

    def end_function_stmt(self, node: FASTNode):
        return node

    def parenthesis_expr(self, node: FASTNode):
        children = self.create_children(node)
        return ast_internal_classes.Parenthesis_Expr_Node(expr=children[1],type=children[1].type)

    def module_subprogram_part(self, node: FASTNode):
        children = self.create_children(node)
        function_definitions = [i for i in children if isinstance(i, ast_internal_classes.Function_Subprogram_Node)]
        subroutine_definitions = [i for i in children if isinstance(i, ast_internal_classes.Subroutine_Subprogram_Node)]
        return ast_internal_classes.Module_Subprogram_Part_Node(function_definitions=function_definitions,
                                                                 subroutine_definitions=subroutine_definitions)
    def interface_block(self, node: FASTNode):
        children = self.create_children(node)

        name = get_child(children, ast_internal_classes.Interface_Stmt_Node)
        stmts = get_children(children, ast_internal_classes.Procedure_Statement_Node)
        subroutines = []

        for i in stmts:

            for child in i.namelists:
                subroutines.extend(child.subroutines)

        # Ignore other implementations the an interface block with overloaded procedures
        if name is None or len(subroutines) == 0:
            return node

        return ast_internal_classes.Interface_Block_Node(name=name.name, subroutines=subroutines)

    def module(self, node: FASTNode):
        children = self.create_children(node)

        name = get_child(children, ast_internal_classes.Module_Stmt_Node)
        module_subprogram_part=get_child(children, ast_internal_classes.Module_Subprogram_Part_Node)
        specification_part = get_child(children, ast_internal_classes.Specification_Part_Node)

        function_definitions = [i for i in children if isinstance(i, ast_internal_classes.Function_Subprogram_Node)]
        
        subroutine_definitions = [i for i in children if isinstance(i, ast_internal_classes.Subroutine_Subprogram_Node)]

        interface_blocks = {}
        if specification_part is not None:
            for iblock in specification_part.interface_blocks:
                interface_blocks[iblock.name] = [x.name for x in iblock.subroutines]

        # add here to definitions
        if module_subprogram_part is not None:
            for i in module_subprogram_part.function_definitions:
                function_definitions.append(i)
            for i in module_subprogram_part.subroutine_definitions:
                subroutine_definitions.append(i)

        return ast_internal_classes.Module_Node(
            name=name.name,
            specification_part=specification_part,
            function_definitions=function_definitions,
            subroutine_definitions=subroutine_definitions,
            interface_blocks=interface_blocks,
            line_number=name.line_number,
        )

    def module_stmt(self, node: FASTNode):
        children = self.create_children(node)
        name = get_child(children, ast_internal_classes.Name_Node)
        return ast_internal_classes.Module_Stmt_Node(name=name, line_number=node.item.span)

    def end_module_stmt(self, node: FASTNode):
        return node

    def use_stmt(self, node: FASTNode):
        children = self.create_children(node)
        name = get_child(children, ast_internal_classes.Name_Node)
        only_list = get_child(children, ast_internal_classes.Only_List_Node)
        if only_list is None:
            return ast_internal_classes.Use_Stmt_Node(name=name.name,list=None, list_all=True)
        return ast_internal_classes.Use_Stmt_Node(name=name.name, list=only_list.names,list_all=False)

    def implicit_part(self, node: FASTNode):
        return node

    def implicit_stmt(self, node: FASTNode):
        return node

    def implicit_none_stmt(self, node: FASTNode):
        return node

    def implicit_part_stmt(self, node: FASTNode):
        return node

    def declaration_construct(self, node: FASTNode):
        raise NotImplementedError("Declaration constructs are not supported yet")
        return node

    def declaration_type_spec(self, node: FASTNode):
        #raise NotImplementedError("Declaration type spec is not supported yet")
        return node

    def assumed_shape_spec_list(self, node: FASTNode):
        return node

    def parse_shape_specification(self, dim: f03.Explicit_Shape_Spec, size: List[FASTNode], offset: List[int]):

        dim_expr = [i for i in dim.children if i is not None]

        # handle size definition
        if len(dim_expr) == 1:
            dim_expr = dim_expr[0]
            #now to add the dimension to the size list after processing it if necessary
            size.append(self.create_ast(dim_expr))
            offset.append(1)

        # Here we support arrays that have size declaration - with initial offset.
        elif len(dim_expr) == 2:
            # extract offets
            if isinstance(dim_expr[0], f03.Int_Literal_Constant):
                #raise TypeError("Array offsets must be constant expressions!")
                offset.append(int(dim_expr[0].tostr()))
            else:
                expr = self.create_ast(dim_expr[0])
                offset.append(expr)

            fortran_size = ast_internal_classes.BinOp_Node(
                lval=self.create_ast(dim_expr[1]),
                rval=self.create_ast(dim_expr[0]),
                op="-",
                type="INTEGER"
            )
            size.append(ast_internal_classes.BinOp_Node(
                lval=fortran_size,
                rval=ast_internal_classes.Int_Literal_Node(value=str(1)),
                op="+",
                type="INTEGER")
            )
        else:
            raise TypeError("Array dimension must be at most two expressions")

    def assumed_array_shape(self, var, array_name: Optional[str], linenumber):

        # We do not know the array size. Thus, we insert symbols
        # to mark its size
        shape = get_children(var, "Assumed_Shape_Spec_List")
<<<<<<< HEAD

        if shape is None or len(shape) == 0:
            shape = get_children(var, "Deferred_Shape_Spec_List")

            if shape is None:
                return None, []

        # this is based on structures observed in Fortran codes
        # I don't know why the shape is an array
        if len(shape) > 0:
            dims_count = len(shape[0].items)
            size = []
            vardecls = []

=======

        if shape is None or len(shape) == 0:
            shape = get_children(var, "Deferred_Shape_Spec_List")

            if shape is None:
                return None, []

        # this is based on structures observed in Fortran codes
        # I don't know why the shape is an array
        if len(shape) > 0:
            dims_count = len(shape[0].items)
            size = []
            vardecls = []

>>>>>>> da39f652
            processed_array_names = []
            if array_name is not None:
                if isinstance(array_name, str):
                    processed_array_names = [array_name]
                else:
                    processed_array_names = [j.children[0].string for j in array_name]
            else:
                raise NotImplementedError("Assumed array shape not supported yet if array name missing")

            sizes = []
<<<<<<< HEAD
            for actual_array in processed_array_names:

                size = []
                for i in range(dims_count):

                    name = f'__f2dace_ARRAY_{actual_array}_dim_{i}_size_{self.type_arbitrary_array_variable_count}'
                    self.type_arbitrary_array_variable_count += 1
                    self.placeholders[name] = [actual_array, i, self.type_arbitrary_array_variable_count]
=======
            offsets =[]
            for actual_array in processed_array_names:

                size = []
                offset = []
                for i in range(dims_count):

                    name = f'__f2dace_A_{actual_array}_d_{i}_s_{self.type_arbitrary_array_variable_count}'
                    offset_name= f'__f2dace_OA_{actual_array}_d_{i}_s_{self.type_arbitrary_array_variable_count}'
                    self.type_arbitrary_array_variable_count += 1
                    self.placeholders[name] = [actual_array, i, self.type_arbitrary_array_variable_count]
                    self.placeholders_offsets[name] = [actual_array, i, self.type_arbitrary_array_variable_count]
>>>>>>> da39f652

                    var = ast_internal_classes.Symbol_Decl_Node(name=name,
                                                    type='INTEGER',
                                                    alloc=False,
                                                    sizes=None,
                                                    offsets=None,
                                                    init=None,
                                                    kind=None,
                                                    line_number=linenumber)
<<<<<<< HEAD
                    size.append(ast_internal_classes.Name_Node(name=name))
                    self.symbols[name] = None
                    vardecls.append(var)
                sizes.append(size)

            return sizes, vardecls
        else:
            return None, []
=======
                    var2 = ast_internal_classes.Symbol_Decl_Node(name=offset_name,
                                                    type='INTEGER',
                                                    alloc=False,
                                                    sizes=None,
                                                    offsets=None,
                                                    init=None,
                                                    kind=None,
                                                    line_number=linenumber)
                    size.append(ast_internal_classes.Name_Node(name=name))
                    offset.append(ast_internal_classes.Name_Node(name=offset_name))

                    self.symbols[name] = None
                    vardecls.append(var)
                    vardecls.append(var2)
                sizes.append(size)
                offsets.append(offset)

            return sizes, vardecls ,offsets
        else:
            return None, [] ,None
>>>>>>> da39f652

    def type_declaration_stmt(self, node: FASTNode):

        #decide if its a intrinsic variable type or a derived type

        type_of_node = get_child(node, [f03.Intrinsic_Type_Spec, f03.Declaration_Type_Spec])
        #if node.children[2].children[0].children[0].string.lower() =="BOUNDARY_MISSVAL".lower():
        #    print("found boundary missval")
        if isinstance(type_of_node, f03.Intrinsic_Type_Spec):
            derived_type = False
            basetype = type_of_node.items[0]
        elif isinstance(type_of_node, f03.Declaration_Type_Spec):
            if type_of_node.items[0].lower() == "class":
                basetype = "CLASS"
                
                derived_type = False
            else:
                derived_type = True
                basetype = type_of_node.items[1].string
        else:
            raise TypeError("Type of node must be either Intrinsic_Type_Spec or Declaration_Type_Spec")
        kind = None
        size_later=False
        if len(type_of_node.items) >= 2:
            if type_of_node.items[1] is not None:
                if not derived_type:
                    if basetype == "CLASS":
                        kind="CLASS"
                    elif basetype == "CHARACTER":
                        kind = type_of_node.items[1].items[1].string.lower()
                        if kind=="*":
                           size_later=True
                    else:
                        kind = type_of_node.items[1].items[1].string.lower()
                        if self.symbols[kind] is not None:
                          if basetype == "REAL":
                            while hasattr(self.symbols[kind], "name"):
                                kind = self.symbols[kind].name
                            if self.symbols[kind].value == "8":
                                basetype = "REAL8"
                          elif basetype == "INTEGER":
                            if self.symbols[kind].value == "4":
                                basetype = "INTEGER"
                          else:
                            raise TypeError("Derived type not supported")
                   
                #if derived_type:
                #    raise TypeError("Derived type not supported")
        if not derived_type:
            testtype = self.types[basetype]
        else:

            testtype = basetype

        # get the names of the variables being defined
        names_list = get_child(node, ["Entity_Decl_List", "Component_Decl_List"])

        #get the names out of the name list
        names = get_children(names_list, [f03.Entity_Decl, f03.Component_Decl])


        #get the attributes of the variables being defined
        # alloc relates to whether it is statically (False) or dynamically (True) allocated
        # parameter means its a constant, so we should transform it into a symbol
        attributes = get_children(node, "Attr_Spec_List")
        comp_attributes=get_children(node, "Component_Attr_Spec_List")
        if len(attributes) != 0 and len(comp_attributes) != 0:
            raise TypeError("Attributes must be either in Attr_Spec_List or Component_Attr_Spec_List not both")

        alloc = False
        symbol = False
        optional = False
        attr_size = None
        attr_offset = None
        assumed_vardecls = []
        for i in attributes+comp_attributes:

            if i.string.lower() == "allocatable":
                alloc = True
            if i.string.lower() == "parameter":
                symbol = True
            if i.string.lower() == "pointer":
                alloc = True
            if i.string.lower() == "optional":
                optional = True

            if isinstance(i, f08.Attr_Spec_List):

                specification = get_children(i, "Attr_Spec")
                for spec in specification:
                    if spec.string.lower() == "optional":
                        optional = True

                dimension_spec = get_children(i, "Dimension_Attr_Spec")
                if len(dimension_spec) == 0:
                    continue

                attr_size = []
                attr_offset = []
                sizes = get_child(dimension_spec[0], ["Explicit_Shape_Spec_List"])

                if sizes is not None:
                    for shape_spec in get_children(sizes, [f03.Explicit_Shape_Spec]):
                        self.parse_shape_specification(shape_spec, attr_size, attr_offset)
                    # we expect a list of lists, where each element correspond to list of symbols for each array name
                    attr_size = [attr_size] * len(names)
                    attr_offset = [attr_offset] * len(names)
                else:
<<<<<<< HEAD
                    attr_size, assumed_vardecls = self.assumed_array_shape(dimension_spec[0], names, node.item.span)
                    attr_offset = []
                    for size in attr_size:
                        attr_offset.append([1] * len(size))
                    if attr_size is None:
                        raise RuntimeError("Couldn't parse the dimension attribute specification!")

            if isinstance(i, f08.Component_Attr_Spec_List):

                specification = get_children(i, "Component_Attr_Spec")
                for spec in specification:
                    if spec.string.lower() == "optional":
                        optional = True

                dimension_spec = get_children(i, "Dimension_Component_Attr_Spec")
                if len(dimension_spec) == 0:
                    continue

                attr_size = []
                attr_offset = []
                sizes = get_child(dimension_spec[0], ["Explicit_Shape_Spec_List"])
                #if sizes is None:
                #    sizes = get_child(dimension_spec[0], ["Deferred_Shape_Spec_List"])

                if sizes is not None:
                    for shape_spec in get_children(sizes, [f03.Explicit_Shape_Spec]):
                        self.parse_shape_specification(shape_spec, attr_size, attr_offset)
                    # we expect a list of lists, where each element correspond to list of symbols for each array name
                    attr_size = [attr_size] * len(names)
                    attr_offset = [attr_offset] * len(names)
                else:
                    attr_size, assumed_vardecls = self.assumed_array_shape(dimension_spec[0], names, node.item.span)
                    attr_offset = []
                    for size in attr_size:
                        attr_offset.append([1] * len(size))
                    if attr_size is None:
                        raise RuntimeError("Couldn't parse the dimension attribute specification!")

        vardecls = [*assumed_vardecls]

=======
                    attr_size, assumed_vardecls,attr_offset = self.assumed_array_shape(dimension_spec[0], names, node.item.span)
                    
                    if attr_size is None:
                        raise RuntimeError("Couldn't parse the dimension attribute specification!")

            if isinstance(i, f08.Component_Attr_Spec_List):

                specification = get_children(i, "Component_Attr_Spec")
                for spec in specification:
                    if spec.string.lower() == "optional":
                        optional = True

                dimension_spec = get_children(i, "Dimension_Component_Attr_Spec")
                if len(dimension_spec) == 0:
                    continue

                attr_size = []
                attr_offset = []
                sizes = get_child(dimension_spec[0], ["Explicit_Shape_Spec_List"])
                #if sizes is None:
                #    sizes = get_child(dimension_spec[0], ["Deferred_Shape_Spec_List"])

                if sizes is not None:
                    for shape_spec in get_children(sizes, [f03.Explicit_Shape_Spec]):
                        self.parse_shape_specification(shape_spec, attr_size, attr_offset)
                    # we expect a list of lists, where each element correspond to list of symbols for each array name
                    attr_size = [attr_size] * len(names)
                    attr_offset = [attr_offset] * len(names)
                else:
                    attr_size, assumed_vardecls, attr_offset = self.assumed_array_shape(dimension_spec[0], names, node.item.span)
                    if attr_size is None:
                        raise RuntimeError("Couldn't parse the dimension attribute specification!")

        vardecls = [*assumed_vardecls]

>>>>>>> da39f652
        for idx, var in enumerate(names):
            #print(self.name_list)
            #first handle dimensions
            size = None
            offset = None
            var_components = self.create_children(var)
            array_sizes = get_children(var, "Explicit_Shape_Spec_List")
            actual_name = get_child(var_components, ast_internal_classes.Name_Node)
            #if actual_name.name not in self.name_list:
            #    return
            if len(array_sizes) == 1:
                array_sizes = array_sizes[0]
                size = []
                offset = []
                for dim in array_sizes.children:
                    #sanity check
                    if isinstance(dim, f03.Explicit_Shape_Spec):
                        self.parse_shape_specification(dim, size, offset)

            #handle initializiation
            init = None

            initialization = get_children(var, f03.Initialization)
            if len(initialization) == 1:
                initialization = initialization[0]
                #if there is an initialization, the actual expression is in the second child, with the first being the equals sign
                if len(initialization.children) < 2:
                    raise ValueError("Initialization must have an expression")
                raw_init = initialization.children[1]
                init = self.create_ast(raw_init)
            #if size_later:
            #    size.append(len(init)) 
            if testtype!="INTEGER": symbol=False    
            if symbol == False:

                if attr_size is None:

                    if size is None:

<<<<<<< HEAD
                        size, assumed_vardecls = self.assumed_array_shape(var, actual_name.name, node.item.span)
=======
                        size, assumed_vardecls ,offset = self.assumed_array_shape(var, actual_name.name, node.item.span)
>>>>>>> da39f652
                        if size is None:
                            offset = None
                        else:
                            # only one array
                            size = size[0]
<<<<<<< HEAD
                            offset = [1] * len(size)
=======
                            offset = offset[0]
                            #offset = [1] * len(size)
>>>>>>> da39f652
                        vardecls.extend(assumed_vardecls)

                    vardecls.append(
                        ast_internal_classes.Var_Decl_Node(name=actual_name.name,
                                                        type=testtype,
                                                        alloc=alloc,
                                                        sizes=size,
                                                        offsets=offset,
                                                        kind=kind,
                                                        init=init,
                                                        optional=optional,
                                                        line_number=node.item.span))
                else:
                    vardecls.append(
                        ast_internal_classes.Var_Decl_Node(name=actual_name.name,
                                                        type=testtype,
                                                        alloc=alloc,
                                                        sizes=attr_size[idx],
                                                        offsets=attr_offset[idx],
                                                        kind=kind,
                                                        init=init,
                                                        optional=optional,
                                                        line_number=node.item.span))
            else:
                if size is None and attr_size is None:
                    self.symbols[actual_name.name] = init
                    vardecls.append(
                        ast_internal_classes.Symbol_Decl_Node(name=actual_name.name,
                                                              type=testtype,
                                                              alloc=alloc,
                                                              init=init,
                                                              optional=optional,
                                                              line_number=node.item.span))
                elif attr_size is not None:
                    vardecls.append(
                        ast_internal_classes.Symbol_Array_Decl_Node(name=actual_name.name,
                                                                    type=testtype,
                                                                    alloc=alloc,
                                                                    sizes=attr_size,
                                                                    offsets=attr_offset,
                                                                    kind=kind,
                                                                    init=init,
                                                                    optional=optional,
                                                                    line_number=node.item.span))
                else:
                    vardecls.append(
                        ast_internal_classes.Symbol_Array_Decl_Node(name=actual_name.name,
                                                                    type=testtype,
                                                                    alloc=alloc,
                                                                    sizes=size,
                                                                    offsets=offset,
                                                                    kind=kind,
                                                                    init=init,
                                                                    optional=optional,
                                                                    line_number=node.item.span))
        return ast_internal_classes.Decl_Stmt_Node(vardecl=vardecls, line_number=node.item.span)

    def entity_decl(self, node: FASTNode):
        raise NotImplementedError("Entity decl is not supported yet")

    def array_spec(self, node: FASTNode):
        raise NotImplementedError("Array spec is not supported yet")
        return node

    def explicit_shape_spec_list(self, node: FASTNode):
        return node

    def explicit_shape_spec(self, node: FASTNode):
        return node

    def type_attr_spec(self, node: FASTNode):
        return node

    def attr_spec(self, node: FASTNode):
        return node

    def intent_spec(self, node: FASTNode):
        raise NotImplementedError("Intent spec is not supported yet")
        return node

    def access_spec(self, node: FASTNode):
        print("access spec. Fix me")
        #raise NotImplementedError("Access spec is not supported yet")
        return node

    def allocatable_stmt(self, node: FASTNode):
        raise NotImplementedError("Allocatable stmt is not supported yet")
        return node

    def asynchronous_stmt(self, node: FASTNode):
        raise NotImplementedError("Asynchronous stmt is not supported yet")
        return node

    def bind_stmt(self, node: FASTNode):
        print("bind stmt. Fix me")
        #raise NotImplementedError("Bind stmt is not supported yet")
        return node

    def common_stmt(self, node: FASTNode):
        raise NotImplementedError("Common stmt is not supported yet")
        return node

    def data_stmt(self, node: FASTNode):
        print("data stmt! fix me!")
        #raise NotImplementedError("Data stmt is not supported yet")
        return node

    def dimension_stmt(self, node: FASTNode):
        raise NotImplementedError("Dimension stmt is not supported yet")
        return node

    def external_stmt(self, node: FASTNode):
        raise NotImplementedError("External stmt is not supported yet")
        return node

    def intent_stmt(self, node: FASTNode):
        return node

    def intrinsic_stmt(self, node: FASTNode):
        return node

    def optional_stmt(self, node: FASTNode):
        return node

    def parameter_stmt(self, node: FASTNode):
        return node

    def pointer_stmt(self, node: FASTNode):
        raise NotImplementedError("Pointer stmt is not supported yet")
        return node

    def protected_stmt(self, node: FASTNode):
        return node

    def save_stmt(self, node: FASTNode):
        return node

    def target_stmt(self, node: FASTNode):
        return node

    def value_stmt(self, node: FASTNode):
        return node

    def volatile_stmt(self, node: FASTNode):
        return node

    def execution_part(self, node: FASTNode):
        children =[child for child in self.create_children(node) if child is not None]
        return ast_internal_classes.Execution_Part_Node(execution=children)

    def execution_part_construct(self, node: FASTNode):
        return node

    def action_stmt(self, node: FASTNode):
        return node

    def level_2_expr(self, node: FASTNode):
        children = self.create_children(node)
        line = get_line(node)
        if children[1]=="==": type="LOGICAL"
        else: 
            type="VOID"
            if hasattr(children[0],"type"):
                type=children[0].type   
        if len(children) == 3:
            return ast_internal_classes.BinOp_Node(lval=children[0], op=children[1], rval=children[2], line_number=line, type=type)
        else:
            return ast_internal_classes.UnOp_Node(lval=children[1], op=children[0], line_number=line,type=children[1].type)

    def assignment_stmt(self, node: FASTNode):
        children = self.create_children(node)
        line = get_line(node)

        if len(children) == 3:
            return ast_internal_classes.BinOp_Node(lval=children[0], op=children[1], rval=children[2], line_number=line,type=children[0].type)
        else:
            return ast_internal_classes.UnOp_Node(lval=children[1], op=children[0], line_number=line,type=children[1].type)

    def pointer_assignment_stmt(self, node: FASTNode):
        children = self.create_children(node)
        line = get_line(node)
        return ast_internal_classes.Pointer_Assignment_Stmt_Node(name_pointer=children[0],
                                                                 name_target=children[2],
                                                                 line_number=line)

    def where_stmt(self, node: FASTNode):
        return node

    def forall_stmt(self, node: FASTNode):
        return node

    def where_construct(self, node: FASTNode):
        return node

    def where_construct_stmt(self, node: FASTNode):
        return node

    def masked_elsewhere_stmt(self, node: FASTNode):
        return node

    def elsewhere_stmt(self, node: FASTNode):
        return node

    def end_where_stmt(self, node: FASTNode):
        return node

    def forall_construct(self, node: FASTNode):
        return node

    def forall_header(self, node: FASTNode):
        return node

    def forall_triplet_spec(self, node: FASTNode):
        return node

    def forall_stmt(self, node: FASTNode):
        return node

    def end_forall_stmt(self, node: FASTNode):
        return node

    def arithmetic_if_stmt(self, node: FASTNode):
        return node

    def if_stmt(self, node: FASTNode):
        children = self.create_children(node)
        line = get_line(node)
        cond = children[0]
        body = children[1:]
        #!THIS IS HACK
        body= [i for i in body if i is not None]
        return ast_internal_classes.If_Stmt_Node(cond=cond,
                                                 body=ast_internal_classes.Execution_Part_Node(execution=body),
                                                 body_else=ast_internal_classes.Execution_Part_Node(execution=[]),
                                                 line_number=line)

    def if_construct(self, node: FASTNode):
        children = self.create_children(node)
        cond = children[0]
        body = []
        body_else = []
        else_mode = False
        line = get_line(node)
        if line is None:
            line = cond.line_number
        toplevelIf = ast_internal_classes.If_Stmt_Node(cond=cond, line_number=line)
        currentIf = toplevelIf
        for i in children[1:-1]:
            if i is None:
                continue
            if isinstance(i, ast_internal_classes.Else_If_Stmt_Node):
                newif = ast_internal_classes.If_Stmt_Node(cond=i.cond, line_number=i.line_number)
                currentIf.body = ast_internal_classes.Execution_Part_Node(execution=body)
                currentIf.body_else = ast_internal_classes.Execution_Part_Node(execution=[newif])
                currentIf = newif
                body = []
                continue
            if isinstance(i, ast_internal_classes.Else_Separator_Node):
                else_mode = True
                continue
            if else_mode:
                body_else.append(i)
            else:
                
                body.append(i)
        currentIf.body = ast_internal_classes.Execution_Part_Node(execution=body)
        currentIf.body_else = ast_internal_classes.Execution_Part_Node(execution=body_else)
        return toplevelIf

    def if_then_stmt(self, node: FASTNode):
        children = self.create_children(node)
        if len(children) != 1:
            raise ValueError("If statement must have a condition")
        return_value = children[0]
        return_value.line_number = node.item.span
        return return_value

    def else_if_stmt(self, node: FASTNode):
        children = self.create_children(node)
        return ast_internal_classes.Else_If_Stmt_Node(cond=children[0], line_number=get_line(node))

    def else_stmt(self, node: FASTNode):
        return ast_internal_classes.Else_Separator_Node(line_number=node.item.span)

    def end_if_stmt(self, node: FASTNode):
        return node

    def case_construct(self, node: FASTNode):
        return Name_Node(name="Error!")

    def select_case_stmt(self, node: FASTNode):
        return Name_Node(name="Error!")

    def case_stmt(self, node: FASTNode):
        return Name_Node(name="Error!")

    def end_select_stmt(self, node: FASTNode):
        return node

    def do_construct(self, node: FASTNode):
        return node

    def label_do_stmt(self, node: FASTNode):
        return node

    def nonlabel_do_stmt(self, node: FASTNode):
        children = self.create_children(node)
        loop_control = get_child(children, ast_internal_classes.Loop_Control_Node)
        if loop_control is None:
            if node.string=="DO":
                return ast_internal_classes.While_True_Control(name=node.item.name,line_number=node.item.span)
            else:
                while_control=get_child(children,ast_internal_classes.While_Control)
                return ast_internal_classes.While_Control(cond=while_control.cond,line_number=node.item.span)
        return ast_internal_classes.Nonlabel_Do_Stmt_Node(iter=loop_control.iter,
                                                          cond=loop_control.cond,
                                                          init=loop_control.init,
                                                          line_number=node.item.span)

    def end_do_stmt(self, node: FASTNode):
        return node

    def interface_stmt(self, node: FASTNode):
        children = self.create_children(node)
        name = get_child(children, ast_internal_classes.Name_Node)
        if name is not None:
            return ast_internal_classes.Interface_Stmt_Node(name=name.name)
        else:
            return node

    def end_interface_stmt(self, node: FASTNode):
        return node

    def procedure_name_list(self, node: FASTNode):
        children = self.create_children(node)
        return ast_internal_classes.Procedure_Name_List_Node(subroutines=children)

    def procedure_stmt(self, node: FASTNode):
        # ignore the procedure statement - just return the name list
        children = self.create_children(node)
        namelists = get_children(children, ast_internal_classes.Procedure_Name_List_Node)
        if namelists is not None:
            return ast_internal_classes.Procedure_Statement_Node(namelists=namelists)
        else:
            return node

    def generic_spec(self, node: FASTNode):
        children = self.create_children(node)
        return node

    def procedure_declaration_stmt(self, node: FASTNode):
        return node

    def type_bound_procedure_part(self, node: FASTNode):
        return node

    def contains_stmt(self, node: FASTNode):
        return node

    def call_stmt(self, node: FASTNode):
        children = self.create_children(node)
        name = get_child(children, ast_internal_classes.Name_Node)
        args = get_child(children, ast_internal_classes.Arg_List_Node)
        if args==None:
            ret_args = []
        else:
            ret_args = args.args  
        line_number = get_line(node)     
        #if node.item is None:
        #    line_number = 42
        #else:
        #    line_number = node.item.span     
        return ast_internal_classes.Call_Expr_Node(name=name, args=ret_args, type="VOID", line_number=line_number)

    def return_stmt(self, node: FASTNode):
        return None

    def stop_stmt(self, node: FASTNode):
        return node

    def dummy_arg_list(self, node: FASTNode):
        children = self.create_children(node)
        return ast_internal_classes.Arg_List_Node(args=children)

    def component_spec_list(self, node: FASTNode):
        children = self.create_children(node)
        return ast_internal_classes.Component_Spec_List_Node(args=children)

    def attr_spec_list(self, node: FASTNode):
        return node

    def part_ref(self, node: FASTNode):
        children = self.create_children(node)
        line = get_line(node)
        name = get_child(children, ast_internal_classes.Name_Node)
        args = get_child(children, ast_internal_classes.Section_Subscript_List_Node)
        return ast_internal_classes.Call_Expr_Node(
            name=name,
            args=args.list,
            line_number=line,
            type="VOID",
        )

    def loop_control(self, node: FASTNode):
        children = self.create_children(node)
        #Structure of loop control is:
        if children[1] is None:
            return ast_internal_classes.While_Control(cond=children[0],line_number=node.parent.item.span)
        # child[1]. Loop control variable
        # child[1][0] Loop start
        # child[1][1] Loop end
        iteration_variable = children[1][0]
        loop_start = children[1][1][0]
        loop_end = children[1][1][1]
        if len(children[1][1]) == 3:
            loop_step = children[1][1][2]
        else:
            loop_step = ast_internal_classes.Int_Literal_Node(value="1")
        init_expr = ast_internal_classes.BinOp_Node(lval=iteration_variable, op="=", rval=loop_start,type="INTEGER")
        if isinstance(loop_step, ast_internal_classes.UnOp_Node):
            if loop_step.op == "-":
                cond_expr = ast_internal_classes.BinOp_Node(lval=iteration_variable, op=">=", rval=loop_end,type="INTEGER")
        else:
            cond_expr = ast_internal_classes.BinOp_Node(lval=iteration_variable, op="<=", rval=loop_end,type="INTEGER")
        iter_expr = ast_internal_classes.BinOp_Node(lval=iteration_variable,
                                                    op="=",
                                                    rval=ast_internal_classes.BinOp_Node(lval=iteration_variable,
                                                                                         op="+",
                                                                                         rval=loop_step,type="INTEGER"),type="INTEGER")
        return ast_internal_classes.Loop_Control_Node(init=init_expr, cond=cond_expr, iter=iter_expr)

    def block_nonlabel_do_construct(self, node: FASTNode):
        children = self.create_children(node)
        do = get_child(children, ast_internal_classes.Nonlabel_Do_Stmt_Node)
        body = children[1:-1]
        body= [i for i in body if i is not None]
        if do is None:
            while_true_header=get_child(children, ast_internal_classes.While_True_Control)
            if while_true_header is not None:
                return ast_internal_classes.While_Stmt_Node(name=while_true_header.name,body=ast_internal_classes.Execution_Part_Node(execution=body),
                                                  line_number=while_true_header.line_number)
            while_header=get_child(children, ast_internal_classes.While_Control)
            if while_header is not None:
                return ast_internal_classes.While_Stmt_Node(cond=while_header.cond,body=ast_internal_classes.Execution_Part_Node(execution=body),
                                                  line_number=while_header.line_number)
        return ast_internal_classes.For_Stmt_Node(init=do.init,
                                                  cond=do.cond,
                                                  iter=do.iter,
                                                  body=ast_internal_classes.Execution_Part_Node(execution=body),
                                                  line_number=do.line_number)

  
    
    def subscript_triplet(self, node: FASTNode):
        if node.string == ":":
            return ast_internal_classes.ParDecl_Node(type="ALL")
        children = self.create_children(node)
        return ast_internal_classes.ParDecl_Node(type="RANGE", range=children)

    def section_subscript_list(self, node: FASTNode):
        children = self.create_children(node)
        return ast_internal_classes.Section_Subscript_List_Node(list=children)

    def specification_part(self, node: FASTNode):
    
        #TODO this can be refactored to consider more fortran declaration options. Currently limited to what is encountered in code.
        others = [self.create_ast(i) for i in node.children if not isinstance(i, f08.Type_Declaration_Stmt)]

        decls = [self.create_ast(i) for i in node.children if isinstance(i, f08.Type_Declaration_Stmt)]
        #decls = list(filter(lambda x: x is not None, decls))
        uses = [self.create_ast(i) for i in node.children if isinstance(i, f03.Use_Stmt)]
        tmp = [self.create_ast(i) for i in node.children]
        typedecls = [
            i for i in tmp if isinstance(i, ast_internal_classes.Type_Decl_Node)
            or isinstance(i, ast_internal_classes.Derived_Type_Def_Node)
        ]
        symbols = []
        iblocks = []
        for i in others:
            if isinstance(i, list):
                symbols.extend(j for j in i if isinstance(j, ast_internal_classes.Symbol_Array_Decl_Node))
            if isinstance(i, ast_internal_classes.Decl_Stmt_Node):
                symbols.extend(j for j in i.vardecl if isinstance(j, ast_internal_classes.Symbol_Array_Decl_Node))
            if isinstance(i, ast_internal_classes.Interface_Block_Node):
                iblocks.append(i)

        for i in decls:
            if isinstance(i, list):
                symbols.extend(j for j in i if isinstance(j, ast_internal_classes.Symbol_Array_Decl_Node))
                symbols.extend(j for j in i if isinstance(j, ast_internal_classes.Symbol_Decl_Node))
            if isinstance(i, ast_internal_classes.Decl_Stmt_Node):
                symbols.extend(j for j in i.vardecl if isinstance(j, ast_internal_classes.Symbol_Array_Decl_Node))
                symbols.extend(j for j in i.vardecl if isinstance(j, ast_internal_classes.Symbol_Decl_Node))
        names_filtered = []
        for j in symbols:
            for i in decls:
                names_filtered.extend(ii.name for ii in i.vardecl if j.name == ii.name)
        decl_filtered = []
        
        for i in decls:
            if i is None:
                continue
            # NOTE: Assignment/named expressions (walrus operator) works with Python 3.8 and later.
            # if vardecl_filtered := [ii for ii in i.vardecl if ii.name not in names_filtered]:
            vardecl_filtered = [ii for ii in i.vardecl if ii.name not in names_filtered]
            if vardecl_filtered:
                decl_filtered.append(ast_internal_classes.Decl_Stmt_Node(vardecl=vardecl_filtered))
        return ast_internal_classes.Specification_Part_Node(specifications=decl_filtered,
                                                            symbols=symbols,
                                                            interface_blocks=iblocks,
                                                            uses=uses,
                                                            typedecls=typedecls)

    def intrinsic_type_spec(self, node: FASTNode):
        return node

    def entity_decl_list(self, node: FASTNode):
        return node

    def int_literal_constant(self, node: FASTNode):
        value=node.string
        if value.find("_")!=-1:
            x=value.split("_")
            value=x[0]
        return ast_internal_classes.Int_Literal_Node(value=value,type="INTEGER")
    
    def hex_constant(self, node: FASTNode):
        return ast_internal_classes.Int_Literal_Node(value=str(int(node.string[2:-1],16)),type="INTEGER")

    def logical_literal_constant(self, node: FASTNode):
        if node.string in [".TRUE.", ".true.", ".True."]:
            return ast_internal_classes.Bool_Literal_Node(value="True")
        if node.string in [".FALSE.", ".false.", ".False."]:
            return ast_internal_classes.Bool_Literal_Node(value="False")
        raise ValueError("Unknown logical literal constant")

    def real_literal_constant(self, node: FASTNode):
        value=node.children[0].lower()
<<<<<<< HEAD
        if value.find("_")!=-1:
            x=value.split("_")
            value=x[0]
        return ast_internal_classes.Real_Literal_Node(value=value,type="REAL")
=======
        if len(node.children) == 2 and node.children[1] is not None and node.children[1].lower()=="wp":
            return ast_internal_classes.Double_Literal_Node(value=value,type="DOUBLE")
        if value.find("_")!=-1:
            x=value.split("_")
            value=x[0]
            print(x[1])
            if (x[1]=="wp"):
                return ast_internal_classes.Double_Literal_Node(value=value,type="DOUBLE")
        return ast_internal_classes.Real_Literal_Node(value=value,type="REAL")
        
>>>>>>> da39f652
    
    def char_literal_constant(self, node: FASTNode):
        return ast_internal_classes.Char_Literal_Node(value=node.string,type="CHAR")

    def actual_arg_spec(self, node: FASTNode):
        children = self.create_children(node)
        if len(children) != 2:
            raise ValueError("Actual arg spec must have two children")
        return ast_internal_classes.Actual_Arg_Spec_Node(arg_name=children[0], arg=children[1],type="VOID")
    
    def actual_arg_spec_list(self, node: FASTNode):
        children = self.create_children(node)
        return ast_internal_classes.Arg_List_Node(args=children)

    def initialization(self, node: FASTNode):
        return node

    def name(self, node: FASTNode):
        return ast_internal_classes.Name_Node(name=node.string.lower(),type="VOID")
    
    
    def rename(self, node: FASTNode):
        return ast_internal_classes.Rename_Node(oldname=node.children[2].string.lower(),newname=node.children[1].string.lower())

    def type_name(self, node: FASTNode):
        return ast_internal_classes.Type_Name_Node(name=node.string.lower())

    def tuple_node(self, node: FASTNode):
        return node

    def str_node(self, node: FASTNode):
        return node<|MERGE_RESOLUTION|>--- conflicted
+++ resolved
@@ -7,10 +7,7 @@
 from dace.frontend.fortran import ast_internal_classes
 from dace.frontend.fortran.ast_internal_classes import FNode, Name_Node
 from typing import Any, List, Optional, Tuple, Type, TypeVar, Union, overload, TYPE_CHECKING
-<<<<<<< HEAD
-=======
-
->>>>>>> da39f652
+
 
 if TYPE_CHECKING:
     from dace.frontend.fortran.intrinsics import FortranIntrinsics
@@ -126,10 +123,7 @@
         self.intrinsics_list = []
         self.rename_list = {}
         self.placeholders = {}
-<<<<<<< HEAD
-=======
         self.placeholders_offsets = {}
->>>>>>> da39f652
         self.types = {
             "LOGICAL": "BOOL",
             "CHARACTER": "CHAR",
@@ -354,35 +348,6 @@
             #    print("Error in create_ast: ", e)
             #    return None
 
-<<<<<<< HEAD
-        return None
-
-    def suffix(self, node: FASTNode):
-        children = self.create_children(node)
-        name = children[0]
-        return ast_internal_classes.Suffix_Node(name=name)
-    
-    def data_ref(self, node: FASTNode):
-        children = self.create_children(node)
-        idx=len(children)-1
-        parent = children[idx-1]
-        part_ref = children[idx]
-        idx=idx-1
-        current=ast_internal_classes.Data_Ref_Node(parent_ref=parent, part_ref=part_ref,type="VOID")
-        
-        while idx>0:
-            parent = children[idx-1]
-            current = ast_internal_classes.Data_Ref_Node(parent_ref=parent, part_ref=current,type="VOID")   
-            idx=idx-1
-        return current
-
-    def end_type_stmt(self, node: FASTNode):
-        return None
-    
-    def access_stmt(self, node: FASTNode):
-        return None
-
-=======
         return None
 
     def suffix(self, node: FASTNode):
@@ -412,13 +377,10 @@
     def access_stmt(self, node: FASTNode):
         return None
 
->>>>>>> da39f652
     def derived_type_def(self, node: FASTNode):
         children = self.create_children(node)
         name = children[0].name
         component_part = get_child(children, ast_internal_classes.Component_Part_Node)
-<<<<<<< HEAD
-=======
         from dace.frontend.fortran.ast_transforms import PartialRenameVar
         if component_part is not None:
             component_part=PartialRenameVar(oldname="__f2dace_A", newname="__f2dace_SA").visit(component_part)
@@ -437,7 +399,6 @@
                 else:
                     new_placeholder_offsets[k]=self.placeholders_offsets[k]
             self.placeholders_offsets=new_placeholder_offsets            
->>>>>>> da39f652
         return ast_internal_classes.Derived_Type_Def_Node(name=name, component_part=component_part)
 
     def derived_type_stmt(self, node: FASTNode):
@@ -597,11 +558,7 @@
         if args==None:
             ret_args = []
         else:
-<<<<<<< HEAD
-            ret_args = args.args   
-=======
             ret_args = args.args
->>>>>>> da39f652
         return ast_internal_classes.Subroutine_Stmt_Node(name=name, args=ret_args, line_number=node.item.span,elemental=elemental)
 
     def ac_value_list(self, node: FASTNode):
@@ -815,7 +772,6 @@
         # We do not know the array size. Thus, we insert symbols
         # to mark its size
         shape = get_children(var, "Assumed_Shape_Spec_List")
-<<<<<<< HEAD
 
         if shape is None or len(shape) == 0:
             shape = get_children(var, "Deferred_Shape_Spec_List")
@@ -830,22 +786,6 @@
             size = []
             vardecls = []
 
-=======
-
-        if shape is None or len(shape) == 0:
-            shape = get_children(var, "Deferred_Shape_Spec_List")
-
-            if shape is None:
-                return None, []
-
-        # this is based on structures observed in Fortran codes
-        # I don't know why the shape is an array
-        if len(shape) > 0:
-            dims_count = len(shape[0].items)
-            size = []
-            vardecls = []
-
->>>>>>> da39f652
             processed_array_names = []
             if array_name is not None:
                 if isinstance(array_name, str):
@@ -856,16 +796,6 @@
                 raise NotImplementedError("Assumed array shape not supported yet if array name missing")
 
             sizes = []
-<<<<<<< HEAD
-            for actual_array in processed_array_names:
-
-                size = []
-                for i in range(dims_count):
-
-                    name = f'__f2dace_ARRAY_{actual_array}_dim_{i}_size_{self.type_arbitrary_array_variable_count}'
-                    self.type_arbitrary_array_variable_count += 1
-                    self.placeholders[name] = [actual_array, i, self.type_arbitrary_array_variable_count]
-=======
             offsets =[]
             for actual_array in processed_array_names:
 
@@ -878,7 +808,6 @@
                     self.type_arbitrary_array_variable_count += 1
                     self.placeholders[name] = [actual_array, i, self.type_arbitrary_array_variable_count]
                     self.placeholders_offsets[name] = [actual_array, i, self.type_arbitrary_array_variable_count]
->>>>>>> da39f652
 
                     var = ast_internal_classes.Symbol_Decl_Node(name=name,
                                                     type='INTEGER',
@@ -888,16 +817,6 @@
                                                     init=None,
                                                     kind=None,
                                                     line_number=linenumber)
-<<<<<<< HEAD
-                    size.append(ast_internal_classes.Name_Node(name=name))
-                    self.symbols[name] = None
-                    vardecls.append(var)
-                sizes.append(size)
-
-            return sizes, vardecls
-        else:
-            return None, []
-=======
                     var2 = ast_internal_classes.Symbol_Decl_Node(name=offset_name,
                                                     type='INTEGER',
                                                     alloc=False,
@@ -918,7 +837,6 @@
             return sizes, vardecls ,offsets
         else:
             return None, [] ,None
->>>>>>> da39f652
 
     def type_declaration_stmt(self, node: FASTNode):
 
@@ -1027,48 +945,6 @@
                     attr_size = [attr_size] * len(names)
                     attr_offset = [attr_offset] * len(names)
                 else:
-<<<<<<< HEAD
-                    attr_size, assumed_vardecls = self.assumed_array_shape(dimension_spec[0], names, node.item.span)
-                    attr_offset = []
-                    for size in attr_size:
-                        attr_offset.append([1] * len(size))
-                    if attr_size is None:
-                        raise RuntimeError("Couldn't parse the dimension attribute specification!")
-
-            if isinstance(i, f08.Component_Attr_Spec_List):
-
-                specification = get_children(i, "Component_Attr_Spec")
-                for spec in specification:
-                    if spec.string.lower() == "optional":
-                        optional = True
-
-                dimension_spec = get_children(i, "Dimension_Component_Attr_Spec")
-                if len(dimension_spec) == 0:
-                    continue
-
-                attr_size = []
-                attr_offset = []
-                sizes = get_child(dimension_spec[0], ["Explicit_Shape_Spec_List"])
-                #if sizes is None:
-                #    sizes = get_child(dimension_spec[0], ["Deferred_Shape_Spec_List"])
-
-                if sizes is not None:
-                    for shape_spec in get_children(sizes, [f03.Explicit_Shape_Spec]):
-                        self.parse_shape_specification(shape_spec, attr_size, attr_offset)
-                    # we expect a list of lists, where each element correspond to list of symbols for each array name
-                    attr_size = [attr_size] * len(names)
-                    attr_offset = [attr_offset] * len(names)
-                else:
-                    attr_size, assumed_vardecls = self.assumed_array_shape(dimension_spec[0], names, node.item.span)
-                    attr_offset = []
-                    for size in attr_size:
-                        attr_offset.append([1] * len(size))
-                    if attr_size is None:
-                        raise RuntimeError("Couldn't parse the dimension attribute specification!")
-
-        vardecls = [*assumed_vardecls]
-
-=======
                     attr_size, assumed_vardecls,attr_offset = self.assumed_array_shape(dimension_spec[0], names, node.item.span)
                     
                     if attr_size is None:
@@ -1104,7 +980,6 @@
 
         vardecls = [*assumed_vardecls]
 
->>>>>>> da39f652
         for idx, var in enumerate(names):
             #print(self.name_list)
             #first handle dimensions
@@ -1144,22 +1019,14 @@
 
                     if size is None:
 
-<<<<<<< HEAD
-                        size, assumed_vardecls = self.assumed_array_shape(var, actual_name.name, node.item.span)
-=======
                         size, assumed_vardecls ,offset = self.assumed_array_shape(var, actual_name.name, node.item.span)
->>>>>>> da39f652
                         if size is None:
                             offset = None
                         else:
                             # only one array
                             size = size[0]
-<<<<<<< HEAD
-                            offset = [1] * len(size)
-=======
                             offset = offset[0]
                             #offset = [1] * len(size)
->>>>>>> da39f652
                         vardecls.extend(assumed_vardecls)
 
                     vardecls.append(
@@ -1698,12 +1565,6 @@
 
     def real_literal_constant(self, node: FASTNode):
         value=node.children[0].lower()
-<<<<<<< HEAD
-        if value.find("_")!=-1:
-            x=value.split("_")
-            value=x[0]
-        return ast_internal_classes.Real_Literal_Node(value=value,type="REAL")
-=======
         if len(node.children) == 2 and node.children[1] is not None and node.children[1].lower()=="wp":
             return ast_internal_classes.Double_Literal_Node(value=value,type="DOUBLE")
         if value.find("_")!=-1:
@@ -1714,7 +1575,6 @@
                 return ast_internal_classes.Double_Literal_Node(value=value,type="DOUBLE")
         return ast_internal_classes.Real_Literal_Node(value=value,type="REAL")
         
->>>>>>> da39f652
     
     def char_literal_constant(self, node: FASTNode):
         return ast_internal_classes.Char_Literal_Node(value=node.string,type="CHAR")
