# Copyright 2019-2023 ETH Zurich and the DaCe authors. All rights reserved.
from typing import Any, List, Optional, Type, TypeVar, Union, overload, TYPE_CHECKING

from fparser.two import Fortran2003 as f03
from fparser.two import Fortran2008 as f08
from fparser.two import symbol_table

from dace.frontend.fortran import ast_internal_classes
from dace.frontend.fortran.ast_internal_classes import Name_Node

if TYPE_CHECKING:
    from dace.frontend.fortran.intrinsics import FortranIntrinsics

#We rely on fparser to provide an initial AST and convert to a version that is more suitable for our purposes

# The following class is used to translate the fparser AST to our own AST of Fortran
# the supported_fortran_types dictionary is used to determine which types are supported by our compiler
# for each entry in the dictionary, the key is the name of the class in the fparser AST and the value is the name of the function that will be used to translate the fparser AST to our AST
# the functions return an object of the class that is the name of the key in the dictionary with _Node appended to it to ensure it is diferentietated from the fparser AST
FASTNode = Any
T = TypeVar('T')


@overload
def get_child(node: Union[FASTNode, List[FASTNode]], child_type: str) -> FASTNode:
    ...


@overload
def get_child(node: Union[FASTNode, List[FASTNode]], child_type: Type[T]) -> T:
    ...


def get_child(node: Union[FASTNode, List[FASTNode]], child_type: Union[str, Type[T], List[Type[T]]]):
    if isinstance(node, list):
        children = node
    else:
        children = node.children

    if not isinstance(child_type, str) and not isinstance(child_type, list):
        child_type = child_type.__name__
        children_of_type = list(filter(lambda child: child.__class__.__name__ == child_type, children))

    elif isinstance(child_type, list):
        if all(isinstance(i, str) for i in child_type):
            child_types = [i for i in child_type]
        else:
            child_types = [i.__name__ for i in child_type]
        children_of_type = list(filter(lambda child: child.__class__.__name__ in child_types, children))

    if len(children_of_type) == 1:
        return children_of_type[0]
    #Temporary workaround to allow feature list to be generated
    return None
    raise ValueError('Expected only one child of type {} but found {}'.format(child_type, children_of_type))


@overload
def get_children(node: Union[FASTNode, List[FASTNode]], child_type: str) -> List[FASTNode]:
    ...


@overload
def get_children(node: Union[FASTNode, List[FASTNode]], child_type: Type[T]) -> List[T]:
    ...


def get_children(node: Union[FASTNode, List[FASTNode]], child_type: Union[str, Type[T], List[Type[T]]]):
    if isinstance(node, list):
        children = node
    else:
        children = node.children

    if not isinstance(child_type, str) and not isinstance(child_type, list):
        child_type = child_type.__name__
        children_of_type = list(filter(lambda child: child.__class__.__name__ == child_type, children))

    elif isinstance(child_type, list):
        child_types = [i.__name__ for i in child_type]
        children_of_type = list(filter(lambda child: child.__class__.__name__ in child_types, children))

    elif isinstance(child_type, str):
        children_of_type = list(filter(lambda child: child.__class__.__name__ == child_type, children))

    return children_of_type


def get_line(node: FASTNode):
    line = None
    if node.item is not None and hasattr(node.item, "span"):
        line = node.item.span
    else:
        tmp = node
        while tmp.parent is not None:
            tmp = tmp.parent
            if tmp.item is not None and hasattr(tmp.item, "span"):
                line = tmp.item.span
                break
    return line


class InternalFortranAst:
    """
    This class is used to translate the fparser AST to our own AST of Fortran
    the supported_fortran_types dictionary is used to determine which types are supported by our compiler
    for each entry in the dictionary, the key is the name of the class in the fparser AST and the value
    is the name of the function that will be used to translate the fparser AST to our AST
    """
    def __init__(self, ast: FASTNode, tables: symbol_table.SymbolTable):
        """
        Initialization of the AST converter
        :param ast: the fparser AST
        :param tables: the symbol table of the fparser AST

        """
        self.name_list = {}
        self.to_parse_list= {}
        self.unsupported_fortran_syntax = {}
        self.current_ast=None
        self.functions_and_subroutines = []
        self.symbols = {}
        self.intrinsics_list = []
        self.rename_list = {}
        self.placeholders = {}
        self.placeholders_offsets = {}
        self.types = {
            "LOGICAL": "BOOL",
            "CHARACTER": "CHAR",
            "INTEGER": "INTEGER",
            "INTEGER4": "INTEGER",
            "INTEGER8": "INTEGER8",
            "REAL4": "REAL",
            "REAL8": "DOUBLE",
            "DOUBLE PRECISION": "DOUBLE",
            "REAL": "REAL",
            "CLASS": "CLASS",
            "Unknown": "REAL",
        }
        from dace.frontend.fortran.intrinsics import FortranIntrinsics
        self.intrinsic_handler = FortranIntrinsics()
        self.supported_fortran_syntax = {
            "str": self.str_node,
            "tuple": self.tuple_node,
            "Program": self.program,
            "Main_Program": self.main_program,
            "Program_Stmt": self.program_stmt,
            "End_Program_Stmt": self.end_program_stmt,
            "Subroutine_Subprogram": self.subroutine_subprogram,
            "Function_Subprogram": self.function_subprogram,
            "Module_Subprogram_Part": self.module_subprogram_part,
            "Subroutine_Stmt": self.subroutine_stmt,
            "Function_Stmt": self.function_stmt,
            "Prefix": self.prefix_stmt,
            "End_Subroutine_Stmt": self.end_subroutine_stmt,
            "End_Function_Stmt": self.end_function_stmt,
            "Rename": self.rename,
            "Module": self.module,
            "Module_Stmt": self.module_stmt,
            "End_Module_Stmt": self.end_module_stmt,
            "Use_Stmt": self.use_stmt,
            "Implicit_Part": self.implicit_part,
            "Implicit_Stmt": self.implicit_stmt,
            "Implicit_None_Stmt": self.implicit_none_stmt,
            "Implicit_Part_Stmt": self.implicit_part_stmt,
            "Declaration_Construct": self.declaration_construct,
            "Declaration_Type_Spec": self.declaration_type_spec,
            "Type_Declaration_Stmt": self.type_declaration_stmt,
            "Entity_Decl": self.entity_decl,
            "Array_Spec": self.array_spec,
            "Ac_Value_List": self.ac_value_list,
            "Array_Constructor": self.array_constructor,
            "Loop_Control": self.loop_control,
            "Block_Nonlabel_Do_Construct": self.block_nonlabel_do_construct,
            "Real_Literal_Constant": self.real_literal_constant,
            "Char_Literal_Constant": self.char_literal_constant,
            "Subscript_Triplet": self.subscript_triplet,
            "Section_Subscript_List": self.section_subscript_list,
            "Explicit_Shape_Spec_List": self.explicit_shape_spec_list,
            "Explicit_Shape_Spec": self.explicit_shape_spec,
            "Type_Attr_Spec": self.type_attr_spec,
            "Attr_Spec": self.attr_spec,
            "Intent_Spec": self.intent_spec,
            "Access_Spec": self.access_spec,
            "Access_Stmt": self.access_stmt,
            "Allocatable_Stmt": self.allocatable_stmt,
            "Asynchronous_Stmt": self.asynchronous_stmt,
            "Bind_Stmt": self.bind_stmt,
            "Common_Stmt": self.common_stmt,
            "Data_Stmt": self.data_stmt,
            "Dimension_Stmt": self.dimension_stmt,
            "External_Stmt": self.external_stmt,
            "Intent_Stmt": self.intent_stmt,
            "Intrinsic_Stmt": self.intrinsic_stmt,
            "Optional_Stmt": self.optional_stmt,
            "Parameter_Stmt": self.parameter_stmt,
            "Pointer_Stmt": self.pointer_stmt,
            "Protected_Stmt": self.protected_stmt,
            "Save_Stmt": self.save_stmt,
            "Target_Stmt": self.target_stmt,
            "Value_Stmt": self.value_stmt,
            "Volatile_Stmt": self.volatile_stmt,
            "Execution_Part": self.execution_part,
            "Execution_Part_Construct": self.execution_part_construct,
            "Action_Stmt": self.action_stmt,
            "Assignment_Stmt": self.assignment_stmt,
            "Pointer_Assignment_Stmt": self.pointer_assignment_stmt,
            "Where_Stmt": self.where_stmt,
            "Where_Construct": self.where_construct,
            "Where_Construct_Stmt": self.where_construct_stmt,
            "Masked_Elsewhere_Stmt": self.masked_elsewhere_stmt,
            "Elsewhere_Stmt": self.elsewhere_stmt,
            "End_Where_Stmt": self.end_where_stmt,
            "Forall_Construct": self.forall_construct,
            "Forall_Header": self.forall_header,
            "Forall_Triplet_Spec": self.forall_triplet_spec,
            "Forall_Stmt": self.forall_stmt,
            "End_Forall_Stmt": self.end_forall_stmt,
            "Arithmetic_If_Stmt": self.arithmetic_if_stmt,
            "If_Construct": self.if_construct,
            "If_Stmt": self.if_stmt,
            "If_Then_Stmt": self.if_then_stmt,
            "Else_If_Stmt": self.else_if_stmt,
            "Else_Stmt": self.else_stmt,
            "End_If_Stmt": self.end_if_stmt,
            "Case_Construct": self.case_construct,
            "Select_Case_Stmt": self.select_case_stmt,
            "Case_Stmt": self.case_stmt,
            "End_Select_Stmt": self.end_select_stmt,
            "Do_Construct": self.do_construct,
            "Label_Do_Stmt": self.label_do_stmt,
            "Nonlabel_Do_Stmt": self.nonlabel_do_stmt,
            "End_Do_Stmt": self.end_do_stmt,
            "Interface_Block": self.interface_block,
            "Interface_Stmt": self.interface_stmt,
            "Procedure_Name_List": self.procedure_name_list,
            "Procedure_Stmt": self.procedure_stmt,
            "End_Interface_Stmt": self.end_interface_stmt,
            "Generic_Spec": self.generic_spec,
            "Name": self.name,
            "Type_Name": self.type_name,
            "Specification_Part": self.specification_part,
            "Intrinsic_Type_Spec": self.intrinsic_type_spec,
            "Entity_Decl_List": self.entity_decl_list,
            "Int_Literal_Constant": self.int_literal_constant,
            "Hex_Constant": self.hex_constant,
            "Logical_Literal_Constant": self.logical_literal_constant,
            "Actual_Arg_Spec_List": self.actual_arg_spec_list,
            "Actual_Arg_Spec": self.actual_arg_spec,
            "Attr_Spec_List": self.attr_spec_list,
            "Initialization": self.initialization,
            "Procedure_Declaration_Stmt": self.procedure_declaration_stmt,
            "Type_Bound_Procedure_Part": self.type_bound_procedure_part,
            "Data_Pointer_Object": self.data_pointer_object,
            "Contains_Stmt": self.contains_stmt,
            "Call_Stmt": self.call_stmt,
            "Return_Stmt": self.return_stmt,
            "Stop_Stmt": self.stop_stmt,
            "Dummy_Arg_List": self.dummy_arg_list,
            "Part_Ref": self.part_ref,
            "Level_2_Expr": self.level_2_expr,
            "Equiv_Operand": self.level_2_expr,
            "Level_3_Expr": self.level_2_expr,
            "Level_4_Expr": self.level_2_expr,
            "Level_5_Expr": self.level_2_expr,
            "Add_Operand": self.level_2_expr,
            "Or_Operand": self.level_2_expr,
            "And_Operand": self.level_2_expr,
            "Level_2_Unary_Expr": self.level_2_expr,
            "Mult_Operand": self.power_expr,
            "Parenthesis": self.parenthesis_expr,
            "Intrinsic_Name": self.intrinsic_handler.replace_function_name,
            "Suffix": self.suffix,
            "Intrinsic_Function_Reference": self.intrinsic_function_reference,
            "Only_List": self.only_list,
            "Structure_Constructor": self.structure_constructor,
            "Component_Spec_List": self.component_spec_list,
            "Write_Stmt": self.write_stmt,
            "Assumed_Shape_Spec_List": self.assumed_shape_spec_list,
            "Allocate_Stmt": self.allocate_stmt,
            "Allocation_List": self.allocation_list,
            "Allocation": self.allocation,
            "Allocate_Shape_Spec": self.allocate_shape_spec,
            "Allocate_Shape_Spec_List": self.allocate_shape_spec_list,
            "Derived_Type_Def": self.derived_type_def,
            "Derived_Type_Stmt": self.derived_type_stmt,
            "Component_Part": self.component_part,
            "Data_Component_Def_Stmt": self.data_component_def_stmt,
            "End_Type_Stmt": self.end_type_stmt,
            "Data_Ref": self.data_ref,
            "Cycle_Stmt": self.cycle_stmt,
            "Deferred_Shape_Spec": self.deferred_shape_spec,
            "Deferred_Shape_Spec_List": self.deferred_shape_spec_list,
            "Component_Initialization": self.component_initialization,
            "Case_Selector": self.case_selector,
            "Case_Value_Range_List": self.case_value_range_list,
            "Procedure_Designator": self.procedure_designator,
            "Specific_Binding": self.specific_binding,
            #"Component_Decl_List": self.component_decl_list,
            #"Component_Decl": self.component_decl,
        }
        self.type_arbitrary_array_variable_count = 0


    def fortran_intrinsics(self) -> "FortranIntrinsics":
        return self.intrinsic_handler

    def list_tables(self):
        for i in self.tables._symbol_tables:
            print(i)

    def data_pointer_object(self, node: FASTNode):
        children = self.create_children(node)
        if node.children[1] =="%":
            return ast_internal_classes.Data_Ref_Node(parent_ref=children[0], part_ref=children[2],type="VOID")
        else:
            raise NotImplementedError("Data pointer object not supported yet")


    def add_name_list_for_module(self, module: str, name_list: List[str]):
        self.name_list[module] = name_list

    def create_children(self, node: FASTNode):
        return [self.create_ast(child)
                for child in node] if isinstance(node,
                                                 (list,
                                                  tuple)) else [self.create_ast(child) for child in node.children]

    def cycle_stmt(self, node: FASTNode):
        line = get_line(node)
        return ast_internal_classes.Continue_Node( line_number=line)
    

    def create_ast(self, node=None):
        """
        Creates an AST from a FASTNode
        :param node: FASTNode
        :note: this is a recursive function, and relies on the dictionary of supported syntax to call the correct converter functions
        """
        if node is not None:
            if isinstance(node, (list, tuple)):
                return [self.create_ast(child) for child in node]

            if type(node).__name__ in self.supported_fortran_syntax:
                #print(type(node), type(node).__name__, type(node).__name__ in self.supported_fortran_syntax)
                return self.supported_fortran_syntax[type(node).__name__](node)
            else:
                if type(node).__name__=="Intrinsic_Name":
                    if node not in self.intrinsics_list:
                        self.intrinsics_list.append(node)
                if self.unsupported_fortran_syntax.get(self.current_ast) is None:
                    self.unsupported_fortran_syntax[self.current_ast] = []
                if type(node).__name__ not in self.unsupported_fortran_syntax[self.current_ast]:
                    if type(node).__name__ not in self.unsupported_fortran_syntax[self.current_ast]:
                        self.unsupported_fortran_syntax[self.current_ast].append(type(node).__name__)
                for i in node.children:
                    self.create_ast(i)
                print("Unsupported syntax: ", type(node).__name__, node.string)
                return None
            #except Exception as e:
            #    print("Error in create_ast: ", e)
            #    return None

        return None

    def suffix(self, node: FASTNode):
        children = self.create_children(node)
        name = children[0]
        return ast_internal_classes.Suffix_Node(name=name)

    def data_ref(self, node: FASTNode):
        children = self.create_children(node)
        idx=len(children)-1
        parent = children[idx-1]
        part_ref = children[idx]
        part_ref.isStructMember=True
        #parent.isStructMember=True
        idx=idx-1
        current=ast_internal_classes.Data_Ref_Node(parent_ref=parent, part_ref=part_ref,type="VOID")

        while idx>0:
            parent = children[idx-1]
            current = ast_internal_classes.Data_Ref_Node(parent_ref=parent, part_ref=current,type="VOID")
            idx=idx-1
        return current

    def end_type_stmt(self, node: FASTNode):
        return None

    def access_stmt(self, node: FASTNode):
        return None
    
    def deferred_shape_spec(self, node: FASTNode):
        return ast_internal_classes.Defer_Shape_Node()

    def deferred_shape_spec_list(self, node: FASTNode):
        children = self.create_children(node)
        return children
        
    def component_initialization(self, node: FASTNode):
        children = self.create_children(node)
        return ast_internal_classes.Component_Initialization_Node(init=children[1])

    def procedure_designator(self, node: FASTNode):
        children = self.create_children(node)
        return ast_internal_classes.Procedure_Separator_Node(parent_ref=children[0],part_ref=children[2])

    def derived_type_def(self, node: FASTNode):
        children = self.create_children(node)
        name = children[0].name
        component_part = get_child(children, ast_internal_classes.Component_Part_Node)
        procedure_part = get_child(children, ast_internal_classes.Bound_Procedures_Node)
        from dace.frontend.fortran.ast_transforms import PartialRenameVar
        if component_part is not None:
            component_part=PartialRenameVar(oldname="__f2dace_A", newname="__f2dace_SA").visit(component_part)
            component_part=PartialRenameVar(oldname="__f2dace_OA", newname="__f2dace_SOA").visit(component_part)
            new_placeholder={}
            new_placeholder_offsets={}
            for k,v in self.placeholders.items():
                if "__f2dace_A" in k:
                    new_placeholder[k.replace("__f2dace_A","__f2dace_SA")]=self.placeholders[k]
                else:
                    new_placeholder[k]=self.placeholders[k]
            self.placeholders=new_placeholder
            for k,v in self.placeholders_offsets.items():
                if "__f2dace_OA" in k:
                    new_placeholder_offsets[k.replace("__f2dace_OA","__f2dace_SOA")]=self.placeholders_offsets[k]
                else:
                    new_placeholder_offsets[k]=self.placeholders_offsets[k]
<<<<<<< HEAD
            self.placeholders_offsets=new_placeholder_offsets            
        return ast_internal_classes.Derived_Type_Def_Node(name=name, component_part=component_part, procedure_part=procedure_part)
=======
            self.placeholders_offsets=new_placeholder_offsets
        return ast_internal_classes.Derived_Type_Def_Node(name=name, component_part=component_part)
>>>>>>> 4f8fd474

    def derived_type_stmt(self, node: FASTNode):
        children = self.create_children(node)
        name = get_child(children, ast_internal_classes.Type_Name_Node)
        return ast_internal_classes.Derived_Type_Stmt_Node(name=name)

    def component_part(self, node: FASTNode):
        children = self.create_children(node)
        component_def_stmts = [i for i in children if isinstance(i, ast_internal_classes.Data_Component_Def_Stmt_Node)]
        return ast_internal_classes.Component_Part_Node(component_def_stmts=component_def_stmts)

    def data_component_def_stmt(self, node: FASTNode):
        children = self.type_declaration_stmt(node)
        return ast_internal_classes.Data_Component_Def_Stmt_Node(vars=children)

    def component_decl_list(self, node: FASTNode):
        children = self.create_children(node)
        component_decls = [i for i in children if isinstance(i, ast_internal_classes.Component_Decl_Node)]
        return ast_internal_classes.Component_Decl_List_Node(component_decls=component_decls)

    def component_decl(self, node: FASTNode):
        children = self.create_children(node)
        name = get_child(children, ast_internal_classes.Name_Node)
        return ast_internal_classes.Component_Decl_Node(name=name)

    def write_stmt(self, node: FASTNode):
<<<<<<< HEAD
        #children=[]
        #if node.children[0] is not None:
        #    children = self.create_children(node.children[0])
        #if node.children[1] is not None:
        #    children = self.create_children(node.children[1])    
=======
        children=[]
        if node.children[0] is not None:
            children = self.create_children(node.children[0])
        if node.children[1] is not None:
            children = self.create_children(node.children[1])
>>>>>>> 4f8fd474
        line = get_line(node)
        return ast_internal_classes.Write_Stmt_Node(args=node.string, line_number=line)

    def program(self, node: FASTNode):
        children = self.create_children(node)

        main_program = get_child(children, ast_internal_classes.Main_Program_Node)

        function_definitions = [i for i in children if isinstance(i, ast_internal_classes.Function_Subprogram_Node)]

        subroutine_definitions = [i for i in children if isinstance(i, ast_internal_classes.Subroutine_Subprogram_Node)]
        modules = [node for node in children if isinstance(node, ast_internal_classes.Module_Node)]

        return ast_internal_classes.Program_Node(main_program=main_program,
                                                 function_definitions=function_definitions,
                                                 subroutine_definitions=subroutine_definitions,
                                                 modules=modules,
                                                 module_declarations={})

    def main_program(self, node: FASTNode):
        children = self.create_children(node)

        name = get_child(children, ast_internal_classes.Program_Stmt_Node)
        specification_part = get_child(children, ast_internal_classes.Specification_Part_Node)
        execution_part = get_child(children, ast_internal_classes.Execution_Part_Node)

        return ast_internal_classes.Main_Program_Node(name=name,
                                                      specification_part=specification_part,
                                                      execution_part=execution_part)

    def program_stmt(self, node: FASTNode):
        children = self.create_children(node)
        name = get_child(children, Name_Node)
        return ast_internal_classes.Program_Stmt_Node(name=name, line_number=node.item.span)

    def subroutine_subprogram(self, node: FASTNode):


        children = self.create_children(node)

        name = get_child(children, ast_internal_classes.Subroutine_Stmt_Node)
        specification_part = get_child(children, ast_internal_classes.Specification_Part_Node)
        execution_part = get_child(children, ast_internal_classes.Execution_Part_Node)
        return_type = ast_internal_classes.Void

        optional_args_count = 0
        if specification_part is not None:
            for j in specification_part.specifications:
                for k in j.vardecl:
                    if k.optional:
                        optional_args_count += 1
        mandatory_args_count = len(name.args) - optional_args_count

        return ast_internal_classes.Subroutine_Subprogram_Node(
            name=name.name,
            args=name.args,
            optional_args_count=optional_args_count,
            mandatory_args_count=mandatory_args_count,
            specification_part=specification_part,
            execution_part=execution_part,
            type=return_type,
            line_number=name.line_number,
            elemental=name.elemental,
        )

    def end_program_stmt(self, node: FASTNode):
        return node

    def only_list(self, node: FASTNode):
        children = self.create_children(node)
        names = [i for i in children if isinstance(i, ast_internal_classes.Name_Node)]
        renames=[i for i in children if isinstance(i, ast_internal_classes.Rename_Node)]
        return ast_internal_classes.Only_List_Node(names=names,renames=renames)

    def prefix_stmt(self, node: FASTNode):
        for i in node.children:
                if i.string.lower()=="elemental":
                    return ast_internal_classes.Prefix_Node(elemental=True)
        return ast_internal_classes.Prefix_Node(elemental=False)

    def function_subprogram(self, node: FASTNode):
        children = self.create_children(node)

        name = get_child(children, ast_internal_classes.Function_Stmt_Node)
        specification_part = get_child(children, ast_internal_classes.Specification_Part_Node)
        execution_part = get_child(children, ast_internal_classes.Execution_Part_Node)

        return_type = name.return_type
        return ast_internal_classes.Function_Subprogram_Node(
            name=name.name,
            args=name.args,
            ret=name.ret,
            specification_part=specification_part,
            execution_part=execution_part,
            type=return_type,
            line_number=name.line_number,
            elemental=name.elemental,
        )

    def function_stmt(self, node: FASTNode):
        children = self.create_children(node)
        name = get_child(children, ast_internal_classes.Name_Node)
        args = get_child(children, ast_internal_classes.Arg_List_Node)
        prefix = get_child(children, ast_internal_classes.Prefix_Node)
        if prefix is None:
            elemental = False
        else:
            elemental = prefix.elemental
        ret = get_child(children, ast_internal_classes.Suffix_Node)
        if args==None:
            ret_args = []
        else:
            ret_args = args.args
        return ast_internal_classes.Function_Stmt_Node(name=name, args=ret_args,return_type=ret, line_number=node.item.span,ret=ret,elemental=elemental)

    def subroutine_stmt(self, node: FASTNode):
        #print(self.name_list)
        children = self.create_children(node)
        name = get_child(children, ast_internal_classes.Name_Node)
        args = get_child(children, ast_internal_classes.Arg_List_Node)
        prefix = get_child(children, ast_internal_classes.Prefix_Node)
        if prefix is None:
            elemental = False
        else:
            elemental = prefix.elemental
        if args==None:
            ret_args = []
        else:
            ret_args = args.args
        return ast_internal_classes.Subroutine_Stmt_Node(name=name, args=ret_args, line_number=node.item.span,elemental=elemental)

    def ac_value_list(self, node: FASTNode):
        children = self.create_children(node)
        return ast_internal_classes.Ac_Value_List_Node(value_list=children)

    def power_expr(self, node: FASTNode):
        children = self.create_children(node)
        line = get_line(node)
        #child 0 is the base, child 2 is the exponent
        #child 1 is "**"
        return ast_internal_classes.Call_Expr_Node(name=ast_internal_classes.Name_Node(name="pow"),
                                                   args=[children[0], children[2]],
                                                   line_number=line,type="REAL")

    def array_constructor(self, node: FASTNode):
        children = self.create_children(node)
        value_list = get_child(children, ast_internal_classes.Ac_Value_List_Node)
        return ast_internal_classes.Array_Constructor_Node(value_list=value_list.value_list)

    def allocate_stmt(self, node: FASTNode):
        children = self.create_children(node)
        return ast_internal_classes.Allocate_Stmt_Node(allocation_list=children[1])

    def allocation_list(self, node: FASTNode):
        children = self.create_children(node)
        return children

    def allocation(self, node: FASTNode):
        children = self.create_children(node)
        name = get_child(children, ast_internal_classes.Name_Node)
        shape = get_child(children, ast_internal_classes.Allocate_Shape_Spec_List)
        return ast_internal_classes.Allocation_Node(name=name, shape=shape)

    def allocate_shape_spec_list(self, node: FASTNode):
        children = self.create_children(node)
        return ast_internal_classes.Allocate_Shape_Spec_List(shape_list=children)

    def allocate_shape_spec(self, node: FASTNode):
        children = self.create_children(node)
        if len(children) != 2:
            raise NotImplementedError("Only simple allocate shape specs are supported")
        return children[1]

    def structure_constructor(self, node: FASTNode):
        children = self.create_children(node)
        line = get_line(node)
        name = get_child(children, ast_internal_classes.Type_Name_Node)
        args = get_child(children, ast_internal_classes.Component_Spec_List_Node)
        if args==None:
            ret_args = []
        else:
            ret_args = args.args
        return ast_internal_classes.Structure_Constructor_Node(name=name, args=ret_args, type=None,line_number=line)


    def intrinsic_function_reference(self, node: FASTNode):
        children = self.create_children(node)
        line = get_line(node)
        name = get_child(children, ast_internal_classes.Name_Node)
        args = get_child(children, ast_internal_classes.Arg_List_Node)

        if name is None:
            return Name_Node(name="Error! "+node.children[0].string,type='VOID')
        node = self.intrinsic_handler.replace_function_reference(name, args, line,self.symbols)
        return node


    def end_subroutine_stmt(self, node: FASTNode):
        return node

    def end_function_stmt(self, node: FASTNode):
        return node

    def parenthesis_expr(self, node: FASTNode):
        children = self.create_children(node)
        return ast_internal_classes.Parenthesis_Expr_Node(expr=children[1],type=children[1].type)

    def module_subprogram_part(self, node: FASTNode):
        children = self.create_children(node)
        function_definitions = [i for i in children if isinstance(i, ast_internal_classes.Function_Subprogram_Node)]
        subroutine_definitions = [i for i in children if isinstance(i, ast_internal_classes.Subroutine_Subprogram_Node)]
        return ast_internal_classes.Module_Subprogram_Part_Node(function_definitions=function_definitions,
                                                                 subroutine_definitions=subroutine_definitions)
    def interface_block(self, node: FASTNode):
        children = self.create_children(node)

        name = get_child(children, ast_internal_classes.Interface_Stmt_Node)
        stmts = get_children(children, ast_internal_classes.Procedure_Statement_Node)
        subroutines = []

        for i in stmts:

            for child in i.namelists:
                subroutines.extend(child.subroutines)

        # Ignore other implementations the an interface block with overloaded procedures
        if name is None or len(subroutines) == 0:
            return node

        return ast_internal_classes.Interface_Block_Node(name=name.name, subroutines=subroutines)

    def module(self, node: FASTNode):
        children = self.create_children(node)

        name = get_child(children, ast_internal_classes.Module_Stmt_Node)
        module_subprogram_part=get_child(children, ast_internal_classes.Module_Subprogram_Part_Node)
        specification_part = get_child(children, ast_internal_classes.Specification_Part_Node)

        function_definitions = [i for i in children if isinstance(i, ast_internal_classes.Function_Subprogram_Node)]

        subroutine_definitions = [i for i in children if isinstance(i, ast_internal_classes.Subroutine_Subprogram_Node)]

        interface_blocks = {}
        if specification_part is not None:
            for iblock in specification_part.interface_blocks:
                interface_blocks[iblock.name] = [x.name for x in iblock.subroutines]

        # add here to definitions
        if module_subprogram_part is not None:
            for i in module_subprogram_part.function_definitions:
                function_definitions.append(i)
            for i in module_subprogram_part.subroutine_definitions:
                subroutine_definitions.append(i)

        return ast_internal_classes.Module_Node(
            name=name.name,
            specification_part=specification_part,
            function_definitions=function_definitions,
            subroutine_definitions=subroutine_definitions,
            interface_blocks=interface_blocks,
            line_number=name.line_number,
        )

    def module_stmt(self, node: FASTNode):
        children = self.create_children(node)
        name = get_child(children, ast_internal_classes.Name_Node)
        return ast_internal_classes.Module_Stmt_Node(name=name, line_number=node.item.span)

    def end_module_stmt(self, node: FASTNode):
        return node

    def use_stmt(self, node: FASTNode):
        children = self.create_children(node)
        name = get_child(children, ast_internal_classes.Name_Node)
        only_list = get_child(children, ast_internal_classes.Only_List_Node)
        if only_list is None:
            return ast_internal_classes.Use_Stmt_Node(name=name.name,list=None, list_all=True)
        return ast_internal_classes.Use_Stmt_Node(name=name.name, list=only_list.names,list_all=False)

    def implicit_part(self, node: FASTNode):
        return node

    def implicit_stmt(self, node: FASTNode):
        return node

    def implicit_none_stmt(self, node: FASTNode):
        return node

    def implicit_part_stmt(self, node: FASTNode):
        return node

    def declaration_construct(self, node: FASTNode):
        raise NotImplementedError("Declaration constructs are not supported yet")
        return node

    def declaration_type_spec(self, node: FASTNode):
        #raise NotImplementedError("Declaration type spec is not supported yet")
        return node

    def assumed_shape_spec_list(self, node: FASTNode):
        return node

    def parse_shape_specification(self, dim: f03.Explicit_Shape_Spec, size: List[FASTNode], offset: List[int]):

        dim_expr = [i for i in dim.children if i is not None]

        # handle size definition
        if len(dim_expr) == 1:
            dim_expr = dim_expr[0]
            #now to add the dimension to the size list after processing it if necessary
            size.append(self.create_ast(dim_expr))
            offset.append(1)

        # Here we support arrays that have size declaration - with initial offset.
        elif len(dim_expr) == 2:
            # extract offets
            if isinstance(dim_expr[0], f03.Int_Literal_Constant):
                #raise TypeError("Array offsets must be constant expressions!")
                offset.append(int(dim_expr[0].tostr()))
            else:
                expr = self.create_ast(dim_expr[0])
                offset.append(expr)

            fortran_size = ast_internal_classes.BinOp_Node(
                lval=self.create_ast(dim_expr[1]),
                rval=self.create_ast(dim_expr[0]),
                op="-",
                type="INTEGER"
            )
            size.append(ast_internal_classes.BinOp_Node(
                lval=fortran_size,
                rval=ast_internal_classes.Int_Literal_Node(value=str(1)),
                op="+",
                type="INTEGER")
            )
        else:
            raise TypeError("Array dimension must be at most two expressions")

    def assumed_array_shape(self, var, array_name: Optional[str], linenumber):

        # We do not know the array size. Thus, we insert symbols
        # to mark its size
        shape = get_children(var, "Assumed_Shape_Spec_List")

        if shape is None or len(shape) == 0:
            shape = get_children(var, "Deferred_Shape_Spec_List")

            if shape is None:
                return None, []

        # this is based on structures observed in Fortran codes
        # I don't know why the shape is an array
        if len(shape) > 0:
            dims_count = len(shape[0].items)
            size = []
            vardecls = []

            processed_array_names = []
            if array_name is not None:
                if isinstance(array_name, str):
                    processed_array_names = [array_name]
                else:
                    processed_array_names = [j.children[0].string for j in array_name]
            else:
                raise NotImplementedError("Assumed array shape not supported yet if array name missing")

            sizes = []
            offsets =[]
            for actual_array in processed_array_names:

                size = []
                offset = []
                for i in range(dims_count):

                    name = f'__f2dace_A_{actual_array}_d_{i}_s_{self.type_arbitrary_array_variable_count}'
                    offset_name= f'__f2dace_OA_{actual_array}_d_{i}_s_{self.type_arbitrary_array_variable_count}'
                    self.type_arbitrary_array_variable_count += 1
                    self.placeholders[name] = [actual_array, i, self.type_arbitrary_array_variable_count]
                    self.placeholders_offsets[name] = [actual_array, i, self.type_arbitrary_array_variable_count]

                    var = ast_internal_classes.Symbol_Decl_Node(name=name,
                                                    type='INTEGER',
                                                    alloc=False,
                                                    sizes=None,
                                                    offsets=None,
                                                    init=None,
                                                    kind=None,
                                                    line_number=linenumber)
                    var2 = ast_internal_classes.Symbol_Decl_Node(name=offset_name,
                                                    type='INTEGER',
                                                    alloc=False,
                                                    sizes=None,
                                                    offsets=None,
                                                    init=None,
                                                    kind=None,
                                                    line_number=linenumber)
                    size.append(ast_internal_classes.Name_Node(name=name))
                    offset.append(ast_internal_classes.Name_Node(name=offset_name))

                    self.symbols[name] = None
                    vardecls.append(var)
                    vardecls.append(var2)
                sizes.append(size)
                offsets.append(offset)

            return sizes, vardecls ,offsets
        else:
            return None, [] ,None

    def type_declaration_stmt(self, node: FASTNode):

        #decide if its a intrinsic variable type or a derived type

        type_of_node = get_child(node, [f03.Intrinsic_Type_Spec, f03.Declaration_Type_Spec])
        #if node.children[2].children[0].children[0].string.lower() =="BOUNDARY_MISSVAL".lower():
        #    print("found boundary missval")
        if isinstance(type_of_node, f03.Intrinsic_Type_Spec):
            derived_type = False
            basetype = type_of_node.items[0]
        elif isinstance(type_of_node, f03.Declaration_Type_Spec):
            if type_of_node.items[0].lower() == "class":
                basetype = "CLASS"
<<<<<<< HEAD
                basetype = type_of_node.items[1].string
                derived_type = True
=======

                derived_type = False
>>>>>>> 4f8fd474
            else:
                derived_type = True
                basetype = type_of_node.items[1].string
        else:
            raise TypeError("Type of node must be either Intrinsic_Type_Spec or Declaration_Type_Spec")
        kind = None
        size_later=False
        if len(type_of_node.items) >= 2:
            if type_of_node.items[1] is not None:
                if not derived_type:
                    if basetype == "CLASS":
                        kind="CLASS"
                    elif basetype == "CHARACTER":
                        kind = type_of_node.items[1].items[1].string.lower()
                        if kind=="*":
                           size_later=True
                    else:
                        kind = type_of_node.items[1].items[1].string.lower()
                        if self.symbols[kind] is not None:
                          if basetype == "REAL":
                            while hasattr(self.symbols[kind], "name"):
                                kind = self.symbols[kind].name
                            if self.symbols[kind].value == "8":
                                basetype = "REAL8"
                          elif basetype == "INTEGER":
                            while hasattr(self.symbols[kind], "name"):
                                kind = self.symbols[kind].name
                            if self.symbols[kind].value == "4":
                                basetype = "INTEGER"
                          else:
                            raise TypeError("Derived type not supported")

                #if derived_type:
                #    raise TypeError("Derived type not supported")
        if not derived_type:
            testtype = self.types[basetype]
        else:

            testtype = basetype

        # get the names of the variables being defined
        names_list = get_child(node, ["Entity_Decl_List", "Component_Decl_List"])

        #get the names out of the name list
        names = get_children(names_list, [f03.Entity_Decl, f03.Component_Decl])


        #get the attributes of the variables being defined
        # alloc relates to whether it is statically (False) or dynamically (True) allocated
        # parameter means its a constant, so we should transform it into a symbol
        attributes = get_children(node, "Attr_Spec_List")
        comp_attributes=get_children(node, "Component_Attr_Spec_List")
        if len(attributes) != 0 and len(comp_attributes) != 0:
            raise TypeError("Attributes must be either in Attr_Spec_List or Component_Attr_Spec_List not both")

        alloc = False
        symbol = False
        optional = False
        attr_size = None
        attr_offset = None
        assumed_vardecls = []
        for i in attributes+comp_attributes:

            if i.string.lower() == "allocatable":
                alloc = True
            if i.string.lower() == "parameter":
                symbol = True
            if i.string.lower() == "pointer":
                alloc = True
            if i.string.lower() == "optional":
                optional = True

            if isinstance(i, f08.Attr_Spec_List):

                specification = get_children(i, "Attr_Spec")
                for spec in specification:
                    if spec.string.lower() == "optional":
                        optional = True

                dimension_spec = get_children(i, "Dimension_Attr_Spec")
                if len(dimension_spec) == 0:
                    continue

                attr_size = []
                attr_offset = []
                sizes = get_child(dimension_spec[0], ["Explicit_Shape_Spec_List"])

                if sizes is not None:
                    for shape_spec in get_children(sizes, [f03.Explicit_Shape_Spec]):
                        self.parse_shape_specification(shape_spec, attr_size, attr_offset)
                    # we expect a list of lists, where each element correspond to list of symbols for each array name
                    attr_size = [attr_size] * len(names)
                    attr_offset = [attr_offset] * len(names)
                else:
                    attr_size, assumed_vardecls,attr_offset = self.assumed_array_shape(dimension_spec[0], names, node.item.span)

                    if attr_size is None:
                        raise RuntimeError("Couldn't parse the dimension attribute specification!")

            if isinstance(i, f08.Component_Attr_Spec_List):

                specification = get_children(i, "Component_Attr_Spec")
                for spec in specification:
                    if spec.string.lower() == "optional":
                        optional = True

                dimension_spec = get_children(i, "Dimension_Component_Attr_Spec")
                if len(dimension_spec) == 0:
                    continue

                attr_size = []
                attr_offset = []
                sizes = get_child(dimension_spec[0], ["Explicit_Shape_Spec_List"])
                #if sizes is None:
                #    sizes = get_child(dimension_spec[0], ["Deferred_Shape_Spec_List"])

                if sizes is not None:
                    for shape_spec in get_children(sizes, [f03.Explicit_Shape_Spec]):
                        self.parse_shape_specification(shape_spec, attr_size, attr_offset)
                    # we expect a list of lists, where each element correspond to list of symbols for each array name
                    attr_size = [attr_size] * len(names)
                    attr_offset = [attr_offset] * len(names)
                else:
                    attr_size, assumed_vardecls, attr_offset = self.assumed_array_shape(dimension_spec[0], names, node.item.span)
                    if attr_size is None:
                        raise RuntimeError("Couldn't parse the dimension attribute specification!")

        vardecls = [*assumed_vardecls]

        for idx, var in enumerate(names):
            #print(self.name_list)
            #first handle dimensions
            size = None
            offset = None
            var_components = self.create_children(var)
            array_sizes = get_children(var, "Explicit_Shape_Spec_List")
            actual_name = get_child(var_components, ast_internal_classes.Name_Node)
            #if actual_name.name not in self.name_list:
            #    return
            if len(array_sizes) == 1:
                array_sizes = array_sizes[0]
                size = []
                offset = []
                for dim in array_sizes.children:
                    #sanity check
                    if isinstance(dim, f03.Explicit_Shape_Spec):
                        self.parse_shape_specification(dim, size, offset)

            #handle initializiation
            init = None

            initialization = get_children(var, f03.Initialization)
            if len(initialization) == 1:
                initialization = initialization[0]
                #if there is an initialization, the actual expression is in the second child, with the first being the equals sign
                if len(initialization.children) < 2:
                    raise ValueError("Initialization must have an expression")
                raw_init = initialization.children[1]
                init = self.create_ast(raw_init)
            else:
                comp_init = get_children(var, "Component_Initialization")
                if len(comp_init) == 1:
                    raw_init = comp_init[0].children[1]
                    init = self.create_ast(raw_init)
            #if size_later:
            #    size.append(len(init))
            if testtype!="INTEGER": symbol=False
            if symbol == False:

                if attr_size is None:

                    if size is None:

                        size, assumed_vardecls ,offset = self.assumed_array_shape(var, actual_name.name, node.item.span)
                        if size is None:
                            offset = None
                        else:
                            # only one array
                            size = size[0]
                            offset = offset[0]
                            #offset = [1] * len(size)
                        vardecls.extend(assumed_vardecls)

                    vardecls.append(
                        ast_internal_classes.Var_Decl_Node(name=actual_name.name,
                                                        type=testtype,
                                                        alloc=alloc,
                                                        sizes=size,
                                                        offsets=offset,
                                                        kind=kind,
                                                        init=init,
                                                        optional=optional,
                                                        line_number=node.item.span))
                else:
                    vardecls.append(
                        ast_internal_classes.Var_Decl_Node(name=actual_name.name,
                                                        type=testtype,
                                                        alloc=alloc,
                                                        sizes=attr_size[idx],
                                                        offsets=attr_offset[idx],
                                                        kind=kind,
                                                        init=init,
                                                        optional=optional,
                                                        line_number=node.item.span))
            else:
                if size is None and attr_size is None:
                    self.symbols[actual_name.name] = init
                    vardecls.append(
                        ast_internal_classes.Symbol_Decl_Node(name=actual_name.name,
                                                              type=testtype,
                                                              alloc=alloc,
                                                              init=init,
                                                              optional=optional,
                                                              line_number=node.item.span))
                elif attr_size is not None:
                    vardecls.append(
                        ast_internal_classes.Symbol_Array_Decl_Node(name=actual_name.name,
                                                                    type=testtype,
                                                                    alloc=alloc,
                                                                    sizes=attr_size,
                                                                    offsets=attr_offset,
                                                                    kind=kind,
                                                                    init=init,
                                                                    optional=optional,
                                                                    line_number=node.item.span))
                else:
                    vardecls.append(
                        ast_internal_classes.Symbol_Array_Decl_Node(name=actual_name.name,
                                                                    type=testtype,
                                                                    alloc=alloc,
                                                                    sizes=size,
                                                                    offsets=offset,
                                                                    kind=kind,
                                                                    init=init,
                                                                    optional=optional,
                                                                    line_number=node.item.span))
        return ast_internal_classes.Decl_Stmt_Node(vardecl=vardecls, line_number=node.item.span)

    def entity_decl(self, node: FASTNode):
        raise NotImplementedError("Entity decl is not supported yet")

    def array_spec(self, node: FASTNode):
        raise NotImplementedError("Array spec is not supported yet")
        return node

    def explicit_shape_spec_list(self, node: FASTNode):
        return node

    def explicit_shape_spec(self, node: FASTNode):
        return node

    def type_attr_spec(self, node: FASTNode):
        return node

    def attr_spec(self, node: FASTNode):
        return node

    def intent_spec(self, node: FASTNode):
        raise NotImplementedError("Intent spec is not supported yet")
        return node

    def access_spec(self, node: FASTNode):
        print("access spec. Fix me")
        #raise NotImplementedError("Access spec is not supported yet")
        return node

    def allocatable_stmt(self, node: FASTNode):
        raise NotImplementedError("Allocatable stmt is not supported yet")
        return node

    def asynchronous_stmt(self, node: FASTNode):
        raise NotImplementedError("Asynchronous stmt is not supported yet")
        return node

    def bind_stmt(self, node: FASTNode):
        print("bind stmt. Fix me")
        #raise NotImplementedError("Bind stmt is not supported yet")
        return node

    def common_stmt(self, node: FASTNode):
        raise NotImplementedError("Common stmt is not supported yet")
        return node

    def data_stmt(self, node: FASTNode):
        print("data stmt! fix me!")
        #raise NotImplementedError("Data stmt is not supported yet")
        return node

    def dimension_stmt(self, node: FASTNode):
        raise NotImplementedError("Dimension stmt is not supported yet")
        return node

    def external_stmt(self, node: FASTNode):
        raise NotImplementedError("External stmt is not supported yet")
        return node

    def intent_stmt(self, node: FASTNode):
        return node

    def intrinsic_stmt(self, node: FASTNode):
        return node

    def optional_stmt(self, node: FASTNode):
        return node

    def parameter_stmt(self, node: FASTNode):
        return node

    def pointer_stmt(self, node: FASTNode):
        raise NotImplementedError("Pointer stmt is not supported yet")
        return node

    def protected_stmt(self, node: FASTNode):
        return node

    def save_stmt(self, node: FASTNode):
        return node

    def target_stmt(self, node: FASTNode):
        return node

    def value_stmt(self, node: FASTNode):
        return node

    def volatile_stmt(self, node: FASTNode):
        return node

    def execution_part(self, node: FASTNode):
        children =[child for child in self.create_children(node) if child is not None]
        return ast_internal_classes.Execution_Part_Node(execution=children)

    def execution_part_construct(self, node: FASTNode):
        return node

    def action_stmt(self, node: FASTNode):
        return node

    def level_2_expr(self, node: FASTNode):
        children = self.create_children(node)
        line = get_line(node)
        if children[1]=="==": type="LOGICAL"
        else:
            type="VOID"
            if hasattr(children[0],"type"):
                type=children[0].type
        if len(children) == 3:
            return ast_internal_classes.BinOp_Node(lval=children[0], op=children[1], rval=children[2], line_number=line, type=type)
        else:
            return ast_internal_classes.UnOp_Node(lval=children[1], op=children[0], line_number=line,type=children[1].type)

    def assignment_stmt(self, node: FASTNode):
        children = self.create_children(node)
        line = get_line(node)

        if len(children) == 3:
            return ast_internal_classes.BinOp_Node(lval=children[0], op=children[1], rval=children[2], line_number=line,type=children[0].type)
        else:
            return ast_internal_classes.UnOp_Node(lval=children[1], op=children[0], line_number=line,type=children[1].type)

    def pointer_assignment_stmt(self, node: FASTNode):
        children = self.create_children(node)
        line = get_line(node)
        return ast_internal_classes.Pointer_Assignment_Stmt_Node(name_pointer=children[0],
                                                                 name_target=children[2],
                                                                 line_number=line)

    def where_stmt(self, node: FASTNode):
        return node

    def forall_stmt(self, node: FASTNode):
        return node

    def where_construct(self, node: FASTNode):
        return node

    def where_construct_stmt(self, node: FASTNode):
        return node

    def masked_elsewhere_stmt(self, node: FASTNode):
        return node

    def elsewhere_stmt(self, node: FASTNode):
        return node

    def end_where_stmt(self, node: FASTNode):
        return node

    def forall_construct(self, node: FASTNode):
        return node

    def forall_header(self, node: FASTNode):
        return node

    def forall_triplet_spec(self, node: FASTNode):
        return node

    def forall_stmt(self, node: FASTNode):
        return node

    def end_forall_stmt(self, node: FASTNode):
        return node

    def arithmetic_if_stmt(self, node: FASTNode):
        return node

    def if_stmt(self, node: FASTNode):
        children = self.create_children(node)
        line = get_line(node)
        cond = children[0]
        body = children[1:]
        #!THIS IS HACK
        body= [i for i in body if i is not None]
        return ast_internal_classes.If_Stmt_Node(cond=cond,
                                                 body=ast_internal_classes.Execution_Part_Node(execution=body),
                                                 body_else=ast_internal_classes.Execution_Part_Node(execution=[]),
                                                 line_number=line)

    def if_construct(self, node: FASTNode):
        children = self.create_children(node)
        cond = children[0]
        body = []
        body_else = []
        else_mode = False
        line = get_line(node)
        if line is None:
            line = cond.line_number
        toplevelIf = ast_internal_classes.If_Stmt_Node(cond=cond, line_number=line)
        currentIf = toplevelIf
        for i in children[1:-1]:
            if i is None:
                continue
            if isinstance(i, ast_internal_classes.Else_If_Stmt_Node):
                newif = ast_internal_classes.If_Stmt_Node(cond=i.cond, line_number=i.line_number)
                currentIf.body = ast_internal_classes.Execution_Part_Node(execution=body)
                currentIf.body_else = ast_internal_classes.Execution_Part_Node(execution=[newif])
                currentIf = newif
                body = []
                continue
            if isinstance(i, ast_internal_classes.Else_Separator_Node):
                else_mode = True
                continue
            if else_mode:
                body_else.append(i)
            else:

                body.append(i)
        currentIf.body = ast_internal_classes.Execution_Part_Node(execution=body)
        currentIf.body_else = ast_internal_classes.Execution_Part_Node(execution=body_else)
        return toplevelIf

    def if_then_stmt(self, node: FASTNode):
        children = self.create_children(node)
        if len(children) != 1:
            raise ValueError("If statement must have a condition")
        return_value = children[0]
        return_value.line_number = node.item.span
        return return_value

    def else_if_stmt(self, node: FASTNode):
        children = self.create_children(node)
        return ast_internal_classes.Else_If_Stmt_Node(cond=children[0], line_number=get_line(node))

    def else_stmt(self, node: FASTNode):
        return ast_internal_classes.Else_Separator_Node(line_number=node.item.span)

    def end_if_stmt(self, node: FASTNode):
        return node

    def case_construct(self, node: FASTNode):
        children = self.create_children(node)
        cond_start = children[0]
        cond_end= children[1] 
        body = []
        body_else = []
        else_mode = False
        line = get_line(node)
        if line is None:
            line = "Unknown:TODO"
        cond=ast_internal_classes.BinOp_Node(op=cond_end.op[0],lval=cond_start,rval=cond_end.cond[0],line_number=line)
        for j in range(1,len(cond_end.op)):
            cond_add=ast_internal_classes.BinOp_Node(op=cond_end.op[j],lval=cond_start,rval=cond_end.cond[j],line_number=line)
            cond=ast_internal_classes.BinOp_Node(op=".AND.",lval=cond,rval=cond_add,line_number=line)    

        toplevelIf = ast_internal_classes.If_Stmt_Node(cond=cond, line_number=line)
        currentIf = toplevelIf
        for i in children[2:-1]:
            if i is None:
                continue
            if isinstance(i, ast_internal_classes.Case_Cond_Node):
                cond=ast_internal_classes.BinOp_Node(op=i.op[0],lval=cond_start,rval=i.cond[0],line_number=line)    
                for j in range(1,len(i.op)):
                    cond_add=ast_internal_classes.BinOp_Node(op=i.op[j],lval=cond_start,rval=i.cond[j],line_number=line)
                    cond=ast_internal_classes.BinOp_Node(op=".AND.",lval=cond,rval=cond_add,line_number=line)    

                newif = ast_internal_classes.If_Stmt_Node(cond=cond, line_number=line)
                currentIf.body = ast_internal_classes.Execution_Part_Node(execution=body)
                currentIf.body_else = ast_internal_classes.Execution_Part_Node(execution=[newif])
                currentIf = newif
                body = []
                continue
            if isinstance(i, str) and i=="__default__":
                else_mode = True
                continue
            if else_mode:
                body_else.append(i)
            else:
                
                body.append(i)
        currentIf.body = ast_internal_classes.Execution_Part_Node(execution=body)
        currentIf.body_else = ast_internal_classes.Execution_Part_Node(execution=body_else)
        return toplevelIf

    def select_case_stmt(self, node: FASTNode):
        children = self.create_children(node)
        if len(children)!=1:
            raise ValueError("CASE should have only 1 child")
        return children[0]

    def case_stmt(self, node: FASTNode):
        children = self.create_children(node)
        children=[i for i in children if i is not None]
        if len(children)==1:
            return children[0]
        elif len(children)==0:
            return "__default__"
        else:
            raise ValueError("Can't parse case statement")
        
    def case_selector(self, node:FASTNode):
        children = self.create_children(node)
        if len(children)==1:
            if children[0] is None:
                return None
            returns=ast_internal_classes.Case_Cond_Node(op=[],cond=[])
            
            for i in children[0]:
                returns.op.append(i[0])
                returns.cond.append(i[1])
            return returns
        else:
            raise ValueError("Can't parse case selector")

    def case_value_range_list(self, node:FASTNode):        
        children = self.create_children(node)
        if len(children)==1:
            return [[".EQ.", children[0]]]
        if len(children)==2:
            return [[".EQ.", children[0]],[".EQ.", children[1]]]
        
        else:
            raise ValueError("Can't parse case range list")

    def end_select_stmt(self, node: FASTNode):
        return node

    def do_construct(self, node: FASTNode):
        return node

    def label_do_stmt(self, node: FASTNode):
        return node

    def nonlabel_do_stmt(self, node: FASTNode):
        children = self.create_children(node)
        loop_control = get_child(children, ast_internal_classes.Loop_Control_Node)
        if loop_control is None:
            if node.string=="DO":
                return ast_internal_classes.While_True_Control(name=node.item.name,line_number=node.item.span)
            else:
                while_control=get_child(children,ast_internal_classes.While_Control)
                return ast_internal_classes.While_Control(cond=while_control.cond,line_number=node.item.span)
        return ast_internal_classes.Nonlabel_Do_Stmt_Node(iter=loop_control.iter,
                                                          cond=loop_control.cond,
                                                          init=loop_control.init,
                                                          line_number=node.item.span)

    def end_do_stmt(self, node: FASTNode):
        return node

    def interface_stmt(self, node: FASTNode):
        children = self.create_children(node)
        name = get_child(children, ast_internal_classes.Name_Node)
        if name is not None:
            return ast_internal_classes.Interface_Stmt_Node(name=name.name)
        else:
            return node

    def end_interface_stmt(self, node: FASTNode):
        return node

    def procedure_name_list(self, node: FASTNode):
        children = self.create_children(node)
        return ast_internal_classes.Procedure_Name_List_Node(subroutines=children)

    def procedure_stmt(self, node: FASTNode):
        # ignore the procedure statement - just return the name list
        children = self.create_children(node)
        namelists = get_children(children, ast_internal_classes.Procedure_Name_List_Node)
        if namelists is not None:
            return ast_internal_classes.Procedure_Statement_Node(namelists=namelists)
        else:
            return node

    def generic_spec(self, node: FASTNode):
        children = self.create_children(node)
        return node

    def procedure_declaration_stmt(self, node: FASTNode):
        return node
    
    def specific_binding(self, node: FASTNode):
        children = self.create_children(node)
        return ast_internal_classes.Specific_Binding_Node(name=children[3], args=children[0:2]+[children[4]])


    def type_bound_procedure_part(self, node: FASTNode):
        children = self.create_children(node)
        return ast_internal_classes.Bound_Procedures_Node(procedures= children[1:])

    def contains_stmt(self, node: FASTNode):
        return node

    def call_stmt(self, node: FASTNode):
        children = self.create_children(node)
        name = get_child(children, ast_internal_classes.Name_Node)
        arg_addition = None
        if name is None:
            proc_ref = get_child(children, ast_internal_classes.Procedure_Separator_Node)   
            name = proc_ref.part_ref
            arg_addition = proc_ref.parent_ref
            
        args = get_child(children, ast_internal_classes.Arg_List_Node)
        if args==None:
            ret_args = []
        else:
<<<<<<< HEAD
            ret_args = args.args  
        if arg_addition is not None:
            ret_args.insert(0,arg_addition)
        line_number = get_line(node)     
=======
            ret_args = args.args
        line_number = get_line(node)
>>>>>>> 4f8fd474
        #if node.item is None:
        #    line_number = 42
        #else:
        #    line_number = node.item.span
        return ast_internal_classes.Call_Expr_Node(name=name, args=ret_args, type="VOID", line_number=line_number)

    def return_stmt(self, node: FASTNode):
        return None

    def stop_stmt(self, node: FASTNode):
        return node

    def dummy_arg_list(self, node: FASTNode):
        children = self.create_children(node)
        return ast_internal_classes.Arg_List_Node(args=children)

    def component_spec_list(self, node: FASTNode):
        children = self.create_children(node)
        return ast_internal_classes.Component_Spec_List_Node(args=children)

    def attr_spec_list(self, node: FASTNode):
        return node

    def part_ref(self, node: FASTNode):
        children = self.create_children(node)
        line = get_line(node)
        name = get_child(children, ast_internal_classes.Name_Node)
        args = get_child(children, ast_internal_classes.Section_Subscript_List_Node)
        return ast_internal_classes.Call_Expr_Node(
            name=name,
            args=args.list,
            line_number=line,
            type="VOID",
        )

    def loop_control(self, node: FASTNode):
        children = self.create_children(node)
        #Structure of loop control is:
        if children[1] is None:
            return ast_internal_classes.While_Control(cond=children[0],line_number=node.parent.item.span)
        # child[1]. Loop control variable
        # child[1][0] Loop start
        # child[1][1] Loop end
        iteration_variable = children[1][0]
        loop_start = children[1][1][0]
        loop_end = children[1][1][1]
        if len(children[1][1]) == 3:
            loop_step = children[1][1][2]
        else:
            loop_step = ast_internal_classes.Int_Literal_Node(value="1")
        init_expr = ast_internal_classes.BinOp_Node(lval=iteration_variable, op="=", rval=loop_start,type="INTEGER")
        if isinstance(loop_step, ast_internal_classes.UnOp_Node):
            if loop_step.op == "-":
                cond_expr = ast_internal_classes.BinOp_Node(lval=iteration_variable, op=">=", rval=loop_end,type="INTEGER")
        else:
            cond_expr = ast_internal_classes.BinOp_Node(lval=iteration_variable, op="<=", rval=loop_end,type="INTEGER")
        iter_expr = ast_internal_classes.BinOp_Node(lval=iteration_variable,
                                                    op="=",
                                                    rval=ast_internal_classes.BinOp_Node(lval=iteration_variable,
                                                                                         op="+",
                                                                                         rval=loop_step,type="INTEGER"),type="INTEGER")
        return ast_internal_classes.Loop_Control_Node(init=init_expr, cond=cond_expr, iter=iter_expr)

    def block_nonlabel_do_construct(self, node: FASTNode):
        children = self.create_children(node)
        do = get_child(children, ast_internal_classes.Nonlabel_Do_Stmt_Node)
        body = children[1:-1]
        body= [i for i in body if i is not None]
        if do is None:
            while_true_header=get_child(children, ast_internal_classes.While_True_Control)
            if while_true_header is not None:
                return ast_internal_classes.While_Stmt_Node(name=while_true_header.name,body=ast_internal_classes.Execution_Part_Node(execution=body),
                                                  line_number=while_true_header.line_number)
            while_header=get_child(children, ast_internal_classes.While_Control)
            if while_header is not None:
                return ast_internal_classes.While_Stmt_Node(cond=while_header.cond,body=ast_internal_classes.Execution_Part_Node(execution=body),
                                                  line_number=while_header.line_number)
        return ast_internal_classes.For_Stmt_Node(init=do.init,
                                                  cond=do.cond,
                                                  iter=do.iter,
                                                  body=ast_internal_classes.Execution_Part_Node(execution=body),
                                                  line_number=do.line_number)

    def subscript_triplet(self, node: FASTNode):
        if node.string == ":":
            return ast_internal_classes.ParDecl_Node(type="ALL")
        children = self.create_children(node)
        return ast_internal_classes.ParDecl_Node(type="RANGE", range=children)

    def section_subscript_list(self, node: FASTNode):
        children = self.create_children(node)
        return ast_internal_classes.Section_Subscript_List_Node(list=children)

    def specification_part(self, node: FASTNode):

        #TODO this can be refactored to consider more fortran declaration options. Currently limited to what is encountered in code.
        others = [self.create_ast(i) for i in node.children if not isinstance(i, f08.Type_Declaration_Stmt)]

        decls = [self.create_ast(i) for i in node.children if isinstance(i, f08.Type_Declaration_Stmt)]
        #decls = list(filter(lambda x: x is not None, decls))
        uses = [self.create_ast(i) for i in node.children if isinstance(i, f03.Use_Stmt)]
        tmp = [self.create_ast(i) for i in node.children]
        typedecls = [
            i for i in tmp if isinstance(i, ast_internal_classes.Type_Decl_Node)
            or isinstance(i, ast_internal_classes.Derived_Type_Def_Node)
        ]
        symbols = []
        iblocks = []
        for i in others:
            if isinstance(i, list):
                symbols.extend(j for j in i if isinstance(j, ast_internal_classes.Symbol_Array_Decl_Node))
            if isinstance(i, ast_internal_classes.Decl_Stmt_Node):
                symbols.extend(j for j in i.vardecl if isinstance(j, ast_internal_classes.Symbol_Array_Decl_Node))
            if isinstance(i, ast_internal_classes.Interface_Block_Node):
                iblocks.append(i)

        for i in decls:
            if isinstance(i, list):
                symbols.extend(j for j in i if isinstance(j, ast_internal_classes.Symbol_Array_Decl_Node))
                symbols.extend(j for j in i if isinstance(j, ast_internal_classes.Symbol_Decl_Node))
            if isinstance(i, ast_internal_classes.Decl_Stmt_Node):
                symbols.extend(j for j in i.vardecl if isinstance(j, ast_internal_classes.Symbol_Array_Decl_Node))
                symbols.extend(j for j in i.vardecl if isinstance(j, ast_internal_classes.Symbol_Decl_Node))
        names_filtered = []
        for j in symbols:
            for i in decls:
                names_filtered.extend(ii.name for ii in i.vardecl if j.name == ii.name)
        decl_filtered = []

        for i in decls:
            if i is None:
                continue
            # NOTE: Assignment/named expressions (walrus operator) works with Python 3.8 and later.
            # if vardecl_filtered := [ii for ii in i.vardecl if ii.name not in names_filtered]:
            vardecl_filtered = [ii for ii in i.vardecl if ii.name not in names_filtered]
            if vardecl_filtered:
                decl_filtered.append(ast_internal_classes.Decl_Stmt_Node(vardecl=vardecl_filtered))
        return ast_internal_classes.Specification_Part_Node(specifications=decl_filtered,
                                                            symbols=symbols,
                                                            interface_blocks=iblocks,
                                                            uses=uses,
                                                            typedecls=typedecls)

    def intrinsic_type_spec(self, node: FASTNode):
        return node

    def entity_decl_list(self, node: FASTNode):
        return node

    def int_literal_constant(self, node: FASTNode):
        value=node.string
        if value.find("_")!=-1:
            x=value.split("_")
            value=x[0]
        return ast_internal_classes.Int_Literal_Node(value=value,type="INTEGER")

    def hex_constant(self, node: FASTNode):
        return ast_internal_classes.Int_Literal_Node(value=str(int(node.string[2:-1],16)),type="INTEGER")

    def logical_literal_constant(self, node: FASTNode):
        if node.string in [".TRUE.", ".true.", ".True."]:
            return ast_internal_classes.Bool_Literal_Node(value="True")
        if node.string in [".FALSE.", ".false.", ".False."]:
            return ast_internal_classes.Bool_Literal_Node(value="False")
        raise ValueError("Unknown logical literal constant")

    def real_literal_constant(self, node: FASTNode):
        value=node.children[0].lower()
        if len(node.children) == 2 and node.children[1] is not None and node.children[1].lower()=="wp":
            return ast_internal_classes.Double_Literal_Node(value=value,type="DOUBLE")
        if value.find("_")!=-1:
            x=value.split("_")
            value=x[0]
            print(x[1])
            if (x[1]=="wp"):
                return ast_internal_classes.Double_Literal_Node(value=value,type="DOUBLE")
        return ast_internal_classes.Real_Literal_Node(value=value,type="REAL")


    def char_literal_constant(self, node: FASTNode):
        return ast_internal_classes.Char_Literal_Node(value=node.string,type="CHAR")

    def actual_arg_spec(self, node: FASTNode):
        children = self.create_children(node)
        if len(children) != 2:
            raise ValueError("Actual arg spec must have two children")
        return ast_internal_classes.Actual_Arg_Spec_Node(arg_name=children[0], arg=children[1],type="VOID")

    def actual_arg_spec_list(self, node: FASTNode):
        children = self.create_children(node)
        return ast_internal_classes.Arg_List_Node(args=children)

    def initialization(self, node: FASTNode):
        return node

    def name(self, node: FASTNode):
        return ast_internal_classes.Name_Node(name=node.string.lower(),type="VOID")


    def rename(self, node: FASTNode):
        return ast_internal_classes.Rename_Node(oldname=node.children[2].string.lower(),newname=node.children[1].string.lower())

    def type_name(self, node: FASTNode):
        return ast_internal_classes.Type_Name_Node(name=node.string.lower())

    def tuple_node(self, node: FASTNode):
        return node

    def str_node(self, node: FASTNode):
        return node<|MERGE_RESOLUTION|>--- conflicted
+++ resolved
@@ -426,13 +426,8 @@
                     new_placeholder_offsets[k.replace("__f2dace_OA","__f2dace_SOA")]=self.placeholders_offsets[k]
                 else:
                     new_placeholder_offsets[k]=self.placeholders_offsets[k]
-<<<<<<< HEAD
             self.placeholders_offsets=new_placeholder_offsets            
         return ast_internal_classes.Derived_Type_Def_Node(name=name, component_part=component_part, procedure_part=procedure_part)
-=======
-            self.placeholders_offsets=new_placeholder_offsets
-        return ast_internal_classes.Derived_Type_Def_Node(name=name, component_part=component_part)
->>>>>>> 4f8fd474
 
     def derived_type_stmt(self, node: FASTNode):
         children = self.create_children(node)
@@ -459,19 +454,11 @@
         return ast_internal_classes.Component_Decl_Node(name=name)
 
     def write_stmt(self, node: FASTNode):
-<<<<<<< HEAD
         #children=[]
         #if node.children[0] is not None:
         #    children = self.create_children(node.children[0])
         #if node.children[1] is not None:
         #    children = self.create_children(node.children[1])    
-=======
-        children=[]
-        if node.children[0] is not None:
-            children = self.create_children(node.children[0])
-        if node.children[1] is not None:
-            children = self.create_children(node.children[1])
->>>>>>> 4f8fd474
         line = get_line(node)
         return ast_internal_classes.Write_Stmt_Node(args=node.string, line_number=line)
 
@@ -894,13 +881,8 @@
         elif isinstance(type_of_node, f03.Declaration_Type_Spec):
             if type_of_node.items[0].lower() == "class":
                 basetype = "CLASS"
-<<<<<<< HEAD
                 basetype = type_of_node.items[1].string
                 derived_type = True
-=======
-
-                derived_type = False
->>>>>>> 4f8fd474
             else:
                 derived_type = True
                 basetype = type_of_node.items[1].string
@@ -1535,15 +1517,10 @@
         if args==None:
             ret_args = []
         else:
-<<<<<<< HEAD
             ret_args = args.args  
         if arg_addition is not None:
             ret_args.insert(0,arg_addition)
         line_number = get_line(node)     
-=======
-            ret_args = args.args
-        line_number = get_line(node)
->>>>>>> 4f8fd474
         #if node.item is None:
         #    line_number = 42
         #else:
