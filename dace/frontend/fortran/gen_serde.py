--- conflicted
+++ resolved
@@ -109,16 +109,12 @@
     if typ == 'logical':
         op = '\n'.join(['y = merge(1, 0, x)', "write (io, '(g0)', advance='no') y"])
     elif typ == 'real':
-<<<<<<< HEAD
-        op = "write (buf, '(e28.20e4)') x; write (io, '(A)', advance='no') trim(adjustl(buf))"
-=======
         # The Fortran scientific notation exponent field is two digits large by default.
         # If the exponent is three digits large, the 'E' character gets overwritten to
         # avoid losing digits. If the exponent is even larger, it gets replaced by **.
         # If the 'E' character is missing, Serde interpretes the exponent as a new
         # number. Expand the exponent field to three digits to avoid this problem.
         op = "write (buf, '(e28.20e3)') x; write (io, '(A)', advance='no') trim(adjustl(buf))"
->>>>>>> c7b6304b
     else:
         op = "write (io, '(g0)', advance='no') x"
 
