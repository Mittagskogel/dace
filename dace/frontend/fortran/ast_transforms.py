# Copyright 2023 ETH Zurich and the DaCe authors. All rights reserved.

import copy
<<<<<<< HEAD
from typing import Dict, List, Optional, Tuple, Set, Union, Type
=======
import re
from typing import Dict, List, Optional, Tuple, Set, Union
>>>>>>> f17ed045

import sympy as sp

from dace import symbolic as sym
from dace.frontend.fortran import ast_internal_classes, ast_utils
from dace.frontend.fortran.ast_desugaring import ConstTypeInjection


class Structure:

    def __init__(self, name: str):
        self.vars: Dict[str, Union[ast_internal_classes.Symbol_Decl_Node, ast_internal_classes.Var_Decl_Node]] = {}
        self.name = name


class Structures:

    def __init__(self, definitions: List[ast_internal_classes.Derived_Type_Def_Node]):
        self.structures: Dict[str, Structure] = {}
        self.parse(definitions)

    def parse(self, definitions: List[ast_internal_classes.Derived_Type_Def_Node]):

        for structure in definitions:

            struct = Structure(name=structure.name.name)
            if structure.component_part is not None:
                if structure.component_part.component_def_stmts is not None:
                    for statement in structure.component_part.component_def_stmts:
                        if isinstance(statement, ast_internal_classes.Data_Component_Def_Stmt_Node):
                            for var in statement.vars.vardecl:
                                struct.vars[var.name] = var

            self.structures[structure.name.name] = struct

    def is_struct(self, type_name: str):
        return type_name in self.structures

    def get_definition(self, type_name: str):
        return self.structures[type_name]

    def find_definition(self, scope_vars, node: ast_internal_classes.Data_Ref_Node,
                        variable_name: Optional[ast_internal_classes.Name_Node] = None):

        # we assume starting from the top (left-most) data_ref_node
        # for struct1 % struct2 % struct3 % var
        # we find definition of struct1, then we iterate until we find the var

        # find the top structure
        top_ref = node
        while isinstance(top_ref.parent_ref, ast_internal_classes.Data_Ref_Node):
            top_ref = top_ref.parent_ref

        struct_type = scope_vars.get_var(node.parent, ast_utils.get_name(top_ref.parent_ref)).type
        struct_def = self.structures[struct_type]

        # cur_node = node
        cur_node = top_ref

        while True:

            prev_node = cur_node
            cur_node = cur_node.part_ref

            if isinstance(cur_node, ast_internal_classes.Array_Subscript_Node):
                struct_def = self.structures[struct_type]
                cur_var = struct_def.vars[cur_node.name.name]
                node = cur_node
                break

            elif isinstance(cur_node, ast_internal_classes.Name_Node):
                struct_def = self.structures[struct_type]
                cur_var = struct_def.vars[cur_node.name]
                break

            if isinstance(cur_node.parent_ref.name, ast_internal_classes.Name_Node):

                if variable_name is not None and cur_node.parent_ref.name.name == variable_name.name:
                    return struct_def, struct_def.vars[cur_node.parent_ref.name.name], prev_node

                struct_type = struct_def.vars[cur_node.parent_ref.name.name].type
            else:

                if variable_name is not None and cur_node.parent_ref.name == variable_name.name:
                    return struct_def, struct_def.vars[cur_node.parent_ref.name], prev_node

                struct_type = struct_def.vars[cur_node.parent_ref.name].type
            struct_def = self.structures[struct_type]

        return struct_def, cur_var, prev_node


def iter_fields(node: ast_internal_classes.FNode):
    """
    Yield a tuple of ``(fieldname, value)`` for each field in ``node._fields``
    that is present on *node*.
    """
    for field in node._fields:
        try:
            yield field, getattr(node, field)
        except AttributeError:
            pass


def iter_attributes(node: ast_internal_classes.FNode):
    """
    Yield a tuple of ``(fieldname, value)`` for each field in ``node._attributes``
    that is present on *node*.
    """
    for field in node._attributes:
        try:
            yield field, getattr(node, field)
        except AttributeError:
            pass


def iter_child_nodes(node: ast_internal_classes.FNode):
    """
    Yield all direct child nodes of *node*, that is, all fields that are nodes
    and all items of fields that are lists of nodes.
    """

    for name, field in iter_fields(node):
        # print("NASME:",name)
        if isinstance(field, ast_internal_classes.FNode):
            yield field
        elif isinstance(field, list):
            for item in field:
                if isinstance(item, ast_internal_classes.FNode):
                    yield item


class NodeVisitor(object):
    """
    A base node visitor class for Fortran ASTs.
    Subclass it and define your own visit_XXX methods, where
    XXX is the class name you want to visit with these
    methods.
    """

    def visit(self, node: ast_internal_classes.FNode):
        method = 'visit_' + node.__class__.__name__
        visitor = getattr(self, method, self.generic_visit)
        return visitor(node)

    def generic_visit(self, node: ast_internal_classes.FNode):
        """Called if no explicit visitor function exists for a node."""
        for field, value in iter_fields(node):
            if isinstance(value, list):
                for item in value:
                    if isinstance(item, ast_internal_classes.FNode):
                        self.visit(item)
            elif isinstance(value, ast_internal_classes.FNode):
                self.visit(value)


class NodeTransformer(NodeVisitor):
    """
    A base node visitor that walks the abstract syntax tree and allows
    modification of nodes.
    The `NodeTransformer` will walk the AST and use the return value of the
    visitor methods to replace old nodes. 
    """

    def as_list(self, x):
        if isinstance(x, list):
            return x
        if x is None:
            return []
        return [x]

    def generic_visit(self, node: ast_internal_classes.FNode):
        for field, old_value in iter_fields(node):
            if isinstance(old_value, list):
                new_values = []
                for value in old_value:
                    if isinstance(value, ast_internal_classes.FNode):
                        value = self.visit(value)
                        if value is None:
                            continue
                        elif not isinstance(value, ast_internal_classes.FNode):
                            new_values.extend(value)
                            continue
                    new_values.append(value)
                old_value[:] = new_values
            elif isinstance(old_value, ast_internal_classes.FNode):
                new_node = self.visit(old_value)
                if new_node is None:
                    delattr(node, field)
                else:
                    setattr(node, field, new_node)
        return node


class Flatten_Classes(NodeTransformer):

    def __init__(self, classes: List[ast_internal_classes.Derived_Type_Def_Node]):
        self.classes = classes
        self.current_class = None

    def visit_Derived_Type_Def_Node(self, node: ast_internal_classes.Derived_Type_Def_Node):
        self.current_class = node
        return_node = self.generic_visit(node)
        # self.current_class=None
        return return_node

    def visit_Module_Node(self, node: ast_internal_classes.Module_Node):
        self.current_class = None
        return self.generic_visit(node)

    def visit_Subroutine_Subprogram_Node(self, node: ast_internal_classes.Subroutine_Subprogram_Node):
        new_node = self.generic_visit(node)
        print("Subroutine: ", node.name.name)
        if self.current_class is not None:
            for i in self.classes:
                if i.is_class is True:
                    if i.name.name == self.current_class.name.name:
                        for j in i.procedure_part.procedures:
                            if j.name.name == node.name.name:
                                return ast_internal_classes.Subroutine_Subprogram_Node(
                                    name=ast_internal_classes.Name_Node(name=i.name.name + "_" + node.name.name,
                                                                        type=node.type),
                                    args=new_node.args,
                                    specification_part=new_node.specification_part,
                                    execution_part=new_node.execution_part,
                                    mandatory_args_count=new_node.mandatory_args_count,
                                    optional_args_count=new_node.optional_args_count,
                                    elemental=new_node.elemental,
                                    line_number=new_node.line_number)
                            elif hasattr(j, "args") and j.args[2] is not None:
                                if j.args[2].name == node.name.name:
                                    return ast_internal_classes.Subroutine_Subprogram_Node(
                                        name=ast_internal_classes.Name_Node(name=i.name.name + "_" + j.name.name,
                                                                            type=node.type),
                                        args=new_node.args,
                                        specification_part=new_node.specification_part,
                                        execution_part=new_node.execution_part,
                                        mandatory_args_count=new_node.mandatory_args_count,
                                        optional_args_count=new_node.optional_args_count,
                                        elemental=new_node.elemental,
                                        line_number=new_node.line_number)
        return new_node

    def visit_Call_Expr_Node(self, node: ast_internal_classes.Call_Expr_Node):
        if self.current_class is not None:
            for i in self.classes:
                if i.is_class is True:
                    if i.name.name == self.current_class.name.name:
                        for j in i.procedure_part.procedures:
                            if j.name.name == node.name.name:
                                return ast_internal_classes.Call_Expr_Node(
                                    name=ast_internal_classes.Name_Node(name=i.name.name + "_" + node.name.name,
                                                                        type=node.type, args=node.args,
                                                                        line_number=node.line_number), args=node.args,
                                    type=node.type, subroutine=node.subroutine, line_number=node.line_number,
                                    parent=node.parent)
        return self.generic_visit(node)


class FindFunctionAndSubroutines(NodeVisitor):
    """
    Finds all function and subroutine names in the AST
    :return: List of names
    """

    def __init__(self):
        self.names: List[ast_internal_classes.Name_Node] = []
        self.module_based_names: Dict[str, List[ast_internal_classes.Name_Node]] = {}
        self.nodes: Dict[str, ast_internal_classes.FNode] = {}
        self.iblocks: Dict[str, List[str]] = {}
        self.current_module = "_dace_default"
        self.module_based_names[self.current_module] = []

    def visit_Subroutine_Subprogram_Node(self, node: ast_internal_classes.Subroutine_Subprogram_Node):
        ret = node.name
        ret.elemental = node.elemental
        self.names.append(ret)
        self.nodes[ret.name] = node
        self.module_based_names[self.current_module].append(ret)

    def visit_Function_Subprogram_Node(self, node: ast_internal_classes.Function_Subprogram_Node):
        ret = node.name
        ret.elemental = node.elemental
        self.names.append(ret)
        self.nodes[ret.name] = node
        self.module_based_names[self.current_module].append(ret)

    def visit_Module_Node(self, node: ast_internal_classes.Module_Node):
        self.iblocks.update(node.interface_blocks)
        self.current_module = node.name.name
        self.module_based_names[self.current_module] = []
        self.generic_visit(node)

    @staticmethod
    def from_node(node: ast_internal_classes.FNode) -> 'FindFunctionAndSubroutines':
        v = FindFunctionAndSubroutines()
        v.visit(node)
        return v


class FindNames(NodeVisitor):
    def __init__(self):
        self.names: List[str] = []

    def visit_Name_Node(self, node: ast_internal_classes.Name_Node):
        self.names.append(node.name)

    def visit_Array_Subscript_Node(self, node: ast_internal_classes.Array_Subscript_Node):
        self.names.append(node.name.name)
        for i in node.indices:
            self.visit(i)


class FindDefinedNames(NodeVisitor):
    def __init__(self):
        self.names: List[str] = []

    def visit_Var_Decl_Node(self, node: ast_internal_classes.Var_Decl_Node):
        self.names.append(node.name)


class FindInputs(NodeVisitor):
    """
    Finds all inputs (reads) in the AST node and its children
    :return: List of names
    """

    def __init__(self):

        self.nodes: List[ast_internal_classes.Name_Node] = []

    def visit_Name_Node(self, node: ast_internal_classes.Name_Node):
        self.nodes.append(node)

    def visit_Array_Subscript_Node(self, node: ast_internal_classes.Array_Subscript_Node):
        self.nodes.append(node.name)
        for i in node.indices:
            self.visit(i)

    def visit_Data_Ref_Node(self, node: ast_internal_classes.Data_Ref_Node):
        if isinstance(node.parent_ref, ast_internal_classes.Name_Node):
            self.nodes.append(node.parent_ref)
        elif isinstance(node.parent_ref, ast_internal_classes.Array_Subscript_Node):
            self.nodes.append(node.parent_ref.name)
        if isinstance(node.parent_ref, ast_internal_classes.Array_Subscript_Node):
            for i in node.parent_ref.indices:
                self.visit(i)
        if isinstance(node.part_ref, ast_internal_classes.Array_Subscript_Node):
            for i in node.part_ref.indices:
                self.visit(i)
        elif isinstance(node.part_ref, ast_internal_classes.Data_Ref_Node):
            self.visit_Blunt_Data_Ref_Node(node.part_ref)

    def visit_Blunt_Data_Ref_Node(self, node: ast_internal_classes.Data_Ref_Node):
        if isinstance(node.parent_ref, ast_internal_classes.Array_Subscript_Node):
            for i in node.parent_ref.indices:
                self.visit(i)
        if isinstance(node.part_ref, ast_internal_classes.Array_Subscript_Node):
            for i in node.part_ref.indices:
                self.visit(i)
        elif isinstance(node.part_ref, ast_internal_classes.Data_Ref_Node):
            self.visit_Blunt_Data_Ref_Node(node.part_ref)

    def visit_BinOp_Node(self, node: ast_internal_classes.BinOp_Node):
        if node.op == "=":
            if isinstance(node.lval, ast_internal_classes.Name_Node):
                pass
            elif isinstance(node.lval, ast_internal_classes.Array_Subscript_Node):
                for i in node.lval.indices:
                    self.visit(i)
            elif isinstance(node.lval, ast_internal_classes.Data_Ref_Node):
                # if isinstance(node.lval.parent_ref, ast_internal_classes.Name_Node):
                #    self.nodes.append(node.lval.parent_ref)    
                if isinstance(node.lval.parent_ref, ast_internal_classes.Array_Subscript_Node):
                    # self.nodes.append(node.lval.parent_ref.name)
                    for i in node.lval.parent_ref.indices:
                        self.visit(i)
                if isinstance(node.lval.part_ref, ast_internal_classes.Data_Ref_Node):
                    self.visit_Blunt_Data_Ref_Node(node.lval.part_ref)
                elif isinstance(node.lval.part_ref, ast_internal_classes.Array_Subscript_Node):
                    for i in node.lval.part_ref.indices:
                        self.visit(i)

        else:
            if isinstance(node.lval, ast_internal_classes.Data_Ref_Node):
                if isinstance(node.lval.parent_ref, ast_internal_classes.Name_Node):
                    self.nodes.append(node.lval.parent_ref)
                elif isinstance(node.lval.parent_ref, ast_internal_classes.Array_Subscript_Node):
                    self.nodes.append(node.lval.parent_ref.name)
                    for i in node.lval.parent_ref.indices:
                        self.visit(i)
                if isinstance(node.lval.part_ref, ast_internal_classes.Data_Ref_Node):
                    self.visit_Blunt_Data_Ref_Node(node.lval.part_ref)
                elif isinstance(node.lval.part_ref, ast_internal_classes.Array_Subscript_Node):
                    for i in node.lval.part_ref.indices:
                        self.visit(i)
            else:
                self.visit(node.lval)
        if isinstance(node.rval, ast_internal_classes.Data_Ref_Node):
            if isinstance(node.rval.parent_ref, ast_internal_classes.Name_Node):
                self.nodes.append(node.rval.parent_ref)
            elif isinstance(node.rval.parent_ref, ast_internal_classes.Array_Subscript_Node):
                self.nodes.append(node.rval.parent_ref.name)
                for i in node.rval.parent_ref.indices:
                    self.visit(i)
            if isinstance(node.rval.part_ref, ast_internal_classes.Data_Ref_Node):
                self.visit_Blunt_Data_Ref_Node(node.rval.part_ref)
            elif isinstance(node.rval.part_ref, ast_internal_classes.Array_Subscript_Node):
                for i in node.rval.part_ref.indices:
                    self.visit(i)
        else:
            self.visit(node.rval)


class FindOutputs(NodeVisitor):
    """
    Finds all outputs (writes) in the AST node and its children
    :return: List of names
    """

    def __init__(self, thourough=False):
        self.thourough = thourough
        self.nodes: List[ast_internal_classes.Name_Node] = []

    def visit_Call_Expr_Node(self, node: ast_internal_classes.Call_Expr_Node):
        for i in node.args:
            if isinstance(i, ast_internal_classes.Name_Node):
                if self.thourough:
                    self.nodes.append(i)
            elif isinstance(i, ast_internal_classes.Array_Subscript_Node):
                if self.thourough:
                    self.nodes.append(i.name)
                for j in i.indices:
                    self.visit(j)
            elif isinstance(i, ast_internal_classes.Data_Ref_Node):
                if isinstance(i.parent_ref, ast_internal_classes.Name_Node):
                    if self.thourough:
                        self.nodes.append(i.parent_ref)
                elif isinstance(i.parent_ref, ast_internal_classes.Array_Subscript_Node):
                    if self.thourough:
                        self.nodes.append(i.parent_ref.name)
                    for j in i.parent_ref.indices:
                        self.visit(j)
                self.visit(i.part_ref)
            self.visit(i)

    def visit_BinOp_Node(self, node: ast_internal_classes.BinOp_Node):
        if node.op == "=":
            if isinstance(node.lval, ast_internal_classes.Name_Node):
                self.nodes.append(node.lval)
            elif isinstance(node.lval, ast_internal_classes.Array_Subscript_Node):
                self.nodes.append(node.lval.name)
            elif isinstance(node.lval, ast_internal_classes.Data_Ref_Node):
                if isinstance(node.lval.parent_ref, ast_internal_classes.Name_Node):
                    self.nodes.append(node.lval.parent_ref)
                elif isinstance(node.lval.parent_ref, ast_internal_classes.Array_Subscript_Node):
                    self.nodes.append(node.lval.parent_ref.name)
                    for i in node.lval.parent_ref.indices:
                        self.visit(i)

            self.visit(node.rval)


class FindFunctionCalls(NodeVisitor):
    """
    Finds all function calls in the AST node and its children
    :return: List of names
    """

    def __init__(self):
        self.nodes: List[ast_internal_classes.Name_Node] = []

    def visit_Call_Expr_Node(self, node: ast_internal_classes.Call_Expr_Node):
        self.nodes.append(node)
        for i in node.args:
            self.visit(i)


class StructLister(NodeVisitor):
    """
    Fortran does not differentiate between arrays and functions.
    We need to go over and convert all function calls to arrays.
    So, we create a closure of all math and defined functions and 
    create array expressions for the others.
    """

    def __init__(self):

        self.structs = []
        self.names = []

    def visit_Derived_Type_Def_Node(self, node: ast_internal_classes.Derived_Type_Def_Node):
        self.names.append(node.name.name)
        if node.procedure_part is not None:
            if len(node.procedure_part.procedures) > 0:
                node.is_class = True
                self.structs.append(node)
                return
        node.is_class = False
        self.structs.append(node)


class StructDependencyLister(NodeVisitor):
    def __init__(self, names=None):
        self.names = names
        self.structs_used = []
        self.is_pointer = []
        self.pointer_names = []

    def visit_Var_Decl_Node(self, node: ast_internal_classes.Var_Decl_Node):
        if node.type in self.names:
            self.structs_used.append(node.type)
            self.is_pointer.append(node.alloc)
            self.pointer_names.append(node.name)


class StructMemberLister(NodeVisitor):
    def __init__(self):
        self.members = []
        self.is_pointer = []
        self.pointer_names = []

    def visit_Var_Decl_Node(self, node: ast_internal_classes.Var_Decl_Node):
        self.members.append(node.type)
        self.is_pointer.append(node.alloc)
        self.pointer_names.append(node.name)


class FindStructDefs(NodeVisitor):
    def __init__(self, name=None):
        self.name = name
        self.structs = []

    def visit_Var_Decl_Node(self, node: ast_internal_classes.Var_Decl_Node):
        if node.type == self.name:
            self.structs.append(node.name)


class FindStructUses(NodeVisitor):
    def __init__(self, names=None, target=None):
        self.names = names
        self.target = target
        self.nodes = []

    def visit_Data_Ref_Node(self, node: ast_internal_classes.Data_Ref_Node):

        if isinstance(node.parent_ref, ast_internal_classes.Name_Node):
            parent_name = node.parent_ref.name
        elif isinstance(node.parent_ref, ast_internal_classes.Array_Subscript_Node):
            parent_name = node.parent_ref.name.name
        elif isinstance(node.parent_ref, ast_internal_classes.Data_Ref_Node):
            raise NotImplementedError("Data ref node not implemented for not name or array")
            self.visit(node.parent_ref)
            parent_name = None
        else:

            raise NotImplementedError("Data ref node not implemented for not name or array")
        if isinstance(node.part_ref, ast_internal_classes.Name_Node):
            part_name = node.part_ref.name
        elif isinstance(node.part_ref, ast_internal_classes.Array_Subscript_Node):
            part_name = node.part_ref.name.name
        elif isinstance(node.part_ref, ast_internal_classes.Data_Ref_Node):
            self.visit(node.part_ref)
            if isinstance(node.part_ref.parent_ref, ast_internal_classes.Name_Node):
                part_name = node.part_ref.parent_ref.name
            elif isinstance(node.part_ref.parent_ref, ast_internal_classes.Array_Subscript_Node):
                part_name = node.part_ref.parent_ref.name.name

        else:
            raise NotImplementedError("Data ref node not implemented for not name or array")
        if part_name == self.target and parent_name in self.names:
            self.nodes.append(node)


class StructPointerChecker(NodeVisitor):
    def __init__(self, parent_struct, pointed_struct, pointer_name, structs_lister, struct_dep_graph, analysis):
        self.parent_struct = [parent_struct]
        self.pointed_struct = [pointed_struct]
        self.pointer_name = [pointer_name]
        self.nodes = []
        self.connection = []
        self.structs_lister = structs_lister
        self.struct_dep_graph = struct_dep_graph
        if analysis == "full":
            start_idx = 0
            end_idx = 1
            while start_idx != end_idx:
                for i in struct_dep_graph.in_edges(self.parent_struct[start_idx]):
                    found = False
                    for parent, child in zip(self.parent_struct, self.pointed_struct):
                        if i[0] == parent and i[1] == child:
                            found = True
                            break
                    if not found:
                        self.parent_struct.append(i[0])
                        self.pointed_struct.append(i[1])
                        self.pointer_name.append(struct_dep_graph.get_edge_data(i[0], i[1])["point_name"])
                        end_idx += 1
                start_idx += 1

    def visit_Main_Program_Node(self, node: ast_internal_classes.Main_Program_Node):
        for parent, pointer in zip(self.parent_struct, self.pointer_name):
            finder = FindStructDefs(parent)
            finder.visit(node.specification_part)
            struct_names = finder.structs
            use_finder = FindStructUses(struct_names, pointer)
            use_finder.visit(node.execution_part)
            self.nodes += use_finder.nodes
            self.connection.append([parent, pointer, struct_names, use_finder.nodes])

    def visit_Subroutine_Subprogram_Node(self, node: ast_internal_classes.Subroutine_Subprogram_Node):
        for parent, pointer in zip(self.parent_struct, self.pointer_name):

            finder = FindStructDefs(parent)
            if node.specification_part is not None:
                finder.visit(node.specification_part)
            struct_names = finder.structs
            use_finder = FindStructUses(struct_names, pointer)
            if node.execution_part is not None:
                use_finder.visit(node.execution_part)
            self.nodes += use_finder.nodes
            self.connection.append([parent, pointer, struct_names, use_finder.nodes])


class StructPointerEliminator(NodeTransformer):
    def __init__(self, parent_struct, pointed_struct, pointer_name):
        self.parent_struct = parent_struct
        self.pointed_struct = pointed_struct
        self.pointer_name = pointer_name

    def visit_Derived_Type_Def_Node(self, node: ast_internal_classes.Derived_Type_Def_Node):
        if node.name.name == self.parent_struct:
            newnode = ast_internal_classes.Derived_Type_Def_Node(name=node.name, parent=node.parent)
            component_part = ast_internal_classes.Component_Part_Node(component_def_stmts=[], parent=node.parent)
            for i in node.component_part.component_def_stmts:

                vardecl = []
                for k in i.vars.vardecl:
                    if k.name == self.pointer_name and k.alloc == True and k.type == self.pointed_struct:
                        # print("Eliminating pointer "+self.pointer_name+" of type "+ k.type +" in struct "+self.parent_struct)
                        continue
                    else:
                        vardecl.append(k)
                if vardecl != []:
                    component_part.component_def_stmts.append(ast_internal_classes.Data_Component_Def_Stmt_Node(
                        vars=ast_internal_classes.Decl_Stmt_Node(vardecl=vardecl, parent=node.parent),
                        parent=node.parent))
            newnode.component_part = component_part
            return newnode
        else:
            return node


class StructConstructorToFunctionCall(NodeTransformer):
    """
    Fortran does not differentiate between structure constructors and functions without arguments.
    We need to go over and convert all structure constructors that are in fact functions and transform them.
    So, we create a closure of all math and defined functions and 
    transform if necessary.
    """

    def __init__(self, funcs=None):
        if funcs is None:
            funcs = []
        self.funcs = funcs

        from dace.frontend.fortran.intrinsics import FortranIntrinsics
        self.excepted_funcs = [
            "malloc", "pow", "cbrt", "__dace_sign", "tanh", "atan2",
            "__dace_epsilon", *FortranIntrinsics.function_names()
        ]

    def visit_Structure_Constructor_Node(self, node: ast_internal_classes.Structure_Constructor_Node):
        if isinstance(node.name, str):
            return node
        if node.name is None:
            raise ValueError("Structure name is None")
            return ast_internal_classes.Char_Literal_Node(value="Error!", type="CHARACTER")
        found = False
        for i in self.funcs:
            if i.name == node.name.name:
                found = True
                break
        if node.name.name in self.excepted_funcs or found:
            processed_args = []
            for i in node.args:
                arg = StructConstructorToFunctionCall(self.funcs).visit(i)
                processed_args.append(arg)
            node.args = processed_args
            return ast_internal_classes.Call_Expr_Node(
                name=ast_internal_classes.Name_Node(name=node.name.name, type="VOID", line_number=node.line_number),
                args=node.args, line_number=node.line_number, type="VOID", parent=node.parent)

        else:
            return node


class CallToArray(NodeTransformer):
    """
    Fortran does not differentiate between arrays and functions.
    We need to go over and convert all function calls to arrays.
    So, we create a closure of all math and defined functions and 
    create array expressions for the others.
    """

    def __init__(self, funcs: FindFunctionAndSubroutines, dict=None):
        self.funcs = funcs
        self.rename_dict = dict

        from dace.frontend.fortran.intrinsics import FortranIntrinsics
        self.excepted_funcs = [
            "malloc", "pow", "cbrt", "__dace_sign", "__dace_allocated", "tanh", "atan2",
            "__dace_epsilon", "__dace_exit", "surrtpk", "surrtab", "surrtrf", "abor1",
            *FortranIntrinsics.function_names()
        ]
        #

    def visit_Call_Expr_Node(self, node: ast_internal_classes.Call_Expr_Node):
        if isinstance(node.name, str):
            return node
        assert node.name is not None, f"not a valid call expression, got: {node} / {type(node)}"
        name = node.name.name

        found_in_names = name in [i.name for i in self.funcs.names]
        found_in_renames = False
        if self.rename_dict is not None:
            for k, v in self.rename_dict.items():
                for original_name, replacement_names in v.items():
                    if isinstance(replacement_names, str):
                        if name == replacement_names:
                            found_in_renames = True
                            module = k
                            original_one = original_name
                            node.name.name = original_name
                            print(f"Found {name} in {module} with original name {original_one}")
                            break
                    elif isinstance(replacement_names, list):
                        for repl in replacement_names:
                            if name == repl:
                                found_in_renames = True
                                module = k
                                original_one = original_name
                                node.name.name = original_name
                                print(f"Found in list {name} in {module} with original name {original_one}")
                                break
                    else:
                        raise ValueError(f"Invalid type {type(replacement_names)} for {replacement_names}")

        # TODO Deconproc is a special case, we need to handle it differently - this is just s quick workaround
        if name.startswith(
                "__dace_") or name in self.excepted_funcs or found_in_renames or found_in_names or name in self.funcs.iblocks:
            processed_args = []
            for i in node.args:
                arg = CallToArray(self.funcs, self.rename_dict).visit(i)
                processed_args.append(arg)
            node.args = processed_args
            return node
        indices = [CallToArray(self.funcs, self.rename_dict).visit(i) for i in node.args]
        # Array subscript cannot be empty.
        assert indices
        return ast_internal_classes.Array_Subscript_Node(name=node.name, type=node.type, indices=indices,
                                                         line_number=node.line_number)


class ArgumentExtractorNodeLister(NodeVisitor):
    """
    Finds all arguments in function calls in the AST node and its children that have to be extracted into independent expressions
    """

    def __init__(self):
        self.nodes: List[ast_internal_classes.Call_Expr_Node] = []

    def visit_For_Stmt_Node(self, node: ast_internal_classes.For_Stmt_Node):
        return

    def visit_If_Then_Stmt_Node(self, node: ast_internal_classes.If_Stmt_Node):
        return

    def visit_Call_Expr_Node(self, node: ast_internal_classes.Call_Expr_Node):
        stop = False
        # if hasattr(node, "subroutine"):
        #    if node.subroutine is True:
        #        stop = True

        from dace.frontend.fortran.intrinsics import FortranIntrinsics
        if not stop and node.name.name not in [
            "malloc", "pow", "cbrt", "__dace_epsilon", *FortranIntrinsics.call_extraction_exemptions()
        ]:
            for i in node.args:
                if isinstance(i, (ast_internal_classes.Name_Node, ast_internal_classes.Literal,
                                  ast_internal_classes.Array_Subscript_Node, ast_internal_classes.Data_Ref_Node,
                                  ast_internal_classes.Actual_Arg_Spec_Node)):
                    continue
                else:
                    self.nodes.append(i)
        return self.generic_visit(node)

    def visit_Execution_Part_Node(self, node: ast_internal_classes.Execution_Part_Node):
        return


class ArgumentExtractor(NodeTransformer):
    """
    Uses the ArgumentExtractorNodeLister to find all function calls
    in the AST node and its children that have to be extracted into independent expressions
    It then creates a new temporary variable for each of them and replaces the call with the variable.
    """

    def __init__(self, program, count=0):
        self.count = count
        self.program = program

        ParentScopeAssigner().visit(program)
        self.scope_vars = ScopeVarsDeclarations(program)
        self.scope_vars.visit(program)

    def visit_Call_Expr_Node(self, node: ast_internal_classes.Call_Expr_Node):

        from dace.frontend.fortran.intrinsics import FortranIntrinsics
        if node.name.name in ["malloc", "pow", "cbrt", "__dace_epsilon",
                              *FortranIntrinsics.call_extraction_exemptions()]:
            return self.generic_visit(node)
        # if node.subroutine:
        #    return self.generic_visit(node)
        if not hasattr(self, "count"):
            self.count = 0
        tmp = self.count
        result = ast_internal_classes.Call_Expr_Node(type=node.type, subroutine=node.subroutine,
                                                     name=node.name, args=[], line_number=node.line_number,
                                                     parent=node.parent)
        for i, arg in enumerate(node.args):
            # Ensure we allow to extract function calls from arguments
            if isinstance(arg, (ast_internal_classes.Name_Node, ast_internal_classes.Literal,
                                ast_internal_classes.Array_Subscript_Node, ast_internal_classes.Data_Ref_Node,
                                ast_internal_classes.Actual_Arg_Spec_Node)):
                result.args.append(arg)
            else:
                result.args.append(ast_internal_classes.Name_Node(name="tmp_arg_" + str(tmp), type='VOID'))
                tmp = tmp + 1
        self.count = tmp
        return result

    def visit_Execution_Part_Node(self, node: ast_internal_classes.Execution_Part_Node):
        newbody = []

        for child in node.execution:
            lister = ArgumentExtractorNodeLister()
            lister.visit(child)
            res = lister.nodes
            for i in res:
                if i == child:
                    res.pop(res.index(i))

            if res is not None:

                # Variables are counted from 0...end, starting from main node, to all calls nested
                # in main node arguments.
                # However, we need to define nested ones first.
                # We go in reverse order, counting from end-1 to 0.
                temp = self.count + len(res) - 1
                for i in reversed(range(0, len(res))):

                    if isinstance(res[i], ast_internal_classes.Data_Ref_Node):
                        struct_def, cur_var, _ = self.program.structures.find_definition(self.scope_vars, res[i])

                        var_type = cur_var.type
                    else:
                        var_type = res[i].type

                    node.parent.specification_part.specifications.append(
                        ast_internal_classes.Decl_Stmt_Node(vardecl=[
                            ast_internal_classes.Var_Decl_Node(
                                name="tmp_arg_" + str(temp),
                                type='VOID',
                                sizes=None,
                                init=None,
                            )
                        ])
                    )
                    newbody.append(
                        ast_internal_classes.BinOp_Node(op="=",
                                                        lval=ast_internal_classes.Name_Node(name="tmp_arg_" +
                                                                                                 str(temp),
                                                                                            type=res[i].type),
                                                        rval=res[i],
                                                        line_number=child.line_number, parent=child.parent))
                    temp = temp - 1

            newbody.append(self.visit(child))

        return ast_internal_classes.Execution_Part_Node(execution=newbody)


class FunctionCallTransformer(NodeTransformer):
    def visit_BinOp_Node(self, node: ast_internal_classes.BinOp_Node):
        if isinstance(node.rval, ast_internal_classes.Call_Expr_Node):
            if hasattr(node.rval, "subroutine"):
                if node.rval.subroutine is True:
                    return self.generic_visit(node)
            if node.rval.name.name.find("__dace_") != -1:
                return self.generic_visit(node)
            if node.rval.name.name == "pow":
                return self.generic_visit(node)
            if node.op != "=":
                return self.generic_visit(node)
            args = node.rval.args
            lval = node.lval
            args.append(lval)
            return (ast_internal_classes.Call_Expr_Node(type=node.rval.type,
                                                        name=ast_internal_classes.Name_Node(
                                                            name=node.rval.name.name + "_srt", type=node.rval.type),
                                                        args=args,
                                                        subroutine=True,
                                                        line_number=node.line_number, parent=node.parent))

        else:
            return self.generic_visit(node)


class NameReplacer(NodeTransformer):
    """
    Replaces all occurences of a name with another name
    """

    def __init__(self, old_name: str, new_name: str):
        self.old_name = old_name
        self.new_name = new_name

    def visit_Name_Node(self, node: ast_internal_classes.Name_Node):
        if node.name == self.old_name:
            return ast_internal_classes.Name_Node(name=self.new_name, type=node.type)
        else:
            return self.generic_visit(node)


class ArrayDimensionSymbolsMapper(NodeTransformer):
    def __init__(self):
        # The dictionary that maps a symbol for array dimension information to a tuple of type and component.
        # ASSUMPTION: The type name must be globally unique.
        self.array_dims_symbols: Dict[str, Tuple[str, str]] = {}
        self.cur_type = None

    def visit_Derived_Type_Def_Node(self, node: ast_internal_classes.Derived_Type_Def_Node):
        self.cur_type = node
        out = self.generic_visit(node)
        self.cur_type = None
        return out

    def visit_Data_Component_Def_Stmt_Node(self, node: ast_internal_classes.Data_Component_Def_Stmt_Node):
        assert self.cur_type
        for v in node.vars.vardecl:
            if not isinstance(v, ast_internal_classes.Symbol_Decl_Node):
                continue
            assert v.name not in self.array_dims_symbols
            self.array_dims_symbols[v.name] = (self.cur_type.name.name, v.name)
        return self.generic_visit(node)


CONFIG_INJECTOR_SIZE_PATTERN = re.compile(r"(?P<comp>[a-zA-Z0-9_]+)_d(?P<num>[0-9]*)")
CONFIG_INJECTOR_OFFSET_PATTERN = re.compile(r"(?P<comp>[a-zA-Z0-9_]+)_o(?P<num>[0-9]*)")


class ArrayDimensionConfigInjector(NodeTransformer):
    def __init__(self, array_dims_info: ArrayDimensionSymbolsMapper, cfg: List[ConstTypeInjection]):
        self.cfg: Dict[str, str] = {}  # Maps the array dimension symbols to their fixed values.
        self.in_exec_depth = 0  # Whether the visitor is in code (i.e., not declarations) and at what depth.

        for c in cfg:
            assert c.scope_spec is None  # Cannot support otherwise.
            typ = c.type_spec[-1]  # We assume globally unique typenames for these configuration objects.
            assert len(c.component_spec) == 1  # Cannot support otherwise.
            comp = c.component_spec[-1]
            if not comp.endswith('_s'):
                continue
            comp = comp.removesuffix('_s')
            size_match = CONFIG_INJECTOR_SIZE_PATTERN.match(comp)
            offset_match = CONFIG_INJECTOR_OFFSET_PATTERN.match(comp)
            if size_match:
                marker = 'SA'
                comp, num = size_match.groups()
            elif offset_match:
                marker = 'SOA'
                comp, num = offset_match.groups()
            else:
                continue
            for k, v in array_dims_info.array_dims_symbols.items():
                if v[0] == typ and v[1].startswith(f"__f2dace_{marker}_{comp}_d_{num}_s_"):
                    assert k not in self.cfg
                    self.cfg[k] = c.value

    def visit_Execution_Part_Node(self, node: ast_internal_classes.Execution_Part_Node):
        self.in_exec_depth += 1
        out = self.generic_visit(node)
        self.in_exec_depth -= 1
        return out

    def visit_Name_Node(self, node: ast_internal_classes.Name_Node):
        if self.in_exec_depth > 0 and node.name in self.cfg:
            return ast_internal_classes.Int_Literal_Node(self.cfg[node.name])
        return node


class FunctionToSubroutineDefiner(NodeTransformer):
    """
    Transforms all function definitions into subroutine definitions
    """

    def visit_Function_Subprogram_Node(self, node: ast_internal_classes.Function_Subprogram_Node):
        assert node.ret
        ret = node.ret

        found = False
        if node.specification_part is not None:
            for j in node.specification_part.specifications:

                for k in j.vardecl:
                    if node.ret != None:
                        if k.name == ret.name:
                            j.vardecl[j.vardecl.index(k)].name = node.name.name + "__ret"
                            found = True
                    if k.name == node.name.name:
                        j.vardecl[j.vardecl.index(k)].name = node.name.name + "__ret"
                        found = True
                        break

        if not found:

            var = ast_internal_classes.Var_Decl_Node(
                name=node.name.name + "__ret",
                type='VOID'
            )
            stmt_node = ast_internal_classes.Decl_Stmt_Node(vardecl=[var], line_number=node.line_number)

            if node.specification_part is not None:
                node.specification_part.specifications.append(stmt_node)
            else:
                node.specification_part = ast_internal_classes.Specification_Part_Node(
                    specifications=[stmt_node],
                    symbols=None,
                    interface_blocks=None,
                    uses=None,
                    typedecls=None,
                    enums=None
                )

        # We should always be able to tell a functions return _variable_ (i.e., not type, which we also should be able
        # to tell).
        assert node.ret
        execution_part = NameReplacer(ret.name, node.name.name + "__ret").visit(node.execution_part)
        args = node.args
        args.append(ast_internal_classes.Name_Node(name=node.name.name + "__ret", type=node.type))
        return ast_internal_classes.Subroutine_Subprogram_Node(
            name=ast_internal_classes.Name_Node(name=node.name.name + "_srt", type=node.type),
            args=args,
            specification_part=node.specification_part,
            execution_part=execution_part,
            subroutine=True,
            line_number=node.line_number,
            elemental=node.elemental)


class CallExtractorNodeLister(NodeVisitor):
    """
    Finds all function calls in the AST node and its children that have to be extracted into independent expressions
    """

    def __init__(self, root=None):
        self.root = root
        self.nodes: List[ast_internal_classes.Call_Expr_Node] = []

    def visit_For_Stmt_Node(self, node: ast_internal_classes.For_Stmt_Node):
        self.generic_visit(node.init)
        self.generic_visit(node.cond)
        return

    def visit_If_Stmt_Node(self, node: ast_internal_classes.If_Stmt_Node):
        self.generic_visit(node.cond)
        return

    def visit_While_Stmt_Node(self, node: ast_internal_classes.While_Stmt_Node):
        self.generic_visit(node.cond)
        return

    def visit_Call_Expr_Node(self, node: ast_internal_classes.Call_Expr_Node):
        stop = False
        if self.root == node:
            return self.generic_visit(node)
        if isinstance(self.root, ast_internal_classes.BinOp_Node):
            if node == self.root.rval and isinstance(self.root.lval, ast_internal_classes.Name_Node):
                return self.generic_visit(node)
        if hasattr(node, "subroutine"):
            if node.subroutine is True:
                stop = True

        from dace.frontend.fortran.intrinsics import FortranIntrinsics
        if not stop and node.name.name not in [
            "malloc", "pow", "cbrt", "__dace_epsilon", *FortranIntrinsics.call_extraction_exemptions()
        ]:
            self.nodes.append(node)
        # return self.generic_visit(node)

    def visit_Execution_Part_Node(self, node: ast_internal_classes.Execution_Part_Node):
        return


class CallExtractor(NodeTransformer):
    """
    Uses the CallExtractorNodeLister to find all function calls
    in the AST node and its children that have to be extracted into independent expressions
    It then creates a new temporary variable for each of them and replaces the call with the variable.
    """

    def __init__(self, count=0):
        self.count = count

    def visit_Call_Expr_Node(self, node: ast_internal_classes.Call_Expr_Node):

        from dace.frontend.fortran.intrinsics import FortranIntrinsics
        if node.name.name in ["malloc", "pow", "cbrt", "__dace_epsilon",
                              *FortranIntrinsics.call_extraction_exemptions()]:
            return self.generic_visit(node)
        if hasattr(node, "subroutine"):
            if node.subroutine is True:
                return self.generic_visit(node)
        if not hasattr(self, "count"):
            self.count = 0
        else:
            self.count = self.count + 1
        tmp = self.count

        # for i, arg in enumerate(node.args):
        #    # Ensure we allow to extract function calls from arguments
        #    node.args[i] = self.visit(arg)

        return ast_internal_classes.Name_Node(name="tmp_call_" + str(tmp - 1))

    # def visit_Specification_Part_Node(self, node: ast_internal_classes.Specification_Part_Node):
    #     newspec = []

    #     for i in node.specifications:
    #         if not isinstance(i, ast_internal_classes.Decl_Stmt_Node):
    #             newspec.append(self.visit(i))
    #         else:
    #             newdecl = []
    #             for var in i.vardecl:
    #                 lister = CallExtractorNodeLister()
    #                 lister.visit(var)
    #                 res = lister.nodes
    #                 for j in res:
    #                     if j == var:
    #                         res.pop(res.index(j))
    #                 if len(res) > 0:
    #                     temp = self.count + len(res) - 1
    #                     for ii in reversed(range(0, len(res))):
    #                         newdecl.append(
    #                             ast_internal_classes.Var_Decl_Node(
    #                                 name="tmp_call_" + str(temp),
    #                                 type=res[ii].type,
    #                                 sizes=None,
    #                                 line_number=var.line_number,
    #                                 init=res[ii],
    #                             )
    #                         )
    #                         newdecl.append(
    #                             ast_internal_classes.Var_Decl_Node(
    #                                 name="tmp_call_" + str(temp),
    #                                 type=res[ii].type,
    #                                 sizes=None,
    #                                 line_number=var.line_number,
    #                                 init=res[ii],
    #                             )
    #                         )
    #                         temp = temp - 1
    #                 newdecl.append(self.visit(var))
    #             newspec.append(ast_internal_classes.Decl_Stmt_Node(vardecl=newdecl))
    #     return ast_internal_classes.Specification_Part_Node(specifications=newspec, symbols=node.symbols,
    #                                                         typedecls=node.typedecls, uses=node.uses, enums=node.enums,
    #                                                         interface_blocks=node.interface_blocks)

    def visit_Execution_Part_Node(self, node: ast_internal_classes.Execution_Part_Node):

        oldbody = node.execution
        changes_made = True
        while changes_made:
            changes_made = False
            newbody = []
            for child in oldbody:
                lister = CallExtractorNodeLister(child)
                lister.visit(child)
                res = lister.nodes

                if len(res) > 0:
                    changes_made = True
                    # Variables are counted from 0...end, starting from main node, to all calls nested
                    # in main node arguments.
                    # However, we need to define nested ones first.
                    # We go in reverse order, counting from end-1 to 0.
                    temp = self.count + len(res) - 1
                    for i in reversed(range(0, len(res))):
                        newbody.append(
                            ast_internal_classes.Decl_Stmt_Node(vardecl=[
                                ast_internal_classes.Var_Decl_Node(
                                    name="tmp_call_" + str(temp),
                                    type=res[i].type,
                                    sizes=None,
                                    init=None
                                )
                            ]))
                        newbody.append(
                            ast_internal_classes.BinOp_Node(op="=",
                                                            lval=ast_internal_classes.Name_Node(
                                                                name="tmp_call_" + str(temp), type=res[i].type),
                                                            rval=res[i], line_number=child.line_number,
                                                            parent=child.parent))
                        temp = temp - 1
                if isinstance(child, ast_internal_classes.Call_Expr_Node):
                    new_args = []
                    for i in child.args:
                        new_args.append(self.visit(i))
                    new_child = ast_internal_classes.Call_Expr_Node(type=child.type, subroutine=child.subroutine,
                                                                    name=child.name, args=new_args,
                                                                    line_number=child.line_number, parent=child.parent)
                    newbody.append(new_child)
                elif isinstance(child, ast_internal_classes.BinOp_Node):
                    if isinstance(child.lval, ast_internal_classes.Name_Node) and isinstance(child.rval,
                                                                                             ast_internal_classes.Call_Expr_Node):
                        new_args = []
                        for i in child.rval.args:
                            new_args.append(self.visit(i))
                        new_child = ast_internal_classes.Call_Expr_Node(type=child.rval.type,
                                                                        subroutine=child.rval.subroutine,
                                                                        name=child.rval.name, args=new_args,
                                                                        line_number=child.rval.line_number,
                                                                        parent=child.rval.parent)
                        newbody.append(ast_internal_classes.BinOp_Node(op=child.op,
                                                                       lval=child.lval,
                                                                       rval=new_child, line_number=child.line_number,
                                                                       parent=child.parent))
                    else:
                        newbody.append(self.visit(child))
                else:
                    newbody.append(self.visit(child))
            oldbody = newbody

        return ast_internal_classes.Execution_Part_Node(execution=newbody)


class ParentScopeAssigner(NodeVisitor):
    """
        For each node, it assigns its parent scope - program, subroutine, function.

        If the parent node is one of the "parent" types, we assign it as the parent.
        Otherwise, we look for the parent of my parent to cover nested AST nodes within
        a single scope.
    """

    def __init__(self):
        pass

    def visit(self, node: ast_internal_classes.FNode, parent_node: Optional[ast_internal_classes.FNode] = None):

        parent_node_types = [
            ast_internal_classes.Subroutine_Subprogram_Node,
            ast_internal_classes.Function_Subprogram_Node,
            ast_internal_classes.Main_Program_Node,
            ast_internal_classes.Module_Node
        ]

        if parent_node is not None and type(parent_node) in parent_node_types:
            node.parent = parent_node
        elif parent_node is not None:
            node.parent = parent_node.parent

        # Copied from `generic_visit` to recursively parse all leafs
        for field, value in iter_fields(node):
            if isinstance(value, list):
                for item in value:
                    if isinstance(item, ast_internal_classes.FNode):
                        self.visit(item, node)
            elif isinstance(value, ast_internal_classes.FNode):
                self.visit(value, node)

        return node


class ModuleVarsDeclarations(NodeVisitor):
    """
        Creates a mapping (scope name, variable name) -> variable declaration.

        The visitor is used to access information on variable dimension, sizes, and offsets.
    """

    def __init__(self):  # , module_name: str):

        self.scope_vars: Dict[Tuple[str, str], ast_internal_classes.FNode] = {}

    def visit_Var_Decl_Node(self, node: ast_internal_classes.Var_Decl_Node):
        var_name = node.name
        self.scope_vars[var_name] = node

    def visit_Symbol_Decl_Node(self, node: ast_internal_classes.Symbol_Decl_Node):
        var_name = node.name
        self.scope_vars[var_name] = node


class ScopeVarsDeclarations(NodeVisitor):
    """
        Creates a mapping (scope name, variable name) -> variable declaration.

        The visitor is used to access information on variable dimension, sizes, and offsets.
    """

    def __init__(self, ast):

        self.scope_vars: Dict[Tuple[str, str], ast_internal_classes.FNode] = {}
        if hasattr(ast, "module_declarations"):
            self.module_declarations = ast.module_declarations
        else:
            self.module_declarations = {}

    def get_var(self, scope: Optional[Union[ast_internal_classes.FNode, str]],
                variable_name: str) -> ast_internal_classes.FNode:

        if scope is not None and self.contains_var(scope, variable_name):
            return self.scope_vars[(self._scope_name(scope), variable_name)]
        elif variable_name in self.module_declarations:
            return self.module_declarations[variable_name]
        else:
            raise RuntimeError(
                f"Couldn't find the declaration of variable {variable_name} in function {self._scope_name(scope)}!")

    def contains_var(self, scope: ast_internal_classes.FNode, variable_name: str) -> bool:
        return (self._scope_name(scope), variable_name) in self.scope_vars

    def visit_Var_Decl_Node(self, node: ast_internal_classes.Var_Decl_Node):

        parent_name = self._scope_name(node.parent)
        var_name = node.name
        self.scope_vars[(parent_name, var_name)] = node

    def visit_Symbol_Decl_Node(self, node: ast_internal_classes.Symbol_Decl_Node):

        parent_name = self._scope_name(node.parent)
        var_name = node.name
        self.scope_vars[(parent_name, var_name)] = node

    def _scope_name(self, scope: ast_internal_classes.FNode) -> str:
        if isinstance(scope, ast_internal_classes.Main_Program_Node):
            return scope.name.name.name
        elif isinstance(scope, str):
            return scope
        else:
            return scope.name.name


class IndexExtractorNodeLister(NodeVisitor):
    """
    Finds all array subscript expressions in the AST node and its children that have to be extracted into independent expressions
    """

    def __init__(self):
        self.nodes: List[ast_internal_classes.Array_Subscript_Node] = []
        self.current_parent: Optional[ast_internal_classes.Data_Ref_Node] = None

    def visit_Call_Expr_Node(self, node: ast_internal_classes.Call_Expr_Node):
        from dace.frontend.fortran.intrinsics import FortranIntrinsics
        if node.name.name in ["pow", "atan2", "tanh", *FortranIntrinsics.retained_function_names()]:
            return self.generic_visit(node)
        else:
            for arg in node.args:
                self.visit(arg)
            return

    def visit_Array_Subscript_Node(self, node: ast_internal_classes.Array_Subscript_Node):

        old_current_parent = self.current_parent
        self.current_parent = None
        for i in node.indices:
            self.visit(i)
        self.current_parent = old_current_parent

        self.nodes.append((node, self.current_parent))

        # disable structure parent node for array indices

    def visit_Data_Ref_Node(self, node: ast_internal_classes.Data_Ref_Node):

        set_node = False
        if self.current_parent is None:
            self.current_parent = node
            set_node = True

        self.visit(node.part_ref)

        if set_node:
            set_node = False
            self.current_parent = None

    def visit_Execution_Part_Node(self, node: ast_internal_classes.Execution_Part_Node):
        return


class IndexExtractor(NodeTransformer):
    """
    Uses the IndexExtractorNodeLister to find all array subscript expressions
    in the AST node and its children that have to be extracted into independent expressions
    It then creates a new temporary variable for each of them and replaces the index expression with the variable.

    Before parsing the AST, the transformation first runs:
    - ParentScopeAssigner to ensure that each node knows its scope assigner.
    - ScopeVarsDeclarations to aggregate all variable declarations for each function.
    """

    def __init__(self, ast: ast_internal_classes.FNode, normalize_offsets: bool = False, count=0):

        self.count = count
        self.normalize_offsets = normalize_offsets
        self.program = ast
        self.replacements = {}

        if normalize_offsets:
            ParentScopeAssigner().visit(ast)
            self.scope_vars = ScopeVarsDeclarations(ast)
            self.scope_vars.visit(ast)
            self.structures = ast.structures

    def visit_Call_Expr_Node(self, node: ast_internal_classes.Call_Expr_Node):
        from dace.frontend.fortran.intrinsics import FortranIntrinsics
        if node.name.name in ["pow", "atan2", "tanh", *FortranIntrinsics.retained_function_names()]:
            return self.generic_visit(node)
        else:

            new_args = []
            for arg in node.args:
                new_args.append(self.visit(arg))
            node.args = new_args
            return node

    def visit_Array_Subscript_Node(self, node: ast_internal_classes.Array_Subscript_Node):
        new_indices = []

        for i in node.indices:
            new_indices.append(self.visit(i))

        tmp = self.count
        newer_indices = []
        for i in new_indices:
            if isinstance(i, ast_internal_classes.ParDecl_Node):
                newer_indices.append(i)
            else:

                newer_indices.append(ast_internal_classes.Name_Node(name="tmp_index_" + str(tmp)))
                self.replacements["tmp_index_" + str(tmp)] = (i, node.name.name)
                tmp = tmp + 1
        self.count = tmp

        return ast_internal_classes.Array_Subscript_Node(name=node.name, type=node.type, indices=newer_indices,
                                                         line_number=node.line_number)

    def visit_Execution_Part_Node(self, node: ast_internal_classes.Execution_Part_Node):
        newbody = []

        for child in node.execution:
            lister = IndexExtractorNodeLister()
            lister.visit(child)
            res = lister.nodes
            temp = self.count

            tmp_child = self.visit(child)
            if res is not None:
                for j, parent_node in res:
                    for idx, i in enumerate(j.indices):

                        if isinstance(i, ast_internal_classes.ParDecl_Node):
                            continue
                        else:
                            tmp_name = "tmp_index_" + str(temp)
                            temp = temp + 1
                            newbody.append(
                                ast_internal_classes.Decl_Stmt_Node(vardecl=[
                                    ast_internal_classes.Var_Decl_Node(name=tmp_name,
                                                                       type="INTEGER",
                                                                       sizes=None,
                                                                       init=None,
                                                                       line_number=child.line_number)
                                ],
                                    line_number=child.line_number))
                            if self.normalize_offsets:

                                # Find the offset of a variable to which we are assigning
                                var_name = ""
                                if isinstance(j, ast_internal_classes.Name_Node):
                                    var_name = j.name
                                    variable = self.scope_vars.get_var(child.parent, var_name)
                                elif parent_node is not None:
                                    struct, variable, _ = self.structures.find_definition(
                                        self.scope_vars, parent_node, j.name
                                    )
                                    var_name = j.name.name
                                else:
                                    var_name = j.name.name
                                    variable = self.scope_vars.get_var(child.parent, var_name)
                                offset = variable.offsets[idx]

                                # it can be a symbol - Name_Node - or a value

                                if not isinstance(offset,
                                                  (ast_internal_classes.Name_Node, ast_internal_classes.BinOp_Node)):
                                    # check if offset is a number
                                    try:
                                        offset = int(offset)
                                    except:
                                        raise ValueError(f"Offset {offset} is not a number")
                                    offset = ast_internal_classes.Int_Literal_Node(value=str(offset))
                                newbody.append(
                                    ast_internal_classes.BinOp_Node(
                                        op="=",
                                        lval=ast_internal_classes.Name_Node(name=tmp_name),
                                        rval=ast_internal_classes.BinOp_Node(
                                            op="-",
                                            lval=self.replacements[tmp_name][0],
                                            rval=offset,
                                            line_number=child.line_number, parent=child.parent),
                                        line_number=child.line_number))
                            else:
                                newbody.append(
                                    ast_internal_classes.BinOp_Node(
                                        op="=",
                                        lval=ast_internal_classes.Name_Node(name=tmp_name),
                                        rval=ast_internal_classes.BinOp_Node(
                                            op="-",
                                            lval=self.replacements[tmp_name][0],
                                            rval=ast_internal_classes.Int_Literal_Node(value="1"),
                                            line_number=child.line_number, parent=child.parent),
                                        line_number=child.line_number, parent=child.parent))
            newbody.append(tmp_child)
        return ast_internal_classes.Execution_Part_Node(execution=newbody)


class SignToIf(NodeTransformer):
    """
    Transforms all sign expressions into if statements
    """

    def visit_BinOp_Node(self, node: ast_internal_classes.BinOp_Node):
        if isinstance(node.rval, ast_internal_classes.Call_Expr_Node) and node.rval.name.name == "__dace_sign":
            args = node.rval.args
            lval = node.lval
            cond = ast_internal_classes.BinOp_Node(op=">=",
                                                   rval=ast_internal_classes.Real_Literal_Node(value="0.0"),
                                                   lval=args[1],
                                                   line_number=node.line_number, parent=node.parent)
            body_if = ast_internal_classes.Execution_Part_Node(execution=[
                ast_internal_classes.BinOp_Node(lval=copy.deepcopy(lval),
                                                op="=",
                                                rval=ast_internal_classes.Call_Expr_Node(
                                                    name=ast_internal_classes.Name_Node(name="abs"),
                                                    type="DOUBLE",
                                                    args=[copy.deepcopy(args[0])],
                                                    line_number=node.line_number, parent=node.parent,
                                                    subroutine=False),

                                                line_number=node.line_number, parent=node.parent)
            ])
            body_else = ast_internal_classes.Execution_Part_Node(execution=[
                ast_internal_classes.BinOp_Node(lval=copy.deepcopy(lval),
                                                op="=",
                                                rval=ast_internal_classes.UnOp_Node(
                                                    op="-",
                                                    type="VOID",
                                                    lval=ast_internal_classes.Call_Expr_Node(
                                                        name=ast_internal_classes.Name_Node(name="abs"),
                                                        args=[copy.deepcopy(args[0])],
                                                        type="DOUBLE",
                                                        subroutine=False,
                                                        line_number=node.line_number, parent=node.parent),
                                                    line_number=node.line_number, parent=node.parent),
                                                line_number=node.line_number, parent=node.parent)
            ])
            return (ast_internal_classes.If_Stmt_Node(cond=cond,
                                                      body=body_if,
                                                      body_else=body_else,
                                                      line_number=node.line_number, parent=node.parent))

        else:
            return self.generic_visit(node)


class RenameArguments(NodeTransformer):
    """
    Renames all arguments of a function to the names of the arguments of the function call
    Used when eliminating function statements
    """

    def __init__(self, node_args: list, call_args: list):
        self.node_args = node_args
        self.call_args = call_args

    def visit_Name_Node(self, node: ast_internal_classes.Name_Node):
        for i, j in zip(self.node_args, self.call_args):
            if node.name == j.name:
                return copy.deepcopy(i)
        return node


class ReplaceFunctionStatement(NodeTransformer):
    """
    Replaces a function statement with its content, similar to propagating a macro
    """

    def __init__(self, statement, replacement):
        self.name = statement.name
        self.content = replacement

    def visit_Call_Expr_Node(self, node: ast_internal_classes.Call_Expr_Node):
        if node.name == self.name:
            return ast_internal_classes.Parenthesis_Expr_Node(expr=copy.deepcopy(self.content))
        else:
            return self.generic_visit(node)


class ReplaceFunctionStatementPass(NodeTransformer):
    """
    Replaces a function statement with its content, similar to propagating a macro
    """

    def __init__(self, statefunc: list):
        self.funcs = statefunc

    def visit_Structure_Constructor_Node(self, node: ast_internal_classes.Structure_Constructor_Node):
        for i in self.funcs:
            if node.name.name == i[0].name.name:
                ret_node = copy.deepcopy(i[1])
                ret_node = RenameArguments(node.args, i[0].args).visit(ret_node)
                return ast_internal_classes.Parenthesis_Expr_Node(expr=ret_node)
        return self.generic_visit(node)

    def visit_Call_Expr_Node(self, node: ast_internal_classes.Call_Expr_Node):
        for i in self.funcs:
            if node.name.name == i[0].name.name:
                ret_node = copy.deepcopy(i[1])
                ret_node = RenameArguments(node.args, i[0].args).visit(ret_node)
                return ast_internal_classes.Parenthesis_Expr_Node(expr=ret_node)
        return self.generic_visit(node)


def optionalArgsHandleFunction(func):
    func.optional_args = []
    if func.specification_part is None:
        return 0
    for spec in func.specification_part.specifications:
        for var in spec.vardecl:
            if hasattr(var, "optional") and var.optional:
                func.optional_args.append((var.name, var.type))

    vardecls = []
    new_args = []
    for i in func.args:
        new_args.append(i)
    for arg in func.args:

        found = False
        for opt_arg in func.optional_args:
            if opt_arg[0] == arg.name:
                found = True
                break

        if found:

            name = f'__f2dace_OPTIONAL_{arg.name}'
            already_there = False
            for i in func.args:
                if hasattr(i, "name") and i.name == name:
                    already_there = True
                    break
            if not already_there:
                var = ast_internal_classes.Var_Decl_Node(name=name,
                                                         type='LOGICAL',
                                                         alloc=False,
                                                         sizes=None,
                                                         offsets=None,
                                                         kind=None,
                                                         optional=False,
                                                         init=None,
                                                         line_number=func.line_number)
                new_args.append(ast_internal_classes.Name_Node(name=name))
                vardecls.append(var)

    if len(new_args) > len(func.args):
        func.args.clear()
        func.args = new_args

    if len(vardecls) > 0:
        specifiers = []
        for i in func.specification_part.specifications:
            specifiers.append(i)
        specifiers.append(
            ast_internal_classes.Decl_Stmt_Node(
                vardecl=vardecls,
                line_number=func.line_number
            )
        )
        func.specification_part.specifications.clear()
        func.specification_part.specifications = specifiers

    return len(new_args)


class OptionalArgsTransformer(NodeTransformer):
    def __init__(self, funcs_with_opt_args):
        self.funcs_with_opt_args = funcs_with_opt_args

    def visit_Call_Expr_Node(self, node: ast_internal_classes.Call_Expr_Node):

        if node.name.name not in self.funcs_with_opt_args:
            return node

        # Basic assumption for positioanl arguments
        # Optional arguments follow the mandatory ones
        # We use that to determine which optional arguments are missing
        func_decl = self.funcs_with_opt_args[node.name.name]
        optional_args = len(func_decl.optional_args)
        if optional_args == 0:
            return node

        should_be_args = len(func_decl.args)
        mandatory_args = should_be_args - optional_args * 2

        present_args = len(node.args)

        # Remove the deduplicated variable entries acting as flags for optional args
        missing_args_count = should_be_args - present_args
        present_optional_args = present_args - mandatory_args
        new_args = [None] * should_be_args
        print("Func len args: ", len(func_decl.args))
        print("Func: ", func_decl.name.name, "Mandatory: ", mandatory_args, "Optional: ", optional_args, "Present: ",
              present_args, "Missing: ", missing_args_count, "Present Optional: ", present_optional_args)
        print("List: ", node.name.name, len(new_args), mandatory_args)

        if missing_args_count == 0:
            return node

        for i in range(mandatory_args):
            new_args[i] = node.args[i]
        for i in range(mandatory_args, len(node.args)):
            if len(node.args) > i:
                current_arg = node.args[i]
                if not isinstance(current_arg, ast_internal_classes.Actual_Arg_Spec_Node):
                    new_args[i] = current_arg
                else:
                    name = current_arg.arg_name
                    index = 0
                    for j in func_decl.optional_args:
                        if j[0] == name.name:
                            break
                        index = index + 1
                    new_args[mandatory_args + index] = current_arg.arg

        for i in range(mandatory_args, mandatory_args + optional_args):
            relative_position = i - mandatory_args
            if new_args[i] is None:
                dtype = func_decl.optional_args[relative_position][1]
                if dtype == 'INTEGER':
                    new_args[i] = ast_internal_classes.Int_Literal_Node(value='0')
                elif dtype == 'LOGICAL':
                    new_args[i] = ast_internal_classes.Bool_Literal_Node(value='0')
                elif dtype == 'DOUBLE':
                    new_args[i] = ast_internal_classes.Real_Literal_Node(value='0')
                elif dtype == 'CHAR':
                    new_args[i] = ast_internal_classes.Char_Literal_Node(value='0')
                else:
                    raise NotImplementedError()
                new_args[i + optional_args] = ast_internal_classes.Bool_Literal_Node(value='0')
            else:
                new_args[i + optional_args] = ast_internal_classes.Bool_Literal_Node(value='1')

        node.args = new_args
        return node


def optionalArgsExpander(node=ast_internal_classes.Program_Node):
    """
    Adds to each optional arg a logical value specifying its status.
    Eliminates function statements from the AST
    :param node: The AST to be transformed
    :return: The transformed AST
    :note Should only be used on the program node
    """

    modified_functions = {}

    for func in node.subroutine_definitions:
        if optionalArgsHandleFunction(func):
            modified_functions[func.name.name] = func
    for mod in node.modules:
        for func in mod.subroutine_definitions:
            if optionalArgsHandleFunction(func):
                modified_functions[func.name.name] = func

    node = OptionalArgsTransformer(modified_functions).visit(node)

    return node


class AllocatableFunctionLister(NodeVisitor):

    def __init__(self):
        self.functions = {}

    def visit_Subroutine_Subprogram_Node(self, node: ast_internal_classes.Subroutine_Subprogram_Node):

        for i in node.specification_part.specifications:

            vars = []
            if isinstance(i, ast_internal_classes.Decl_Stmt_Node):

                for var_decl in i.vardecl:
                    if var_decl.alloc:

                        # we are only interestd in adding flag if it's an arg
                        found = False
                        for arg in node.args:
                            assert isinstance(arg, ast_internal_classes.Name_Node)

                            if var_decl.name == arg.name:
                                found = True
                                break

                        if found:
                            vars.append(var_decl.name)

            if len(vars) > 0:
                self.functions[node.name.name] = vars


class AllocatableReplacerVisitor(NodeVisitor):

    def __init__(self, functions_with_alloc):
        self.allocate_var_names = []
        self.deallocate_var_names = []
        self.call_nodes = []
        self.functions_with_alloc = functions_with_alloc

    def visit_Allocate_Stmt_Node(self, node: ast_internal_classes.Allocate_Stmt_Node):

        for var in node.allocation_list:
            self.allocate_var_names.append(var.name.name)

    def visit_Deallocate_Stmt_Node(self, node: ast_internal_classes.Deallocate_Stmt_Node):

        for var in node.list:
            self.deallocate_var_names.append(var.name)

    def visit_Call_Expr_Node(self, node: ast_internal_classes.Call_Expr_Node):

        for node.name.name in self.functions_with_alloc:
            self.call_nodes.append(node)


class AllocatableReplacerTransformer(NodeTransformer):

    def __init__(self, functions_with_alloc: Dict[str, List[str]]):
        self.functions_with_alloc = functions_with_alloc

    def visit_Execution_Part_Node(self, node: ast_internal_classes.Execution_Part_Node):

        newbody = []

        for child in node.execution:

            lister = AllocatableReplacerVisitor(self.functions_with_alloc)
            lister.visit(child)

            for alloc_node in lister.allocate_var_names:
                name = f'__f2dace_ALLOCATED_{alloc_node}'
                newbody.append(
                    ast_internal_classes.BinOp_Node(
                        op="=",
                        lval=ast_internal_classes.Name_Node(name=name),
                        rval=ast_internal_classes.Int_Literal_Node(value="1"),
                        line_number=child.line_number,
                        parent=child.parent
                    )
                )

            for dealloc_node in lister.deallocate_var_names:
                name = f'__f2dace_ALLOCATED_{dealloc_node}'
                newbody.append(
                    ast_internal_classes.BinOp_Node(
                        op="=",
                        lval=ast_internal_classes.Name_Node(name=name),
                        rval=ast_internal_classes.Int_Literal_Node(value="0"),
                        line_number=child.line_number,
                        parent=child.parent
                    )
                )

            for call_node in lister.call_nodes:

                alloc_nodes = self.functions_with_alloc[call_node.name.name]

                for alloc_name in alloc_nodes:
                    name = f'__f2dace_ALLOCATED_{alloc_name}'
                    call_node.args.append(
                        ast_internal_classes.Name_Node(name=name)
                    )

            newbody.append(child)

        return ast_internal_classes.Execution_Part_Node(execution=newbody)

    def visit_Subroutine_Subprogram_Node(self, node: ast_internal_classes.Subroutine_Subprogram_Node):

        node.execution_part = self.visit(node.execution_part)

        args = node.args.copy()
        newspec = []
        for i in node.specification_part.specifications:

            if not isinstance(i, ast_internal_classes.Decl_Stmt_Node):
                newspec.append(self.visit(i))
            else:

                newdecls = []
                for var_decl in i.vardecl:

                    if var_decl.alloc:

                        name = f'__f2dace_ALLOCATED_{var_decl.name}'
                        init = ast_internal_classes.Int_Literal_Node(value="0")

                        # if it's an arg, then we don't initialize
                        if (node.name.name in self.functions_with_alloc
                                and var_decl.name in self.functions_with_alloc[node.name.name]):
                            init = None
                            args.append(
                                ast_internal_classes.Name_Node(name=name)
                            )

                        var = ast_internal_classes.Var_Decl_Node(
                            name=name,
                            type='LOGICAL',
                            alloc=False,
                            sizes=None,
                            offsets=None,
                            kind=None,
                            optional=False,
                            init=init,
                            line_number=var_decl.line_number
                        )
                        newdecls.append(var)

                if len(newdecls) > 0:
                    newspec.append(ast_internal_classes.Decl_Stmt_Node(vardecl=newdecls))

        if len(newspec) > 0:
            node.specification_part.specifications.append(*newspec)

        return ast_internal_classes.Subroutine_Subprogram_Node(
            name=node.name,
            args=args,
            specification_part=node.specification_part,
            execution_part=node.execution_part
        )


def allocatableReplacer(node=ast_internal_classes.Program_Node):
    visitor = AllocatableFunctionLister()
    visitor.visit(node)

    return AllocatableReplacerTransformer(visitor.functions).visit(node)


def functionStatementEliminator(node=ast_internal_classes.Program_Node):
    """
    Eliminates function statements from the AST
    :param node: The AST to be transformed
    :return: The transformed AST
    :note Should only be used on the program node
    """
    main_program = localFunctionStatementEliminator(node.main_program)
    function_definitions = [localFunctionStatementEliminator(i) for i in node.function_definitions]
    subroutine_definitions = [localFunctionStatementEliminator(i) for i in node.subroutine_definitions]
    modules = []
    for i in node.modules:
        module_function_definitions = [localFunctionStatementEliminator(j) for j in i.function_definitions]
        module_subroutine_definitions = [localFunctionStatementEliminator(j) for j in i.subroutine_definitions]
        modules.append(
            ast_internal_classes.Module_Node(
                name=i.name,
                specification_part=i.specification_part,
                subroutine_definitions=module_subroutine_definitions,
                function_definitions=module_function_definitions,
                interface_blocks=i.interface_blocks,
            ))
    node.main_program = main_program
    node.function_definitions = function_definitions
    node.subroutine_definitions = subroutine_definitions
    node.modules = modules
    return node


def localFunctionStatementEliminator(node: ast_internal_classes.FNode):
    """
    Eliminates function statements from the AST
    :param node: The AST to be transformed
    :return: The transformed AST
    """
    if node is None:
        return None
    if hasattr(node, "specification_part") and node.specification_part is not None:
        spec = node.specification_part.specifications
    else:
        spec = []
    if hasattr(node, "execution_part"):
        if node.execution_part is not None:
            exec = node.execution_part.execution
        else:
            exec = []
    else:
        exec = []
    new_exec = exec.copy()
    to_change = []
    for i in exec:
        if isinstance(i, ast_internal_classes.BinOp_Node):
            if i.op == "=":
                if isinstance(i.lval, ast_internal_classes.Call_Expr_Node) or isinstance(
                        i.lval, ast_internal_classes.Structure_Constructor_Node):
                    function_statement_name = i.lval.name
                    is_actually_function_statement = False
                    # In Fortran, function statement are defined as scalar values,
                    # but called as arrays, so by identifiying that it is called as
                    # a call_expr or structure_constructor, we also need to match
                    # the specification part and see that it is scalar rather than an array.
                    found = False
                    for j in spec:
                        if found:
                            break
                        for k in j.vardecl:
                            if k.name == function_statement_name.name:
                                if k.sizes is None:
                                    is_actually_function_statement = True
                                    function_statement_type = k.type
                                    j.vardecl.remove(k)
                                    found = True
                                    break
                    if is_actually_function_statement:
                        to_change.append([i.lval, i.rval])
                        new_exec.remove(i)

                    else:
                        # There are no function statements after the first one that isn't a function statement
                        break
    still_changing = True
    while still_changing:
        still_changing = False
        for i in to_change:
            rval = i[1]
            calls = FindFunctionCalls()
            calls.visit(rval)
            for j in to_change:
                for k in calls.nodes:
                    if k.name == j[0].name:
                        calls_to_replace = FindFunctionCalls()
                        calls_to_replace.visit(j[1])
                        # must check if it is recursive and contains other function statements
                        it_is_simple = True
                        for l in calls_to_replace.nodes:
                            for m in to_change:
                                if l.name == m[0].name:
                                    it_is_simple = False
                        if it_is_simple:
                            still_changing = True
                            i[1] = ReplaceFunctionStatement(j[0], j[1]).visit(rval)
    final_exec = []
    for i in new_exec:
        final_exec.append(ReplaceFunctionStatementPass(to_change).visit(i))
    if hasattr(node, "execution_part"):
        if node.execution_part is not None:
            node.execution_part.execution = final_exec
        else:
            node.execution_part = ast_internal_classes.Execution_Part_Node(execution=final_exec)
    else:
        node.execution_part = ast_internal_classes.Execution_Part_Node(execution=final_exec)
        # node.execution_part.execution = final_exec
    if hasattr(node, "specification_part"):
        if node.specification_part is not None:
            node.specification_part.specifications = spec
    # node.specification_part.specifications = spec
    return node


def par_Decl_Range_Finder(node: ast_internal_classes.Array_Subscript_Node,
                          ranges: list,
                          rangeslen: list,
                          count: int,
                          newbody: list,
                          scope_vars: ScopeVarsDeclarations,
                          structures: Structures,
                          declaration=True,
                          main_iterator_ranges: Optional[list] = None,
                          allow_scalars=False
                          ):
    """
    Helper function for the transformation of array operations and sums to loops
    :param node: The AST to be transformed
    :param ranges: The ranges of the loop
    :param rangeslength: The length of ranges of the loop
    :param rangepos: The positions of the ranges
    :param count: The current count of the loop
    :param newbody: The new basic block that will contain the loop
    :param main_iterator_ranges: When parsing right-hand side of equation, use access to main loop range 
    :return: Ranges, rangepos, newbody
    """

    rangepos = []
    currentindex = 0
    indices = []
    name_chain = []
    if isinstance(node, ast_internal_classes.Data_Ref_Node):

        # we assume starting from the top (left-most) data_ref_node
        # for struct1 % struct2 % struct3 % var
        # we find definition of struct1, then we iterate until we find the var

        struct_type = scope_vars.get_var(node.parent, node.parent_ref.name).type
        struct_def = structures.structures[struct_type]
        cur_node = node
        name_chain = [cur_node.parent_ref]
        while True:
            cur_node = cur_node.part_ref
            if isinstance(cur_node, ast_internal_classes.Data_Ref_Node):
                name_chain.append(cur_node.parent_ref)

            if isinstance(cur_node, ast_internal_classes.Array_Subscript_Node):
                struct_def = structures.structures[struct_type]
                offsets = struct_def.vars[cur_node.name.name].offsets
                node = cur_node
                break

            elif isinstance(cur_node, ast_internal_classes.Name_Node):
                struct_def = structures.structures[struct_type]

                var_def = struct_def.vars[cur_node.name]
                offsets = var_def.offsets

                # FIXME: is this always a desired behavior?

                # if we are passed a name node in the context of parDeclRange,
                # then we assume it should be a total range across the entire array
                array_sizes = var_def.sizes
                assert array_sizes is not None

                dims = len(array_sizes)
                node = ast_internal_classes.Array_Subscript_Node(
                    name=cur_node, parent=node.parent, type=var_def.type,
                    indices=[ast_internal_classes.ParDecl_Node(type='ALL')] * dims
                )

                break

            struct_type = struct_def.vars[cur_node.parent_ref.name].type
            struct_def = structures.structures[struct_type]

    else:
        offsets = scope_vars.get_var(node.parent, node.name.name).offsets

    for idx, i in enumerate(node.indices):

        if isinstance(i, ast_internal_classes.ParDecl_Node):

            if i.type == "ALL":
                lower_boundary = None
                if offsets[idx] != 1:
                    # support symbols and integer literals
                    if isinstance(offsets[idx], (ast_internal_classes.Name_Node, ast_internal_classes.BinOp_Node)):
                        lower_boundary = offsets[idx]
                    else:
                        # check if offset is a number
                        try:
                            offset_value = int(offsets[idx])
                        except:
                            raise ValueError(f"Offset {offsets[idx]} is not a number")
                        lower_boundary = ast_internal_classes.Int_Literal_Node(value=str(offset_value))
                else:
                    lower_boundary = ast_internal_classes.Int_Literal_Node(value="1")

                first = True
                if len(name_chain) >= 1:
                    for i in name_chain:
                        if first:
                            first = False
                            array_name = i.name
                        else:
                            array_name = array_name + "_" + i.name
                    array_name = array_name + "_" + node.name.name
                else:
                    array_name = node.name.name
                upper_boundary = ast_internal_classes.Name_Range_Node(name="f2dace_MAX",
                                                                      type="INTEGER",
                                                                      arrname=ast_internal_classes.Name_Node(
                                                                          name=array_name, type="VOID",
                                                                          line_number=node.line_number),
                                                                      pos=idx)
                """
                    When there's an offset, we add MAX_RANGE + offset.
                    But since the generated loop has `<=` condition, we need to subtract 1.
                """
                if offsets[idx] != 1:

                    # support symbols and integer literals
                    if isinstance(offsets[idx], (ast_internal_classes.Name_Node, ast_internal_classes.BinOp_Node)):
                        offset = offsets[idx]
                    else:
                        try:
                            offset_value = int(offsets[idx])
                        except:
                            raise ValueError(f"Offset {offsets[idx]} is not a number")
                        offset = ast_internal_classes.Int_Literal_Node(value=str(offset_value))

                    upper_boundary = ast_internal_classes.BinOp_Node(
                        lval=upper_boundary,
                        op="+",
                        rval=offset
                    )
                    upper_boundary = ast_internal_classes.BinOp_Node(
                        lval=upper_boundary,
                        op="-",
                        rval=ast_internal_classes.Int_Literal_Node(value="1")
                    )

                ranges.append([lower_boundary, upper_boundary])
                rangeslen.append(-1)

            else:
                ranges.append([i.range[0], i.range[1]])
                lower_boundary = i.range[0]

                start = 0
                if isinstance(i.range[0], ast_internal_classes.Int_Literal_Node):
                    start = int(i.range[0].value)
                else:
                    start = i.range[0]

                end = 0
                if isinstance(i.range[1], ast_internal_classes.Int_Literal_Node):
                    end = int(i.range[1].value)
                else:
                    end = i.range[1]

                if isinstance(end, int) and isinstance(start, int):
                    rangeslen.append(end - start + 1)
                else:
                    add = ast_internal_classes.BinOp_Node(
                        lval=start,
                        op="+",
                        rval=ast_internal_classes.Int_Literal_Node(value="1")
                    )
                    substr = ast_internal_classes.BinOp_Node(
                        lval=end,
                        op="-",
                        rval=add
                    )
                    rangeslen.append(substr)

            rangepos.append(currentindex)
            if declaration:
                newbody.append(
                    ast_internal_classes.Decl_Stmt_Node(vardecl=[
                        ast_internal_classes.Symbol_Decl_Node(
                            name="tmp_parfor_" + str(count + len(rangepos) - 1), type="INTEGER", sizes=None, init=None,
                            parent=node.parent, line_number=node.line_number)
                    ]))

            """
                To account for ranges with different starting offsets inside the same loop,
                we need to adapt array accesses.
                The main loop iterator is already initialized with the lower boundary of the dominating array.

                Thus, if the offset is the same, the index is just "tmp_parfor".
                Otherwise, it is "tmp_parfor - tmp_parfor_lower_boundary + our_lower_boundary"
            """

            if declaration:
                """
                    For LHS, we don't need to adjust - we dictate the loop iterator.
                """

                indices.append(
                    ast_internal_classes.Name_Node(name="tmp_parfor_" + str(count + len(rangepos) - 1))
                )
            else:

                """
                    For RHS, we adjust starting array position by taking consideration the initial value
                    of the loop iterator.

                    Offset is handled by always subtracting the lower boundary.
                """
                current_lower_boundary = main_iterator_ranges[currentindex][0]

                indices.append(
                    ast_internal_classes.BinOp_Node(
                        lval=ast_internal_classes.Name_Node(name="tmp_parfor_" + str(count + len(rangepos) - 1)),
                        op="+",
                        rval=ast_internal_classes.BinOp_Node(
                            lval=lower_boundary,
                            op="-",
                            rval=current_lower_boundary, parent=node.parent
                        ), parent=node.parent
                    )
                )
            currentindex += 1

        elif allow_scalars:

            ranges.append([i, i])
            rangeslen.append(1)
            indices.append(i)
            currentindex += 1
        else:
            indices.append(i)

    node.indices = indices


class ReplaceArrayConstructor(NodeTransformer):
    def visit_BinOp_Node(self, node: ast_internal_classes.BinOp_Node):

        if isinstance(node.rval, ast_internal_classes.Array_Constructor_Node):
            assigns = []
            for i in range(len(node.rval.value_list)):
                assigns.append(ast_internal_classes.BinOp_Node(
                    lval=ast_internal_classes.Array_Subscript_Node(name=node.lval, indices=[
                        ast_internal_classes.Int_Literal_Node(value=str(i + 1))], type=node.type, parent=node.parent),
                    op="=", rval=node.rval.value_list[i], line_number=node.line_number, parent=node.parent,
                    typ=node.type))
            return ast_internal_classes.Execution_Part_Node(execution=assigns)
        return self.generic_visit(node)

<<<<<<< HEAD
=======

class ArrayToLoop(NodeTransformer):
    """
    Transforms the AST by removing array expressions and replacing them with loops
    """

    def __init__(self, ast):
        self.count = 0

        self.ast = ast
        ParentScopeAssigner().visit(ast)
        self.scope_vars = ScopeVarsDeclarations(ast)
        self.scope_vars.visit(ast)

    def visit_Execution_Part_Node(self, node: ast_internal_classes.Execution_Part_Node):
        newbody = []
        for child in node.execution:
            lister = ArrayLoopNodeLister(self.scope_vars)
            lister.visit(child)
            res = lister.nodes
            res_range = lister.range_nodes

            # Transpose breaks Array to loop transformation, and fixing it is not trivial - and will likely not involve array to loop at all.
            calls = [i for i in mywalk(child) if isinstance(i, ast_internal_classes.Call_Expr_Node)]
            skip_because_of_transpose = False
            for i in calls:
                if "__dace_transpose" in i.name.name.lower():
                    skip_because_of_transpose = True
            if skip_because_of_transpose:
                newbody.append(child)
                continue
            try:
                if res is not None and len(res) > 0:

                    current = child.lval
                    ranges = []
                    par_Decl_Range_Finder(current, ranges, [], self.count, newbody, self.scope_vars,
                                          self.ast.structures, True)

                    # if res_range is not None and len(res_range) > 0:

                    # catch cases where an array is used as name, without range expression
                    visitor = ReplaceImplicitParDecls(self.scope_vars)
                    child.rval = visitor.visit(child.rval)

                    rvals = [i for i in mywalk(child.rval) if isinstance(i, ast_internal_classes.Array_Subscript_Node)]
                    for i in rvals:
                        rangesrval = []

                        par_Decl_Range_Finder(i, rangesrval, [], self.count, newbody, self.scope_vars,
                                              self.ast.structures, False, ranges)
                        for i, j in zip(ranges, rangesrval):
                            if i != j:
                                if isinstance(i, list) and isinstance(j, list) and len(i) == len(j):
                                    for k, l in zip(i, j):
                                        if k != l:
                                            if isinstance(k, ast_internal_classes.Name_Range_Node) and isinstance(
                                                    l, ast_internal_classes.Name_Range_Node):
                                                if k.name != l.name:
                                                    raise NotImplementedError("Ranges must be the same")
                                            else:
                                                # this is not actually illegal.
                                                # raise NotImplementedError("Ranges must be the same")
                                                continue
                                else:
                                    raise NotImplementedError("Ranges must be identical")

                    range_index = 0
                    body = ast_internal_classes.BinOp_Node(lval=current, op="=", rval=child.rval,
                                                           line_number=child.line_number, parent=child.parent)

                    for i in ranges:
                        initrange = i[0]
                        finalrange = i[1]
                        init = ast_internal_classes.BinOp_Node(
                            lval=ast_internal_classes.Name_Node(name="tmp_parfor_" + str(self.count + range_index)),
                            op="=",
                            rval=initrange,
                            line_number=child.line_number, parent=child.parent)
                        cond = ast_internal_classes.BinOp_Node(
                            lval=ast_internal_classes.Name_Node(name="tmp_parfor_" + str(self.count + range_index)),
                            op="<=",
                            rval=finalrange,
                            line_number=child.line_number, parent=child.parent)
                        iter = ast_internal_classes.BinOp_Node(
                            lval=ast_internal_classes.Name_Node(name="tmp_parfor_" + str(self.count + range_index)),
                            op="=",
                            rval=ast_internal_classes.BinOp_Node(
                                lval=ast_internal_classes.Name_Node(name="tmp_parfor_" + str(self.count + range_index)),
                                op="+",
                                rval=ast_internal_classes.Int_Literal_Node(value="1"), parent=child.parent),
                            line_number=child.line_number, parent=child.parent)
                        current_for = ast_internal_classes.Map_Stmt_Node(
                            init=init,
                            cond=cond,
                            iter=iter,
                            body=ast_internal_classes.Execution_Part_Node(execution=[body]),
                            line_number=child.line_number, parent=child.parent)
                        body = current_for
                        range_index += 1

                    newbody.append(body)

                    self.count = self.count + range_index
                else:
                    newbody.append(self.visit(child))
            except Exception as e:
                print("Error in ArrayToLoop, exception caught at line: " + str(child.line_number))
                newbody.append(child)
        return ast_internal_classes.Execution_Part_Node(execution=newbody)


>>>>>>> f17ed045
def mywalk(node):
    """
    Recursively yield all descendant nodes in the tree starting at *node*
    (including *node* itself), in no specified order.  This is useful if you
    only want to modify nodes in place and don't care about the context.
    """
    from collections import deque
    todo = deque([node])
    while todo:
        node = todo.popleft()
        todo.extend(iter_child_nodes(node))
        yield node


class RenameVar(NodeTransformer):
    def __init__(self, oldname: str, newname: str):
        self.oldname = oldname
        self.newname = newname

    def visit_Name_Node(self, node: ast_internal_classes.Name_Node):
        return ast_internal_classes.Name_Node(name=self.newname) if node.name == self.oldname else node


class PartialRenameVar(NodeTransformer):
    def __init__(self, oldname: str, newname: str):
        self.oldname = oldname
        self.newname = newname

    def visit_Name_Node(self, node: ast_internal_classes.Name_Node):
        if hasattr(node, "type"):
            return ast_internal_classes.Name_Node(name=node.name.replace(self.oldname, self.newname),
                                                  parent=node.parent,
                                                  type=node.type) if self.oldname in node.name else node
        else:
            type = "VOID"
            return ast_internal_classes.Name_Node(name=node.name.replace(self.oldname, self.newname),
                                                  parent=node.parent,
                                                  type="VOID") if self.oldname in node.name else node

    def visit_Symbol_Decl_Node(self, node: ast_internal_classes.Symbol_Decl_Node):
        return ast_internal_classes.Symbol_Decl_Node(name=node.name.replace(self.oldname, self.newname), type=node.type,
                                                     sizes=node.sizes, init=node.init, line_number=node.line_number,
                                                     kind=node.kind, alloc=node.alloc, offsets=node.offsets)


class IfConditionExtractor(NodeTransformer):
    """
    Ensures that each loop iterator is unique by extracting the actual iterator and assigning it to a uniquely named local variable
    """

    def __init__(self):
        self.count = 0

    def visit_Execution_Part_Node(self, node: ast_internal_classes.Execution_Part_Node):
        newbody = []
        for child in node.execution:

            if isinstance(child, ast_internal_classes.If_Stmt_Node):
                old_cond = child.cond
                newbody.append(
                    ast_internal_classes.Decl_Stmt_Node(vardecl=[
                        ast_internal_classes.Var_Decl_Node(
                            name="_if_cond_" + str(self.count), type="INTEGER", sizes=None, init=None)
                    ]))
                newbody.append(ast_internal_classes.BinOp_Node(
                    lval=ast_internal_classes.Name_Node(name="_if_cond_" + str(self.count)),
                    op="=",
                    rval=old_cond,
                    line_number=child.line_number,
                    parent=child.parent))
                newcond = ast_internal_classes.BinOp_Node(
                    lval=ast_internal_classes.Name_Node(name="_if_cond_" + str(self.count)),
                    op="==",
                    rval=ast_internal_classes.Int_Literal_Node(value="1"),
                    line_number=child.line_number, parent=old_cond.parent)
                newifbody = self.visit(child.body)
                newelsebody = self.visit(child.body_else)

                newif = ast_internal_classes.If_Stmt_Node(cond=newcond, body=newifbody, body_else=newelsebody,
                                                          line_number=child.line_number, parent=child.parent)
                self.count += 1

                newbody.append(newif)

            else:
                newbody.append(self.visit(child))
        return ast_internal_classes.Execution_Part_Node(execution=newbody)


class ForDeclarer(NodeTransformer):
    """
    Ensures that each loop iterator is unique by extracting the actual iterator and assigning it to a uniquely named local variable
    """

    def __init__(self):
        self.count = 0

    def visit_Execution_Part_Node(self, node: ast_internal_classes.Execution_Part_Node):
        newbody = []
        for child in node.execution:
            if isinstance(child, ast_internal_classes.Map_Stmt_Node):
                newbody.append(self.visit(child))
                continue
            if isinstance(child, ast_internal_classes.For_Stmt_Node):
                newbody.append(
                    ast_internal_classes.Decl_Stmt_Node(vardecl=[
                        ast_internal_classes.Symbol_Decl_Node(
                            name="_for_it_" + str(self.count), type="INTEGER", sizes=None, init=None)
                    ]))
                final_assign = ast_internal_classes.BinOp_Node(lval=child.init.lval,
                                                               op="=",
                                                               rval=child.cond.rval,
                                                               line_number=child.line_number, parent=child.parent)
                newfbody = RenameVar(child.init.lval.name, "_for_it_" + str(self.count)).visit(child.body)
                newcond = RenameVar(child.cond.lval.name, "_for_it_" + str(self.count)).visit(child.cond)
                newiter = RenameVar(child.iter.lval.name, "_for_it_" + str(self.count)).visit(child.iter)
                newinit = child.init
                newinit.lval = RenameVar(child.init.lval.name, "_for_it_" + str(self.count)).visit(child.init.lval)

                newfor = ast_internal_classes.For_Stmt_Node(init=newinit, cond=newcond, iter=newiter, body=newfbody,
                                                            line_number=child.line_number, parent=child.parent)
                self.count += 1
                newfor = self.visit(newfor)
                newbody.append(newfor)

            else:
                newbody.append(self.visit(child))
        return ast_internal_classes.Execution_Part_Node(execution=newbody)


class ElementalFunctionExpander(NodeTransformer):
    "Makes elemental functions into normal functions by creating a loop around thme if they are called with arrays"

    def __init__(self, func_list: list, ast):
        assert ast is not None
        ParentScopeAssigner().visit(ast)
        self.scope_vars = ScopeVarsDeclarations(ast)
        self.scope_vars.visit(ast)
        self.ast = ast

        self.func_list = func_list
        self.count = 0

    def visit_Execution_Part_Node(self, node: ast_internal_classes.Execution_Part_Node):
        newbody = []
        for child in node.execution:
            if isinstance(child, ast_internal_classes.Call_Expr_Node):
                arrays = False
                sizes = None
                for i in self.func_list:
                    if child.name.name == i.name or child.name.name == i.name + "_srt":
                        print("F: " + child.name.name)
                        if hasattr(i, "elemental"):
                            print("El: " + str(i.elemental))
                            if i.elemental is True:
                                if len(child.args) > 0:
                                    for j in child.args:
                                        if isinstance(j, ast_internal_classes.Array_Subscript_Node):
                                            pardecls = [k for k in mywalk(j) if
                                                        isinstance(k, ast_internal_classes.ParDecl_Node)]
                                            if len(pardecls) > 0:
                                                arrays = True
                                                break
                                        elif isinstance(j, ast_internal_classes.Name_Node):

                                            var_def = self.scope_vars.get_var(child.parent, j.name)

                                            if var_def.sizes is not None:
                                                if len(var_def.sizes) > 0:
                                                    sizes = var_def.sizes
                                                    arrays = True
                                                    break

                if not arrays:
                    newbody.append(self.visit(child))
                else:
                    newbody.append(
                        ast_internal_classes.Decl_Stmt_Node(vardecl=[
                            ast_internal_classes.Var_Decl_Node(
                                name="_for_elem_it_" + str(self.count), type="INTEGER", sizes=None, init=None)
                        ]))
                    newargs = []
                    # The range must be determined! It's currently hard set to 10
                    if sizes is not None:
                        if len(sizes) > 0:
                            shape = sizes
                        if len(sizes) > 1:
                            raise NotImplementedError("Only 1D arrays are supported")
                    # shape = ["10"]
                    for i in child.args:
                        if isinstance(i, ast_internal_classes.Name_Node):
                            newargs.append(ast_internal_classes.Array_Subscript_Node(name=i, indices=[
                                ast_internal_classes.Name_Node(name="_for_elem_it_" + str(self.count))],
                                                                                     line_number=child.line_number,
                                                                                     type=i.type))
                            if i.name.startswith("tmp_call_"):
                                for j in newbody:
                                    if isinstance(j, ast_internal_classes.Decl_Stmt_Node):
                                        if j.vardecl[0].name == i.name:
                                            newbody[newbody.index(j)].vardecl[0].sizes = shape
                                            break
                        elif isinstance(i, ast_internal_classes.Array_Subscript_Node):
                            raise NotImplementedError("Not yet supported")
                            pardecl = [k for k in mywalk(i) if isinstance(k, ast_internal_classes.ParDecl_Node)]
                            if len(pardecl) != 1:
                                raise NotImplementedError("Only 1d array subscripts are supported")
                            ranges = []
                            rangesrval = []
                            par_Decl_Range_Finder(i, rangesrval, [], self.count, newbody, self.scope_vars,
                                                  self.ast.structures, False, ranges)
                            newargs.append(ast_internal_classes.Array_Subscript_Node(name=i.name, indices=[
                                ast_internal_classes.Name_Node(name="_for_elem_it_" + str(self.count))],
                                                                                     line_number=child.line_number,
                                                                                     type=i.type))
                        else:
                            raise NotImplementedError("Only name nodes and array subscripts are supported")

                    newbody.append(ast_internal_classes.For_Stmt_Node(
                        init=ast_internal_classes.BinOp_Node(
                            lval=ast_internal_classes.Name_Node(name="_for_elem_it_" + str(self.count)),
                            op="=",
                            rval=ast_internal_classes.Int_Literal_Node(value="1"),
                            line_number=child.line_number, parent=child.parent),
                        cond=ast_internal_classes.BinOp_Node(
                            lval=ast_internal_classes.Name_Node(name="_for_elem_it_" + str(self.count)),
                            op="<=",
                            rval=shape[0],
                            line_number=child.line_number, parent=child.parent),
                        body=ast_internal_classes.Execution_Part_Node(execution=[
                            ast_internal_classes.Call_Expr_Node(type=child.type,
                                                                name=child.name,
                                                                args=newargs,
                                                                line_number=child.line_number, parent=child.parent,
                                                                subroutine=child.subroutine)
                        ]), line_number=child.line_number,
                        iter=ast_internal_classes.BinOp_Node(
                            lval=ast_internal_classes.Name_Node(name="_for_elem_it_" + str(self.count)),
                            op="=",
                            rval=ast_internal_classes.BinOp_Node(
                                lval=ast_internal_classes.Name_Node(name="_for_elem_it_" + str(self.count)),
                                op="+",
                                rval=ast_internal_classes.Int_Literal_Node(value="1"), parent=child.parent),
                            line_number=child.line_number, parent=child.parent)
                    ))
                    self.count += 1


            else:
                newbody.append(self.visit(child))
        return ast_internal_classes.Execution_Part_Node(execution=newbody)


class TypeInference(NodeTransformer):
    """
    """

    def __init__(self, ast, assert_voids=True, assign_scopes=True, scope_vars=None):
        self.assert_voids = assert_voids

        self.ast = ast
        if assign_scopes:
            ParentScopeAssigner().visit(ast)
        if scope_vars is None:
            self.scope_vars = ScopeVarsDeclarations(ast)
            self.scope_vars.visit(ast)
        else:
            self.scope_vars = scope_vars
        self.structures = ast.structures

    def visit_Name_Node(self, node: ast_internal_classes.Name_Node):

        if not hasattr(node, 'type') or node.type == 'VOID' or not hasattr(node, 'sizes'):
            try:
                var_def = self.scope_vars.get_var(node.parent, node.name)
<<<<<<< HEAD

                node.type = var_def.type
                node.sizes = var_def.sizes
                node.offsets = var_def.offsets

                if node.sizes is None:
                    node.sizes = []
                    var_def.sizes = []

=======
                if var_def.type != 'VOID':
                    node.type = var_def.type
                node.dims = len(var_def.sizes) if hasattr(var_def, 'sizes') and var_def.sizes is not None else 1
>>>>>>> f17ed045
            except Exception as e:
                print(f"Ignore type inference for {node.name}")
                print(e)

        return node

    def visit_Array_Subscript_Node(self, node: ast_internal_classes.Array_Subscript_Node):

        var_def = self.scope_vars.get_var(node.parent, node.name.name)
<<<<<<< HEAD

        node.type = var_def.type

        new_sizes = []
        for i, idx in enumerate(node.indices):

            if isinstance(idx, ast_internal_classes.ParDecl_Node):

                if idx.type == 'ALL':
                    new_sizes.append(var_def.sizes[i])
                else:
                    new_sizes.append(
                        ast_internal_classes.BinOp_Node(
                            op='+',
                            rval=ast_internal_classes.Int_Literal_Node(value="1"),
                            lval=ast_internal_classes.Parenthesis_Expr_Node(
                                expr = ast_internal_classes.BinOp_Node(
                                    op='-',
                                    rval=idx.range[0],
                                    lval=idx.range[1]
                                )
                            ),
                            type="INTEGER"
                        )
                    )
            else:
                new_sizes.append(ast_internal_classes.Int_Literal_Node(value="1"))

        node.sizes = new_sizes

        node.offsets = var_def.offsets

=======
        if var_def.type != 'VOID':
            node.type = var_def.type
        node.dims = len(var_def.sizes) if var_def.sizes is not None else 1
>>>>>>> f17ed045
        return node

    def visit_Parenthesis_Expr_Node(self, node: ast_internal_classes.Parenthesis_Expr_Node):

        node.expr = self.visit(node.expr)
<<<<<<< HEAD
        node.type = node.expr.type
        node.sizes = node.expr.sizes
        node.offsets = node.expr.offsets
=======
        if node.expr.type != 'VOID':
            node.type = node.expr.type
        if hasattr(node.expr, 'dims'):
            node.dims = node.expr.dims
>>>>>>> f17ed045
        return node

    def visit_BinOp_Node(self, node: ast_internal_classes.BinOp_Node):

        """
            Simple implementation of type promotion in binary ops.
        """

        node.lval = self.visit(node.lval)
        node.rval = self.visit(node.rval)

        type_hierarchy = [
            'VOID',
            'LOGICAL',
            'CHAR',
            'INTEGER',
            'REAL',
            'DOUBLE'
        ]

        idx_left = type_hierarchy.index(self._get_type(node.lval))
        idx_right = type_hierarchy.index(self._get_type(node.rval))
        idx_void = type_hierarchy.index('VOID')

        # if self.assert_voids:
        #    assert idx_left != idx_void or idx_right != idx_void
        #    #assert self._get_dims(node.lval) == self._get_dims(node.rval)

        node.type = type_hierarchy[max(idx_left, idx_right)]
<<<<<<< HEAD

        if node.op == '=' and isinstance(node.lval, ast_internal_classes.Name_Node) and node.lval.type == 'VOID':

            lval_definition = self.scope_vars.get_var(node.parent, node.lval.name)
            lval_definition.type = node.type

            lval_definition.sizes = self._get_sizes(node.rval)
            lval_definition.offsets = self._get_offsets(node.rval)

=======
        if hasattr(node.lval, "dims"):
            node.dims = self._get_dims(node.lval)
        elif hasattr(node.lval, "dims"):
            node.dims = self._get_dims(node.rval)

        if node.op == '=' and idx_left == idx_void and idx_right != idx_void:
            lval_definition = self.scope_vars.get_var(node.parent, node.lval.name)
            lval_definition.type = node.type
            lval_definition.dims = node.dims
>>>>>>> f17ed045
            node.lval.type = node.type
            node.lval.sizes = lval_definition.sizes
            node.lval.offsets = lval_definition.offsets

        else:

            node.sizes = self._get_sizes(node.lval)
            if len(node.sizes) == 0:
                node.sizes = self._get_sizes(node.rval)
                node.offsets = self._get_offsets(node.rval)
            else:
                node.offsets = self._get_offsets(node.lval)

        if node.type == 'VOID':
            print("Couldn't infer the type for binop!")

        return node

    def visit_Data_Ref_Node(self, node: ast_internal_classes.Data_Ref_Node):


        if node.type != 'VOID':
            return node

        struct, variable, _ = self.structures.find_definition(
            self.scope_vars, node
        )

        if variable.type != 'VOID':
            node.type = variable.type
<<<<<<< HEAD

        node.sizes = variable.sizes
        node.offsets = variable.offsets
        if node.sizes is None:
            node.sizes = []
            variable.sizes = []
            node.offsets = []
            variable.offsets = []

=======
        node.dims = len(variable.sizes) if variable.sizes is not None else 1
>>>>>>> f17ed045
        return node

    def visit_Actual_Arg_Spec_Node(self, node: ast_internal_classes.Actual_Arg_Spec_Node):

        if node.type != 'VOID':
            return node

        node.arg = self.visit(node.arg)

        func_arg_name_type = self._get_type(node.arg)
        if func_arg_name_type == 'VOID':

            func_arg = self.scope_vars.get_var(node.parent, node.arg.name)
            node.type = func_arg.type
            node.arg.type = func_arg.type
<<<<<<< HEAD
            node.sizes = self._get_sizes(func_arg)
            node.arg.sizes = self._get_sizes(func_arg)

        else:
            node.type = func_arg_name_type
            node.sizes = self._get_sizes(node.arg)
=======
            dims = len(func_arg.sizes) if func_arg.sizes is not None else 1
            node.dims = dims
            node.arg.dims = dims

        else:
            node.type = func_arg_name_type
            node.dims = self._get_dims(node.arg)
>>>>>>> f17ed045

        return node

    def visit_UnOp_Node(self, node: ast_internal_classes.UnOp_Node):
        node.lval = self.visit(node.lval)
        if node.lval.type != 'VOID':
            node.type = node.lval.type
<<<<<<< HEAD
            node.sizes = self._get_sizes(node.lval)
            node.offsets = self._get_offsets(node.lval)
        return node

    def visit_Call_Expr_Node(self, node: ast_internal_classes.Call_Expr_Node):

        from dace.frontend.fortran.intrinsics import MathFunctions

        new_args = []
        for arg in node.args:
            new_args.append(self.visit(arg))
        node.args = new_args

        sizes, offsets = MathFunctions.output_size(node)
        if sizes is not None:
            node.sizes = sizes
            node.offsets = offsets
        else:
            node.sizes = None
            node.offsets = None

=======
>>>>>>> f17ed045
        return node

    def _get_type(self, node):

        if isinstance(node, ast_internal_classes.Int_Literal_Node):
            return 'INTEGER'
        elif isinstance(node, ast_internal_classes.Real_Literal_Node):
            return 'REAL'
        elif isinstance(node, ast_internal_classes.Bool_Literal_Node):
            return 'LOGICAL'
        else:
            return node.type

    def _get_offsets(self, node):

        if isinstance(node, ast_internal_classes.Int_Literal_Node):
            return [1]
        elif isinstance(node, ast_internal_classes.Real_Literal_Node):
            return [1]
        elif isinstance(node, ast_internal_classes.Bool_Literal_Node):
            return [1]
        else:
            return node.offsets

    def _get_sizes(self, node):

        if isinstance(node, ast_internal_classes.Int_Literal_Node):
            return []
        elif isinstance(node, ast_internal_classes.Real_Literal_Node):
            return []
        elif isinstance(node, ast_internal_classes.Bool_Literal_Node):
            return []
        else:
            return node.sizes

class ReplaceInterfaceBlocks(NodeTransformer):
    """
    """

    def __init__(self, program, funcs: FindFunctionAndSubroutines):
        self.funcs = funcs

        ParentScopeAssigner().visit(program)
        self.scope_vars = ScopeVarsDeclarations(program)
        self.scope_vars.visit(program)

    def _get_dims(self, node):

        if hasattr(node, "dims"):
            return node.dims

        if isinstance(node, ast_internal_classes.Var_Decl_Node):
            return len(node.sizes) if node.sizes is not None else 1

        raise RuntimeError()

    def visit_Call_Expr_Node(self, node: ast_internal_classes.Call_Expr_Node):

        # is_func = node.name.name in self.excepted_funcs or node.name in self.funcs.names
        # is_interface_func = not node.name in self.funcs.names and node.name.name in self.funcs.iblocks
        is_interface_func = node.name.name in self.funcs.iblocks

        if is_interface_func:

            available_names = []
            print("Invoke", node.name.name, available_names)
            for name in self.funcs.iblocks[node.name.name]:

                # non_optional_args = len(self.funcs.nodes[name].args) - self.funcs.nodes[name].optional_args_count
                non_optional_args = self.funcs.nodes[name].mandatory_args_count
                print("Check", name, non_optional_args, self.funcs.nodes[name].optional_args_count)

                success = True
                for call_arg, func_arg in zip(node.args[0:non_optional_args],
                                              self.funcs.nodes[name].args[0:non_optional_args]):
                    print("Mandatory arg", call_arg, type(call_arg))
                    if call_arg.type != func_arg.type or self._get_dims(call_arg) != self._get_dims(func_arg):
                        print(f"Ignore function {name}, wrong param type {call_arg.type} instead of {func_arg.type}")
                        success = False
                        break
                    else:
                        print(self._get_dims(call_arg), self._get_dims(func_arg), type(call_arg), call_arg.type,
                              func_arg.name, type(func_arg), func_arg.type)

                optional_args = self.funcs.nodes[name].args[non_optional_args:]
                pos = non_optional_args
                for idx, call_arg in enumerate(node.args[non_optional_args:]):

                    print("Optional arg", call_arg, type(call_arg))
                    if isinstance(call_arg, ast_internal_classes.Actual_Arg_Spec_Node):
                        func_arg_name = call_arg.arg_name
                        try:
                            func_arg = self.scope_vars.get_var(name, func_arg_name.name)
                        except:
                            # this keyword parameter is not available in this function
                            success = False
                            break
                        print('btw', func_arg, type(func_arg), func_arg.type)
                    else:
                        func_arg = optional_args[idx]

                    # if call_arg.type != func_arg.type:
                    if call_arg.type != func_arg.type or self._get_dims(call_arg) != self._get_dims(func_arg):
                        print(f"Ignore function {name}, wrong param type {call_arg.type} instead of {func_arg.type}")
                        success = False
                        break
                    else:
                        print(self._get_dims(call_arg), self._get_dims(func_arg), type(call_arg), call_arg.type,
                              func_arg.name, type(func_arg), func_arg.type)

                if success:
                    available_names.append(name)

            if len(available_names) == 0:
                raise RuntimeError("No matching function calls!")

            if len(available_names) != 1:
                print(node.name.name, available_names)
                raise RuntimeError("Too many matching function calls!")

            print(f"Selected {available_names[0]} as invocation for {node.name}")
            node.name = ast_internal_classes.Name_Node(name=available_names[0])

        return node


class PointerRemoval(NodeTransformer):

    def __init__(self):
        self.nodes = {}

    def visit_Array_Subscript_Node(self, node: ast_internal_classes.Array_Subscript_Node):

        if node.name.name in self.nodes:
            original_ref_node = self.nodes[node.name.name]

            cur_ref_node = original_ref_node
            new_ref_node = ast_internal_classes.Data_Ref_Node(
                parent_ref=cur_ref_node.parent_ref,
                part_ref=None,
                type=cur_ref_node.type,
                line_number=cur_ref_node.line_number
            )
            newer_ref_node = new_ref_node

            while isinstance(cur_ref_node.part_ref, ast_internal_classes.Data_Ref_Node):
                cur_ref_node = cur_ref_node.part_ref
                newest_ref_node = ast_internal_classes.Data_Ref_Node(
                    parent_ref=cur_ref_node.parent_ref,
                    part_ref=None,
                    type=cur_ref_node.type,
                    line_number=cur_ref_node.line_number

                )
                newer_ref_node.part_ref = newest_ref_node
                newer_ref_node = newest_ref_node

            node.name = cur_ref_node.part_ref
            newer_ref_node.part_ref = node
            return new_ref_node
        else:
            return self.generic_visit(node)

    def visit_Name_Node(self, node: ast_internal_classes.Name_Node):

        if node.name in self.nodes:
            return self.nodes[node.name]
        return node

    def visit_Execution_Part_Node(self, node: ast_internal_classes.Execution_Part_Node):
        newbody = []

        for child in node.execution:

            if isinstance(child, ast_internal_classes.Pointer_Assignment_Stmt_Node):
                self.nodes[child.name_pointer.name] = child.name_target
            else:
                newbody.append(self.visit(child))

        return ast_internal_classes.Execution_Part_Node(execution=newbody)

    def visit_Subroutine_Subprogram_Node(self, node: ast_internal_classes.Subroutine_Subprogram_Node):

        if node.execution_part is not None:
            execution_part = self.visit(node.execution_part)
        else:
            execution_part = node.execution_part

        if node.specification_part is not None:
            specification_part = self.visit(node.specification_part)
        else:
            specification_part = node.specification_part

        return ast_internal_classes.Subroutine_Subprogram_Node(
            name=node.name,
            args=node.args,
            specification_part=specification_part,
            execution_part=execution_part,
            line_number=node.line_number
        )

    def visit_Specification_Part_Node(self, node: ast_internal_classes.Specification_Part_Node):

        newspec = []

        symbols_to_remove = set()

        for i in node.specifications:

            if not isinstance(i, ast_internal_classes.Decl_Stmt_Node):
                newspec.append(self.visit(i))
            else:

                newdecls = []
                for var_decl in i.vardecl:

                    if var_decl.name in self.nodes:
                        if var_decl.sizes is not None:
                            for symbol in var_decl.sizes:
                                symbols_to_remove.add(symbol.name)
                        if var_decl.offsets is not None:
                            for symbol in var_decl.offsets:
                                symbols_to_remove.add(symbol.name)

                    else:
                        newdecls.append(var_decl)
                if len(newdecls) > 0:
                    newspec.append(ast_internal_classes.Decl_Stmt_Node(vardecl=newdecls))

        if node.symbols is not None:
            new_symbols = []
            for symbol in node.symbols:
                if symbol.name not in symbols_to_remove:
                    new_symbols.append(symbol)
        else:
            new_symbols = None

        return ast_internal_classes.Specification_Part_Node(
            specifications=newspec,
            symbols=new_symbols,
            typedecls=node.typedecls,
            uses=node.uses,
            enums=node.enums
        )


class ArgumentPruner(NodeVisitor):

    def __init__(self, funcs):

        self.funcs = funcs

        self.parsed_funcs: Dict[str, List[int]] = {}

        self.used_names = set()
        self.declaration_names = set()

        self.used_in_all_functions: Set[str] = set()

    def visit_Name_Node(self, node: ast_internal_classes.Name_Node):
        # if node.name not in self.used_names:
        #    print(f"Used name {node.name}")
        self.used_names.add(node.name)

    def visit_Var_Decl_Node(self, node: ast_internal_classes.Var_Decl_Node):
        self.declaration_names.add(node.name)

        # visit also sizes and offsets
        self.generic_visit(node)

    def generic_visit(self, node: ast_internal_classes.FNode):
        """Called if no explicit visitor function exists for a node."""
        for field, value in iter_fields(node):
            if isinstance(value, list):
                for item in value:
                    if isinstance(item, ast_internal_classes.FNode):
                        self.visit(item)
            elif isinstance(value, ast_internal_classes.FNode):
                self.visit(value)

        for field, value in iter_attributes(node):
            if isinstance(value, list):
                for item in value:
                    if isinstance(item, ast_internal_classes.FNode):
                        self.visit(item)
            elif isinstance(value, ast_internal_classes.FNode):
                self.visit(value)

    def _visit_function(self, node: ast_internal_classes.FNode):

        old_used_names = self.used_names
        self.used_names = set()
        self.declaration_names = set()

        self.visit(node.specification_part)

        self.visit(node.execution_part)

        new_args = []
        removed_args = []
        for idx, arg in enumerate(node.args):

            if not isinstance(arg, ast_internal_classes.Name_Node):
                raise NotImplementedError()

            if arg.name not in self.used_names:
                # print(f"Pruning argument {arg.name} of function {node.name.name}")
                removed_args.append(idx)
            else:
                # print(f"Leaving used argument {arg.name} of function {node.name.name}")
                new_args.append(arg)
        self.parsed_funcs[node.name.name] = removed_args

        declarations_to_remove = set()
        for x in self.declaration_names:
            if x not in self.used_names:
                # print(f"Marking removal variable {x}")
                declarations_to_remove.add(x)
            # else:
            # print(f"Keeping used variable {x}")

        for decl_stmt_node in node.specification_part.specifications:

            newdecl = []
            for decl in decl_stmt_node.vardecl:

                if not isinstance(decl, ast_internal_classes.Var_Decl_Node):
                    raise NotImplementedError()

                if decl.name not in declarations_to_remove:
                    # print(f"Readding declared variable {decl.name}")
                    newdecl.append(decl)
                # else:
                #    print(f"Pruning unused but declared variable {decl.name}")
            decl_stmt_node.vardecl = newdecl

        self.used_in_all_functions.update(self.used_names)
        self.used_names = old_used_names

    def visit_Subroutine_Subprogram_Node(self, node: ast_internal_classes.Subroutine_Subprogram_Node):

        if node.name.name not in self.parsed_funcs:
            self._visit_function(node)

        to_remove = self.parsed_funcs[node.name.name]
        for idx in reversed(to_remove):
            # print(f"Prune argument {node.args[idx].name} in {node.name.name}")
            del node.args[idx]

    def visit_Function_Subprogram_Node(self, node: ast_internal_classes.Function_Subprogram_Node):

        if node.name.name not in self.parsed_funcs:
            self._visit_function(node)

        to_remove = self.parsed_funcs[node.name.name]
        for idx in reversed(to_remove):
            del node.args[idx]

    def visit_Call_Expr_Node(self, node: ast_internal_classes.Call_Expr_Node):

        if node.name.name not in self.parsed_funcs:

            if node.name.name in self.funcs:
                self._visit_function(self.funcs[node.name.name])
            else:

                # now add actual arguments to the list of used names
                for arg in node.args:
                    self.visit(arg)

                return

        to_remove = self.parsed_funcs[node.name.name]
        for idx in reversed(to_remove):
            del node.args[idx]

        # now add actual arguments to the list of used names
        for arg in node.args:
            self.visit(arg)


class PropagateEnums(NodeTransformer):
    """
    """

    def __init__(self):
        self.parsed_enums = {}

    def _parse_enums(self, enums):

        for j in enums:
            running_count = 0
            for k in j:
                if isinstance(k, list):
                    for l in k:
                        if isinstance(l, ast_internal_classes.Name_Node):
                            self.parsed_enums[l.name] = running_count
                            running_count += 1
                        elif isinstance(l, list):
                            self.parsed_enums[l[0].name] = l[2].value
                            running_count = int(l[2].value) + 1
                        else:

                            raise ValueError("Unknown enum type")
                else:
                    raise ValueError("Unknown enum type")

    def visit_Specification_Part_Node(self, node: ast_internal_classes.Specification_Part_Node):
        self._parse_enums(node.enums)
        return self.generic_visit(node)

    def visit_Name_Node(self, node: ast_internal_classes.Name_Node):

        if self.parsed_enums.get(node.name) is not None:
            node.type = 'INTEGER'
            return ast_internal_classes.Int_Literal_Node(value=str(self.parsed_enums[node.name]))

        return node


class IfEvaluator(NodeTransformer):
    def __init__(self):
        self.replacements = 0

    def visit_If_Stmt_Node(self, node):
        try:
            text = ast_utils.TaskletWriter({}, {}).write_code(node.cond)
        except:
            text = None
            return self.generic_visit(node)
        # print(text)
        try:
            evaluated = sym.evaluate(sym.pystr_to_symbolic(text), {})
        except:
            # print("Failed: " + text)
            return self.generic_visit(node)

        if evaluated == sp.true:
            print("Expr: " + text + " eval to True replace")
            self.replacements += 1
            return node.body
        elif evaluated == sp.false:
            print("Expr: " + text + " eval to False replace")
            self.replacements += 1
            return node.body_else

        return self.generic_visit(node)


class AssignmentLister(NodeTransformer):
    def __init__(self, correction=[]):
        self.simple_assignments = []
        self.correction = correction

    def reset(self):
        self.simple_assignments = []

    def visit_BinOp_Node(self, node):
        if node.op == "=":
            if isinstance(node.lval, ast_internal_classes.Name_Node):
                for i in self.correction:
                    if node.lval.name == i[0]:
                        node.rval.value = i[1]
            self.simple_assignments.append((node.lval, node.rval))
        return node


class AssignmentPropagator(NodeTransformer):
    def __init__(self, simple_assignments):
        self.simple_assignments = simple_assignments
        self.replacements = 0

    def visit_If_Stmt_Node(self, node):
        test = self.generic_visit(node)
        return ast_internal_classes.If_Stmt_Node(line_number=node.line_number, cond=test.cond, body=test.body,
                                                 body_else=test.body_else)

    def generic_visit(self, node: ast_internal_classes.FNode):
        for field, old_value in iter_fields(node):
            if isinstance(old_value, list):
                new_values = []
                for value in old_value:
                    if isinstance(value, ast_internal_classes.FNode):
                        value = self.visit(value)
                        if value is None:
                            continue
                        elif not isinstance(value, ast_internal_classes.FNode):
                            new_values.extend(value)
                            continue
                    new_values.append(value)
                old_value[:] = new_values
            elif isinstance(old_value, ast_internal_classes.FNode):
                done = False
                if isinstance(node, ast_internal_classes.BinOp_Node):
                    if node.op == "=":
                        if old_value == node.lval:
                            new_node = self.visit(old_value)
                            done = True
                if not done:
                    for i in self.simple_assignments:
                        if old_value == i[0]:
                            old_value = i[1]
                            self.replacements += 1
                            break
                        elif (isinstance(old_value, ast_internal_classes.Name_Node)
                              and isinstance(i[0], ast_internal_classes.Name_Node)):
                            if old_value.name == i[0].name:
                                old_value = i[1]
                                self.replacements += 1
                                break
                        elif (isinstance(old_value, ast_internal_classes.Data_Ref_Node)
                              and isinstance(i[0], ast_internal_classes.Data_Ref_Node)):
                            if (isinstance(old_value.part_ref, ast_internal_classes.Name_Node)
                                    and isinstance(i[0].part_ref, ast_internal_classes.Name_Node)
                                    and isinstance(old_value.parent_ref, ast_internal_classes.Name_Node)
                                    and isinstance(i[0].parent_ref, ast_internal_classes.Name_Node)):
                                if (old_value.part_ref.name == i[0].part_ref.name
                                        and old_value.parent_ref.name == i[0].parent_ref.name):
                                    old_value = i[1]
                                    self.replacements += 1
                                    break

                    new_node = self.visit(old_value)

                if new_node is None:
                    delattr(node, field)
                else:
                    setattr(node, field, new_node)
        return node


class getCalls(NodeVisitor):
    def __init__(self):
        self.calls = []

    def visit_Call_Expr_Node(self, node):
        self.calls.append(node.name.name)
        for arg in node.args:
            self.visit(arg)
        return


class FindUnusedFunctions(NodeVisitor):
    def __init__(self, root, parse_order):
        self.root = root
        self.parse_order = parse_order
        self.used_names = {}

    def visit_Subroutine_Subprogram_Node(self, node):
        getacall = getCalls()
        getacall.visit(node.execution_part)
        used_calls = getacall.calls
        self.used_names[node.name.name] = used_calls
        return


class ReplaceImplicitParDecls(NodeTransformer):

    def __init__(self, scope_vars, structures):
        self.scope_vars = scope_vars
        self.structures = structures

    def visit_Array_Subscript_Node(self, node: ast_internal_classes.Array_Subscript_Node):
        return node

    def visit_Data_Ref_Node(self, node: ast_internal_classes.Data_Ref_Node):

        _, var_def, last_data_ref_node = self.structures.find_definition(self.scope_vars, node)

        if var_def.sizes is None or len(var_def.sizes) == 0:
            return node

        if not isinstance(last_data_ref_node.part_ref, ast_internal_classes.Name_Node):
            return node

        last_data_ref_node.part_ref = ast_internal_classes.Array_Subscript_Node(
            name=last_data_ref_node.part_ref, parent=node.parent, type=var_def.type,
            indices=[ast_internal_classes.ParDecl_Node(type='ALL')] * len(var_def.sizes)
        )

        return node

    def visit_Call_Expr_Node(self, node: ast_internal_classes.Call_Expr_Node):

        args = []
        for arg in node.args:
            args.append(self.visit(arg))
        node.args = args

        return node

    def visit_Name_Node(self, node: ast_internal_classes.Name_Node):

        var = self.scope_vars.get_var(node.parent, node.name)
        if var.sizes is not None and len(var.sizes) > 0:

            indices = [ast_internal_classes.ParDecl_Node(type='ALL')] * len(var.sizes)
            return ast_internal_classes.Array_Subscript_Node(
                name=node,
                type=var.type,
                parent=node.parent,
                indices=indices,
                line_number=node.line_number
            )
        else:
            return node


class ReplaceStructArgsLibraryNodesVisitor(NodeVisitor):
    """
    Finds all intrinsic operations that have to be transformed to loops in the AST
    """

    def __init__(self):
        self.nodes: List[ast_internal_classes.FNode] = []

        self.FUNCS_TO_REPLACE = [
            "transpose",
            "matmul"
        ]

    def visit_Call_Expr_Node(self, node: ast_internal_classes.Call_Expr_Node):
        name = node.name.name.split('__dace_')
        if len(name) == 2 and name[1].lower() in self.FUNCS_TO_REPLACE:
            self.nodes.append(node)

    def visit_Execution_Part_Node(self, node: ast_internal_classes.Execution_Part_Node):
        return


class ReplaceStructArgsLibraryNodes(NodeTransformer):

    def __init__(self, ast):

        self.ast = ast
        ParentScopeAssigner().visit(ast)
        self.scope_vars = ScopeVarsDeclarations(ast)
        self.scope_vars.visit(ast)
        self.structures = ast.structures

        self.counter = 0

        FUNCS_TO_REPLACE = [
            "transpose",
            "matmul"
        ]

    # FIXME: copy-paste from intrinsics
    def _parse_struct_ref(self, node: ast_internal_classes.Data_Ref_Node) -> ast_internal_classes.FNode:

        # we assume starting from the top (left-most) data_ref_node
        # for struct1 % struct2 % struct3 % var
        # we find definition of struct1, then we iterate until we find the var

        struct_type = self.scope_vars.get_var(node.parent, node.parent_ref.name).type
        struct_def = self.ast.structures.structures[struct_type]
        cur_node = node

        while True:
            cur_node = cur_node.part_ref

            if isinstance(cur_node, ast_internal_classes.Array_Subscript_Node):
                struct_def = self.ast.structures.structures[struct_type]
                return struct_def.vars[cur_node.name.name]

            elif isinstance(cur_node, ast_internal_classes.Name_Node):
                struct_def = self.ast.structures.structures[struct_type]
                return struct_def.vars[cur_node.name]

            elif isinstance(cur_node, ast_internal_classes.Data_Ref_Node):
                struct_type = struct_def.vars[cur_node.parent_ref.name].type
                struct_def = self.ast.structures.structures[struct_type]

            else:
                raise NotImplementedError()

    def visit_Execution_Part_Node(self, node: ast_internal_classes.Execution_Part_Node):

        newbody = []

        for child in node.execution:

            lister = ReplaceStructArgsLibraryNodesVisitor()
            lister.visit(child)
            res = lister.nodes

            if res is None or len(res) == 0:
                newbody.append(self.visit(child))
                continue

            for call_node in res:

                args = []
                for arg in call_node.args:

                    if isinstance(arg, ast_internal_classes.Data_Ref_Node):

                        var = self._parse_struct_ref(arg)
                        tmp_var_name = f"tmp_libnode_{self.counter}"

                        node.parent.specification_part.specifications.append(
                            ast_internal_classes.Decl_Stmt_Node(vardecl=[
                                ast_internal_classes.Var_Decl_Node(
                                    name=tmp_var_name,
                                    type=var.type,
                                    sizes=var.sizes,
                                    offsets=var.offsets,
                                    init=None
                                )
                            ])
                        )

                        dest_node = ast_internal_classes.Array_Subscript_Node(
                            name=ast_internal_classes.Name_Node(name=tmp_var_name),
                            parent=call_node.parent, type=var.type,
                            indices=[ast_internal_classes.ParDecl_Node(type='ALL')] * len(var.sizes)
                        )

                        if isinstance(arg.part_ref, ast_internal_classes.Name_Node):
                            arg.part_ref = ast_internal_classes.Array_Subscript_Node(
                                name=arg.part_ref,
                                parent=call_node.parent, type=arg.part_ref.type,
                                indices=[ast_internal_classes.ParDecl_Node(type='ALL')] * len(var.sizes)
                            )

                        newbody.append(
                            ast_internal_classes.BinOp_Node(
                                op="=",
                                lval=dest_node,
                                rval=arg,
                                line_number=child.line_number,
                                parent=child.parent
                            )
                        )

                        self.counter += 1

                        args.append(ast_internal_classes.Name_Node(name=tmp_var_name, type=var.type))

                    else:
                        args.append(arg)

                call_node.args = args

            newbody.append(child)

        return ast_internal_classes.Execution_Part_Node(execution=newbody)


class ParDeclOffsetNormalizer(NodeTransformer):

    def __init__(self, ast):
        self.ast = ast
        ParentScopeAssigner().visit(ast)
        self.scope_vars = ScopeVarsDeclarations(ast)
        self.scope_vars.visit(ast)

    def visit_Data_Ref_Node(self, node: ast_internal_classes.Data_Ref_Node):
        return node

    def visit_Array_Subscript_Node(self, node: ast_internal_classes.Array_Subscript_Node):

        array_var = self.scope_vars.get_var(node.parent, node.name.name)
        indices = []
        for idx, actual_index in enumerate(node.indices):
            self.current_offset = array_var.offsets[idx]
            if isinstance(self.current_offset, int):
                self.current_offset = ast_internal_classes.Int_Literal_Node(value=str(self.current_offset))
            indices.append(self.visit(actual_index))

        self.current_offset = None
        node.indices = indices
        return node

    def visit_ParDecl_Node(self, node: ast_internal_classes.ParDecl_Node):

        if self.current_offset is None:
            return node

        if node.type != 'RANGE':
            return node

        new_ranges = []
        for r in node.range:

            if r is None:
                new_ranges.append(r)
            else:
                # lower_boundary - offset + 1
                # we add +1 because offset normalization is applied later on
                new_ranges.append(
                    ast_internal_classes.BinOp_Node(
                        op='+',
                        lval=ast_internal_classes.Int_Literal_Node(value="1"),
                        rval=ast_internal_classes.BinOp_Node(
                            op='-',
                            lval=r,
                            rval=self.current_offset,
                            type=r.type
                        ),
                        type=r.type
                    )
                )

        node = ast_internal_classes.ParDecl_Node(
            type='RANGE',
            range=new_ranges
        )

<<<<<<< HEAD
        return node


class ArrayLoopLister(NodeVisitor):

    def __init__(self, scope_vars, structures):
        self.nodes: List[ast_internal_classes.Array_Subscript_Node] = []
        self.dataref_nodes: List[Tuple[ast_internal_classes.Data_Ref_Node, ast_internal_classes.Array_Subscript_Node]] = []

        self.scopes_vars = scope_vars
        self.structures = structures

    def visit_Array_Subscript_Node(self, node: ast_internal_classes.Array_Subscript_Node):
        self.nodes.append(node)

    def visit_Data_Ref_Node(self, node: ast_internal_classes.Data_Ref_Node):

        _, var_def, last_data_ref_node = self.structures.find_definition(self.scopes_vars, node)

        if isinstance(last_data_ref_node.part_ref, ast_internal_classes.Array_Subscript_Node):
            self.dataref_nodes.append((node, last_data_ref_node.part_ref))


class ArrayLoopExpander(NodeTransformer):
    """
        Transforms the AST by removing array expressions and replacing them with loops.
    """

    @staticmethod
    def lister_type() -> Type:
        pass

    def __init__(self, ast):
        self.count = 0

        self.ast = ast
        ParentScopeAssigner().visit(ast)
        self.scope_vars = ScopeVarsDeclarations(ast)
        self.scope_vars.visit(ast)

    def visit_Execution_Part_Node(self, node: ast_internal_classes.Execution_Part_Node):
        newbody = []

        for child_ in node.execution:
            lister = self.lister_type()(self.scope_vars, self.ast.structures)
            lister.visit(child_)
            res = lister.nodes
            res_range = lister.range_nodes

            if res is None or len(res) == 0:
                newbody.append(self.visit(child_))
                continue

            #if res is not None and len(res) > 0:
            for child in res:

                current = child.lval
                ranges = []
                par_Decl_Range_Finder(current, ranges, [], self.count, newbody, self.scope_vars,
                                    self.ast.structures, True)

                # if res_range is not None and len(res_range) > 0:

                # catch cases where an array is used as name, without range expression
                visitor = ReplaceImplicitParDecls(self.scope_vars, self.ast.structures)
                child.rval = visitor.visit(child.rval)

                rval_lister = ArrayLoopLister(self.scope_vars, self.ast.structures)
                rval_lister.visit(child.rval)

                #rvals = [i for i in mywalk(child.rval) if isinstance(i, ast_internal_classes.Array_Subscript_Node)]
                for i in rval_lister.nodes:
                    rangesrval = []

                    par_Decl_Range_Finder(i, rangesrval, [], self.count, newbody, self.scope_vars,
                                        self.ast.structures, False, ranges)
                    for i, j in zip(ranges, rangesrval):
                        if i != j:
                            if isinstance(i, list) and isinstance(j, list) and len(i) == len(j):
                                for k, l in zip(i, j):
                                    if k != l:
                                        if isinstance(k, ast_internal_classes.Name_Range_Node) and isinstance(
                                                l, ast_internal_classes.Name_Range_Node):
                                            if k.name != l.name:
                                                raise NotImplementedError("Ranges must be the same")
                                        else:
                                            # this is not actually illegal.
                                            # raise NotImplementedError("Ranges must be the same")
                                            continue
                            else:
                                raise NotImplementedError("Ranges must be identical")

                for dataref in rval_lister.dataref_nodes:
                    rangesrval = []

                    i = dataref[0]

                    par_Decl_Range_Finder(i, rangesrval, [], self.count, newbody, self.scope_vars,
                                        self.ast.structures, False, ranges)
                    for i, j in zip(ranges, rangesrval):
                        if i != j:
                            if isinstance(i, list) and isinstance(j, list) and len(i) == len(j):
                                for k, l in zip(i, j):
                                    if k != l:
                                        if isinstance(k, ast_internal_classes.Name_Range_Node) and isinstance(
                                                l, ast_internal_classes.Name_Range_Node):
                                            if k.name != l.name:
                                                raise NotImplementedError("Ranges must be the same")
                                        else:
                                            # this is not actually illegal.
                                            # raise NotImplementedError("Ranges must be the same")
                                            continue
                            else:
                                raise NotImplementedError("Ranges must be identical")

                range_index = 0
                body = ast_internal_classes.BinOp_Node(lval=current, op="=", rval=child.rval,
                                                    line_number=child.line_number,parent=child.parent)

                for i in ranges:
                    initrange = i[0]
                    finalrange = i[1]
                    init = ast_internal_classes.BinOp_Node(
                        lval=ast_internal_classes.Name_Node(name="tmp_parfor_" + str(self.count + range_index)),
                        op="=",
                        rval=initrange,
                        line_number=child.line_number,parent=child.parent)
                    cond = ast_internal_classes.BinOp_Node(
                        lval=ast_internal_classes.Name_Node(name="tmp_parfor_" + str(self.count + range_index)),
                        op="<=",
                        rval=finalrange,
                        line_number=child.line_number,parent=child.parent)
                    iter = ast_internal_classes.BinOp_Node(
                        lval=ast_internal_classes.Name_Node(name="tmp_parfor_" + str(self.count + range_index)),
                        op="=",
                        rval=ast_internal_classes.BinOp_Node(
                            lval=ast_internal_classes.Name_Node(name="tmp_parfor_" + str(self.count + range_index)),
                            op="+",
                            rval=ast_internal_classes.Int_Literal_Node(value="1"),parent=child.parent),
                        line_number=child.line_number,parent=child.parent)
                    current_for = ast_internal_classes.Map_Stmt_Node(
                        init=init,
                        cond=cond,
                        iter=iter,
                        body=ast_internal_classes.Execution_Part_Node(execution=[body]),
                        line_number=child.line_number,parent=child.parent)
                    body = current_for
                    range_index += 1

                newbody.append(body)

                self.count = self.count + range_index
            #else:
            #    newbody.append(self.visit(child))
        return ast_internal_classes.Execution_Part_Node(execution=newbody)

class ArrayLoopNodeLister(NodeVisitor):
    """
    Finds all array operations that have to be transformed to loops in the AST
    """

    def __init__(self, scope_vars, structures):
        self.nodes: List[ast_internal_classes.FNode] = []
        self.range_nodes: List[ast_internal_classes.FNode] = []

        self.scope_vars = scope_vars
        self.structures = structures

    def visit_BinOp_Node(self, node: ast_internal_classes.BinOp_Node):
        rval_pardecls = [i for i in mywalk(node.rval) if isinstance(i, ast_internal_classes.ParDecl_Node)]
        lval_pardecls = [i for i in mywalk(node.lval) if isinstance(i, ast_internal_classes.ParDecl_Node)]

        if not lval_pardecls:

            # Handle edge case - the left hand side is an array
            # But we don't have a pardecl.
            #
            # This means that we target a NameNode that refers to an array
            # Same logic applies to structures
            #
            # BUT: we explicitly exclude patterns like arr = func()
            if isinstance(node.lval, (ast_internal_classes.Name_Node, ast_internal_classes.Data_Ref_Node)) and not isinstance(node.rval, ast_internal_classes.Call_Expr_Node):

                if isinstance(node.lval, ast_internal_classes.Name_Node):

                    var = self.scope_vars.get_var(node.lval.parent, node.lval.name)
                    if var.sizes is None or len(var.sizes) == 0:
                        return

                    node.lval = ast_internal_classes.Array_Subscript_Node(
                        name=node.lval, parent=node.parent, type=var.type,
                        indices=[ast_internal_classes.ParDecl_Node(type='ALL')] * len(var.sizes)
                    )

                else:
                    _, var_def, last_data_ref_node = self.structures.find_definition(self.scope_vars, node.lval)

                    if var_def.sizes is None or len(var_def.sizes) == 0:
                        return

                    if not isinstance(last_data_ref_node.part_ref, ast_internal_classes.Name_Node):
                        return

                    last_data_ref_node.part_ref = ast_internal_classes.Array_Subscript_Node(
                        name=last_data_ref_node.part_ref, parent=node.parent, type=var_def.type,
                        indices=[ast_internal_classes.ParDecl_Node(type='ALL')] * len(var_def.sizes)
                    )

            else:
                return

        if rval_pardecls:
            self.range_nodes.append(node)
        self.nodes.append(node)

    def visit_Execution_Part_Node(self, node: ast_internal_classes.Execution_Part_Node):
        return

class ArrayToLoop(ArrayLoopExpander):
    """
        Transforms the AST by removing expressions arr = func(input) a replacing them with loops:

        for i in len(input):
            arr(i) = func(input(i))
    """

    @staticmethod
    def lister_type() -> Type:
        return ArrayLoopNodeLister

    def __init__(self, ast):
        super().__init__(ast)

class ElementalIntrinsicNodeLister(NodeVisitor):
    """
    Finds all elemental operations that have to be transformed to loops in the AST
    """

    def __init__(self, scope_vars, structures):
        self.nodes: List[ast_internal_classes.FNode] = []
        self.range_nodes: List[ast_internal_classes.FNode] = []

        self.scope_vars = scope_vars
        self.structures = structures

        self.ELEMENTAL_INTRINSICS = set(
            ["EXP"]
        )

    def visit_BinOp_Node(self, node: ast_internal_classes.BinOp_Node):

        lval_pardecls = [i for i in mywalk(node.lval) if isinstance(i, ast_internal_classes.ParDecl_Node)]

        # we explicitly ask look for patterns arr = func()
        if not isinstance(node.rval, ast_internal_classes.Call_Expr_Node):
            return

        if node.rval.name.name.split('__dace_')[1] not in self.ELEMENTAL_INTRINSICS:
            return

        if len(lval_pardecls) > 0:
            self.nodes.append(node)
        else:

            # Handle edge case - the left hand side is an array
            # But we don't have a pardecl

            if isinstance(node.lval, ast_internal_classes.Name_Node):

                var = self.scope_vars.get_var(node.lval.parent, node.lval.name)
                if var.sizes is None or len(var.sizes) == 0:
                    return

                node.lval = ast_internal_classes.Array_Subscript_Node(
                    name=node.lval, parent=node.parent, type=var.type,
                    indices=[ast_internal_classes.ParDecl_Node(type='ALL')] * len(var.sizes)
                )
                self.nodes.append(node)

            else:
                _, var_def, last_data_ref_node = self.structures.find_definition(self.scope_vars, node.lval)

                if var_def.sizes is None or len(var_def.sizes) == 0:
                    return

                if not isinstance(last_data_ref_node.part_ref, ast_internal_classes.Name_Node):
                    return

                last_data_ref_node.part_ref = ast_internal_classes.Array_Subscript_Node(
                    name=last_data_ref_node.part_ref, parent=node.parent, type=var_def.type,
                    indices=[ast_internal_classes.ParDecl_Node(type='ALL')] * len(var_def.sizes)
                )
                self.nodes.append(node)

class ElementalIntrinsicExpander(ArrayLoopExpander):
    """
        Transforms the AST by removing expressions arr = func(input) a replacing them with loops:

        for i in len(input):
            arr(i) = func(input(i))
    """

    @staticmethod
    def lister_type() -> Type:
        return ElementalIntrinsicNodeLister

    def __init__(self, ast):
        super().__init__(ast)
=======
        return node
>>>>>>> f17ed045
<|MERGE_RESOLUTION|>--- conflicted
+++ resolved
@@ -1,12 +1,8 @@
 # Copyright 2023 ETH Zurich and the DaCe authors. All rights reserved.
 
 import copy
-<<<<<<< HEAD
+import re
 from typing import Dict, List, Optional, Tuple, Set, Union, Type
-=======
-import re
-from typing import Dict, List, Optional, Tuple, Set, Union
->>>>>>> f17ed045
 
 import sympy as sp
 
@@ -2347,121 +2343,6 @@
             return ast_internal_classes.Execution_Part_Node(execution=assigns)
         return self.generic_visit(node)
 
-<<<<<<< HEAD
-=======
-
-class ArrayToLoop(NodeTransformer):
-    """
-    Transforms the AST by removing array expressions and replacing them with loops
-    """
-
-    def __init__(self, ast):
-        self.count = 0
-
-        self.ast = ast
-        ParentScopeAssigner().visit(ast)
-        self.scope_vars = ScopeVarsDeclarations(ast)
-        self.scope_vars.visit(ast)
-
-    def visit_Execution_Part_Node(self, node: ast_internal_classes.Execution_Part_Node):
-        newbody = []
-        for child in node.execution:
-            lister = ArrayLoopNodeLister(self.scope_vars)
-            lister.visit(child)
-            res = lister.nodes
-            res_range = lister.range_nodes
-
-            # Transpose breaks Array to loop transformation, and fixing it is not trivial - and will likely not involve array to loop at all.
-            calls = [i for i in mywalk(child) if isinstance(i, ast_internal_classes.Call_Expr_Node)]
-            skip_because_of_transpose = False
-            for i in calls:
-                if "__dace_transpose" in i.name.name.lower():
-                    skip_because_of_transpose = True
-            if skip_because_of_transpose:
-                newbody.append(child)
-                continue
-            try:
-                if res is not None and len(res) > 0:
-
-                    current = child.lval
-                    ranges = []
-                    par_Decl_Range_Finder(current, ranges, [], self.count, newbody, self.scope_vars,
-                                          self.ast.structures, True)
-
-                    # if res_range is not None and len(res_range) > 0:
-
-                    # catch cases where an array is used as name, without range expression
-                    visitor = ReplaceImplicitParDecls(self.scope_vars)
-                    child.rval = visitor.visit(child.rval)
-
-                    rvals = [i for i in mywalk(child.rval) if isinstance(i, ast_internal_classes.Array_Subscript_Node)]
-                    for i in rvals:
-                        rangesrval = []
-
-                        par_Decl_Range_Finder(i, rangesrval, [], self.count, newbody, self.scope_vars,
-                                              self.ast.structures, False, ranges)
-                        for i, j in zip(ranges, rangesrval):
-                            if i != j:
-                                if isinstance(i, list) and isinstance(j, list) and len(i) == len(j):
-                                    for k, l in zip(i, j):
-                                        if k != l:
-                                            if isinstance(k, ast_internal_classes.Name_Range_Node) and isinstance(
-                                                    l, ast_internal_classes.Name_Range_Node):
-                                                if k.name != l.name:
-                                                    raise NotImplementedError("Ranges must be the same")
-                                            else:
-                                                # this is not actually illegal.
-                                                # raise NotImplementedError("Ranges must be the same")
-                                                continue
-                                else:
-                                    raise NotImplementedError("Ranges must be identical")
-
-                    range_index = 0
-                    body = ast_internal_classes.BinOp_Node(lval=current, op="=", rval=child.rval,
-                                                           line_number=child.line_number, parent=child.parent)
-
-                    for i in ranges:
-                        initrange = i[0]
-                        finalrange = i[1]
-                        init = ast_internal_classes.BinOp_Node(
-                            lval=ast_internal_classes.Name_Node(name="tmp_parfor_" + str(self.count + range_index)),
-                            op="=",
-                            rval=initrange,
-                            line_number=child.line_number, parent=child.parent)
-                        cond = ast_internal_classes.BinOp_Node(
-                            lval=ast_internal_classes.Name_Node(name="tmp_parfor_" + str(self.count + range_index)),
-                            op="<=",
-                            rval=finalrange,
-                            line_number=child.line_number, parent=child.parent)
-                        iter = ast_internal_classes.BinOp_Node(
-                            lval=ast_internal_classes.Name_Node(name="tmp_parfor_" + str(self.count + range_index)),
-                            op="=",
-                            rval=ast_internal_classes.BinOp_Node(
-                                lval=ast_internal_classes.Name_Node(name="tmp_parfor_" + str(self.count + range_index)),
-                                op="+",
-                                rval=ast_internal_classes.Int_Literal_Node(value="1"), parent=child.parent),
-                            line_number=child.line_number, parent=child.parent)
-                        current_for = ast_internal_classes.Map_Stmt_Node(
-                            init=init,
-                            cond=cond,
-                            iter=iter,
-                            body=ast_internal_classes.Execution_Part_Node(execution=[body]),
-                            line_number=child.line_number, parent=child.parent)
-                        body = current_for
-                        range_index += 1
-
-                    newbody.append(body)
-
-                    self.count = self.count + range_index
-                else:
-                    newbody.append(self.visit(child))
-            except Exception as e:
-                print("Error in ArrayToLoop, exception caught at line: " + str(child.line_number))
-                newbody.append(child)
-        return ast_internal_classes.Execution_Part_Node(execution=newbody)
-
-
->>>>>>> f17ed045
 def mywalk(node):
     """
     Recursively yield all descendant nodes in the tree starting at *node*
@@ -2736,7 +2617,6 @@
         if not hasattr(node, 'type') or node.type == 'VOID' or not hasattr(node, 'sizes'):
             try:
                 var_def = self.scope_vars.get_var(node.parent, node.name)
-<<<<<<< HEAD
 
                 node.type = var_def.type
                 node.sizes = var_def.sizes
@@ -2746,11 +2626,6 @@
                     node.sizes = []
                     var_def.sizes = []
 
-=======
-                if var_def.type != 'VOID':
-                    node.type = var_def.type
-                node.dims = len(var_def.sizes) if hasattr(var_def, 'sizes') and var_def.sizes is not None else 1
->>>>>>> f17ed045
             except Exception as e:
                 print(f"Ignore type inference for {node.name}")
                 print(e)
@@ -2760,8 +2635,6 @@
     def visit_Array_Subscript_Node(self, node: ast_internal_classes.Array_Subscript_Node):
 
         var_def = self.scope_vars.get_var(node.parent, node.name.name)
-<<<<<<< HEAD
-
         node.type = var_def.type
 
         new_sizes = []
@@ -2790,29 +2663,16 @@
                 new_sizes.append(ast_internal_classes.Int_Literal_Node(value="1"))
 
         node.sizes = new_sizes
-
         node.offsets = var_def.offsets
 
-=======
-        if var_def.type != 'VOID':
-            node.type = var_def.type
-        node.dims = len(var_def.sizes) if var_def.sizes is not None else 1
->>>>>>> f17ed045
         return node
 
     def visit_Parenthesis_Expr_Node(self, node: ast_internal_classes.Parenthesis_Expr_Node):
 
         node.expr = self.visit(node.expr)
-<<<<<<< HEAD
         node.type = node.expr.type
         node.sizes = node.expr.sizes
         node.offsets = node.expr.offsets
-=======
-        if node.expr.type != 'VOID':
-            node.type = node.expr.type
-        if hasattr(node.expr, 'dims'):
-            node.dims = node.expr.dims
->>>>>>> f17ed045
         return node
 
     def visit_BinOp_Node(self, node: ast_internal_classes.BinOp_Node):
@@ -2842,7 +2702,6 @@
         #    #assert self._get_dims(node.lval) == self._get_dims(node.rval)
 
         node.type = type_hierarchy[max(idx_left, idx_right)]
-<<<<<<< HEAD
 
         if node.op == '=' and isinstance(node.lval, ast_internal_classes.Name_Node) and node.lval.type == 'VOID':
 
@@ -2852,17 +2711,6 @@
             lval_definition.sizes = self._get_sizes(node.rval)
             lval_definition.offsets = self._get_offsets(node.rval)
 
-=======
-        if hasattr(node.lval, "dims"):
-            node.dims = self._get_dims(node.lval)
-        elif hasattr(node.lval, "dims"):
-            node.dims = self._get_dims(node.rval)
-
-        if node.op == '=' and idx_left == idx_void and idx_right != idx_void:
-            lval_definition = self.scope_vars.get_var(node.parent, node.lval.name)
-            lval_definition.type = node.type
-            lval_definition.dims = node.dims
->>>>>>> f17ed045
             node.lval.type = node.type
             node.lval.sizes = lval_definition.sizes
             node.lval.offsets = lval_definition.offsets
@@ -2893,7 +2741,6 @@
 
         if variable.type != 'VOID':
             node.type = variable.type
-<<<<<<< HEAD
 
         node.sizes = variable.sizes
         node.offsets = variable.offsets
@@ -2903,9 +2750,6 @@
             node.offsets = []
             variable.offsets = []
 
-=======
-        node.dims = len(variable.sizes) if variable.sizes is not None else 1
->>>>>>> f17ed045
         return node
 
     def visit_Actual_Arg_Spec_Node(self, node: ast_internal_classes.Actual_Arg_Spec_Node):
@@ -2921,22 +2765,12 @@
             func_arg = self.scope_vars.get_var(node.parent, node.arg.name)
             node.type = func_arg.type
             node.arg.type = func_arg.type
-<<<<<<< HEAD
             node.sizes = self._get_sizes(func_arg)
             node.arg.sizes = self._get_sizes(func_arg)
 
         else:
             node.type = func_arg_name_type
             node.sizes = self._get_sizes(node.arg)
-=======
-            dims = len(func_arg.sizes) if func_arg.sizes is not None else 1
-            node.dims = dims
-            node.arg.dims = dims
-
-        else:
-            node.type = func_arg_name_type
-            node.dims = self._get_dims(node.arg)
->>>>>>> f17ed045
 
         return node
 
@@ -2944,7 +2778,6 @@
         node.lval = self.visit(node.lval)
         if node.lval.type != 'VOID':
             node.type = node.lval.type
-<<<<<<< HEAD
             node.sizes = self._get_sizes(node.lval)
             node.offsets = self._get_offsets(node.lval)
         return node
@@ -2966,8 +2799,6 @@
             node.sizes = None
             node.offsets = None
 
-=======
->>>>>>> f17ed045
         return node
 
     def _get_type(self, node):
@@ -3777,9 +3608,7 @@
             range=new_ranges
         )
 
-<<<<<<< HEAD
         return node
-
 
 class ArrayLoopLister(NodeVisitor):
 
@@ -4086,6 +3915,3 @@
 
     def __init__(self, ast):
         super().__init__(ast)
-=======
-        return node
->>>>>>> f17ed045
