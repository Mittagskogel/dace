--- conflicted
+++ resolved
@@ -3648,7 +3648,6 @@
     """
         Transforms the AST by removing array expressions and replacing them with loops.
 
-<<<<<<< HEAD
         This transformation is used as a general parent for replacing AST statements with a loop.
         In practice, we offer two child transformations that rely on this:
         - ArrayToLoop that replaces vectorizable operations like `a = b + c`, where all variables are arrays.
@@ -3656,11 +3655,7 @@
 
         Both transformations inherit from this base, and they define all *lister* classes that decide which
         AST nodes should be transformed.
-=======
-        This base class is used currently by two transformations:
-        - ArrayToLoop, which handles vectorizable operations on arrays
-        - ElementalIntrinsicExpander, which handles elemental functions.
->>>>>>> 1f61256c
+
     """
 
     @staticmethod
