# Copyright 2023 ETH Zurich and the DaCe authors. All rights reserved.

<<<<<<< HEAD
from dace.frontend.fortran import ast_components, ast_internal_classes, ast_utils
=======
from dace.frontend.fortran import ast_internal_classes, ast_utils
>>>>>>> da39f652
from typing import Dict, List, Optional, Tuple, Set, Union
import copy

    
class Structure:

    def __init__(self, name: str):
        self.vars: Dict[str, Union[ast_internal_classes.Symbol_Decl_Node, ast_internal_classes.Var_Decl_Node]] = {}
        self.name = name

class Structures:

    def __init__(self, definitions: List[ast_internal_classes.Derived_Type_Def_Node]):
        self.structures: Dict[str, Structure] = {}
        self.parse(definitions)

    def parse(self, definitions: List[ast_internal_classes.Derived_Type_Def_Node]):

        for structure in definitions:

            struct = Structure(name = structure.name.name)
            if structure.component_part is not None:
                if structure.component_part.component_def_stmts is not None:
                    for statement in structure.component_part.component_def_stmts:
                        if isinstance(statement, ast_internal_classes.Data_Component_Def_Stmt_Node):
                            for var in statement.vars.vardecl:
                                struct.vars[var.name] = var

            self.structures[structure.name.name] = struct

    def is_struct(self, type_name: str):
        return type_name in self.structures

    def get_definition(self, type_name: str):
        return self.structures[type_name]

    def find_definition(self, scope_vars, node: ast_internal_classes.Data_Ref_Node, variable_name: Optional[ast_internal_classes.Name_Node] = None):

        # we assume starting from the top (left-most) data_ref_node
        # for struct1 % struct2 % struct3 % var
        # we find definition of struct1, then we iterate until we find the var

        struct_type = scope_vars.get_var(node.parent, ast_utils.get_name(node.parent_ref)).type
        struct_def = self.structures[struct_type]
        cur_node = node

        while True:
            cur_node = cur_node.part_ref

            if isinstance(cur_node, ast_internal_classes.Array_Subscript_Node):
                struct_def = self.structures[struct_type]
                cur_var = struct_def.vars[cur_node.name.name]
                node = cur_node
                break

            elif isinstance(cur_node, ast_internal_classes.Name_Node):
                struct_def = self.structures[struct_type]
                cur_var = struct_def.vars[cur_node.name]
                break

            if isinstance(cur_node.parent_ref.name, ast_internal_classes.Name_Node):

                if variable_name is not None and cur_node.parent_ref.name.name == variable_name.name:
                    return struct_def, struct_def.vars[cur_node.parent_ref.name.name]

                struct_type = struct_def.vars[cur_node.parent_ref.name.name].type
            else:

                if variable_name is not None and cur_node.parent_ref.name == variable_name.name:
                    return struct_def, struct_def.vars[cur_node.parent_ref.name]

                struct_type = struct_def.vars[cur_node.parent_ref.name].type
            struct_def = self.structures[struct_type]

        return struct_def, cur_var


def iter_fields(node: ast_internal_classes.FNode):
    """
    Yield a tuple of ``(fieldname, value)`` for each field in ``node._fields``
    that is present on *node*.
    """
    if not hasattr(node, "_fields"):
        a = 1
    for field in node._fields:
        try:
            yield field, getattr(node, field)
        except AttributeError:
            pass


def iter_child_nodes(node: ast_internal_classes.FNode):
    """
    Yield all direct child nodes of *node*, that is, all fields that are nodes
    and all items of fields that are lists of nodes.
    """

    for name, field in iter_fields(node):
        #print("NASME:",name)
        if isinstance(field, ast_internal_classes.FNode):
            yield field
        elif isinstance(field, list):
            for item in field:
                if isinstance(item, ast_internal_classes.FNode):
                    yield item


class NodeVisitor(object):
    """
    A base node visitor class for Fortran ASTs.
    Subclass it and define your own visit_XXX methods, where
    XXX is the class name you want to visit with these
    methods.
    """
    def visit(self, node: ast_internal_classes.FNode):
        method = 'visit_' + node.__class__.__name__
        visitor = getattr(self, method, self.generic_visit)
        return visitor(node)

    def generic_visit(self, node: ast_internal_classes.FNode):
        """Called if no explicit visitor function exists for a node."""
        for field, value in iter_fields(node):
            if isinstance(value, list):
                for item in value:
                    if isinstance(item, ast_internal_classes.FNode):
                        self.visit(item)
            elif isinstance(value, ast_internal_classes.FNode):
                self.visit(value)


class NodeTransformer(NodeVisitor):
    """
    A base node visitor that walks the abstract syntax tree and allows
    modification of nodes.
    The `NodeTransformer` will walk the AST and use the return value of the
    visitor methods to replace old nodes. 
    """
    def as_list(self, x):
        if isinstance(x, list):
            return x
        if x is None:
            return []
        return [x]

    def generic_visit(self, node: ast_internal_classes.FNode):
        for field, old_value in iter_fields(node):
            if isinstance(old_value, list):
                new_values = []
                for value in old_value:
                    if isinstance(value, ast_internal_classes.FNode):
                        value = self.visit(value)
                        if value is None:
                            continue
                        elif not isinstance(value, ast_internal_classes.FNode):
                            new_values.extend(value)
                            continue
                    new_values.append(value)
                old_value[:] = new_values
            elif isinstance(old_value, ast_internal_classes.FNode):
                new_node = self.visit(old_value)
                if new_node is None:
                    delattr(node, field)
                else:
                    setattr(node, field, new_node)
        return node


class FindFunctionAndSubroutines(NodeVisitor):
    """
    Finds all function and subroutine names in the AST
    :return: List of names
    """
    def __init__(self):
        self.names: List[ast_internal_classes.Name_Node] = []
        self.nodes: Dict[str, ast_internal_classes.FNode] = {}
        self.iblocks: Dict[str, List[str]] = {}

    def visit_Subroutine_Subprogram_Node(self, node: ast_internal_classes.Subroutine_Subprogram_Node):
        ret=node.name
        ret.elemental=node.elemental
        self.names.append(ret)
        self.nodes[ret.name] = node

    def visit_Function_Subprogram_Node(self, node: ast_internal_classes.Function_Subprogram_Node):
        ret=node.name
        ret.elemental=node.elemental
        self.names.append(ret)
        self.nodes[ret.name] = node

    def visit_Module_Node(self, node: ast_internal_classes.Module_Node):
        self.iblocks.update(node.interface_blocks)

        self.generic_visit(node)

class FindNames(NodeVisitor):
    def __init__(self):
        self.names: List[str] = []

    def visit_Name_Node(self, node: ast_internal_classes.Name_Node):
        self.names.append(node.name)

    def visit_Array_Subscript_Node(self, node: ast_internal_classes.Array_Subscript_Node):
        self.names.append(node.name.name)
        for i in node.indices:
            self.visit(i)    


class FindInputs(NodeVisitor):
    """
    Finds all inputs (reads) in the AST node and its children
    :return: List of names
    """
    def __init__(self):
        
        self.nodes: List[ast_internal_classes.Name_Node] = []

    def visit_Name_Node(self, node: ast_internal_classes.Name_Node):
        self.nodes.append(node)

    def visit_Array_Subscript_Node(self, node: ast_internal_classes.Array_Subscript_Node):
        self.nodes.append(node.name)
        for i in node.indices:
            self.visit(i)

    def visit_Data_Ref_Node(self, node: ast_internal_classes.Data_Ref_Node):
            if isinstance(node.parent_ref, ast_internal_classes.Name_Node):
                    self.nodes.append(node.parent_ref)    
            elif isinstance(node.parent_ref, ast_internal_classes.Array_Subscript_Node):
                    self.nodes.append(node.parent_ref.name)
            if isinstance(node.parent_ref, ast_internal_classes.Array_Subscript_Node):
                for i in node.parent_ref.indices:
                    self.visit(i)        
            if isinstance(node.part_ref, ast_internal_classes.Array_Subscript_Node):
                for i in node.part_ref.indices:
                    self.visit(i)
            elif isinstance(node.part_ref, ast_internal_classes.Data_Ref_Node):
                self.visit_Blunt_Data_Ref_Node(node.part_ref)
                    
    
    def visit_Blunt_Data_Ref_Node(self, node: ast_internal_classes.Data_Ref_Node):
            if isinstance(node.parent_ref, ast_internal_classes.Array_Subscript_Node):
                for i in node.parent_ref.indices:
                    self.visit(i)        
            if isinstance(node.part_ref, ast_internal_classes.Array_Subscript_Node):
                for i in node.part_ref.indices:
                    self.visit(i)
            elif isinstance(node.part_ref, ast_internal_classes.Data_Ref_Node):
                self.visit_Blunt_Data_Ref_Node(node.part_ref)
                    
            
            
    def visit_BinOp_Node(self, node: ast_internal_classes.BinOp_Node):
        if node.op == "=":
            if isinstance(node.lval, ast_internal_classes.Name_Node):
                pass
            elif isinstance(node.lval, ast_internal_classes.Array_Subscript_Node):
                for i in node.lval.indices:
                    self.visit(i)
            elif isinstance(node.lval, ast_internal_classes.Data_Ref_Node):
                #if isinstance(node.lval.parent_ref, ast_internal_classes.Name_Node):
                #    self.nodes.append(node.lval.parent_ref)    
                if isinstance(node.lval.parent_ref, ast_internal_classes.Array_Subscript_Node):
                    #self.nodes.append(node.lval.parent_ref.name)
                    for i in node.lval.parent_ref.indices:
                        self.visit(i)        

        else:
            if isinstance(node.lval, ast_internal_classes.Data_Ref_Node):
                if isinstance(node.lval.parent_ref, ast_internal_classes.Name_Node):
                    self.nodes.append(node.lval.parent_ref)    
                elif isinstance(node.lval.parent_ref, ast_internal_classes.Array_Subscript_Node):
                    self.nodes.append(node.lval.parent_ref.name)
                    for i in node.lval.parent_ref.indices:
                        self.visit(i)        
                self.visit(node.lval.part_ref)        
            else:
                self.visit(node.lval)
        if isinstance(node.rval, ast_internal_classes.Data_Ref_Node):
                if isinstance(node.rval.parent_ref, ast_internal_classes.Name_Node):
                    self.nodes.append(node.rval.parent_ref)    
                elif isinstance(node.rval.parent_ref, ast_internal_classes.Array_Subscript_Node):
                    self.nodes.append(node.rval.parent_ref.name)
                    for i in node.rval.parent_ref.indices:
                        self.visit(i)        
                self.visit(node.rval.part_ref)        
        else:
            self.visit(node.rval)
                
        


class FindOutputs(NodeVisitor):
    """
    Finds all outputs (writes) in the AST node and its children
    :return: List of names
    """
    def __init__(self,thourough=False):
        self.thourough=thourough
        self.nodes: List[ast_internal_classes.Name_Node] = []

    def visit_Call_Expr_Node(self, node: ast_internal_classes.Call_Expr_Node):
        for i in node.args:
            if isinstance(i, ast_internal_classes.Name_Node) :
                if self.thourough:
                    self.nodes.append(i)
            elif isinstance(i, ast_internal_classes.Array_Subscript_Node):
                if self.thourough:
                    self.nodes.append(i.name)
                for j in i.indices:
                    self.visit(j)
            elif isinstance(i, ast_internal_classes.Data_Ref_Node):
                if isinstance(i.parent_ref, ast_internal_classes.Name_Node):
                    if self.thourough:
                        self.nodes.append(i.parent_ref)    
                elif isinstance(i.parent_ref, ast_internal_classes.Array_Subscript_Node):
                    if self.thourough:
                        self.nodes.append(i.parent_ref.name)
                    for j in i.parent_ref.indices:
                        self.visit(j)
                self.visit(i.part_ref)        
            self.visit(i)    

    def visit_BinOp_Node(self, node: ast_internal_classes.BinOp_Node):
        if node.op == "=":
            if isinstance(node.lval, ast_internal_classes.Name_Node):
                self.nodes.append(node.lval)
            elif isinstance(node.lval, ast_internal_classes.Array_Subscript_Node):
                self.nodes.append(node.lval.name)
            elif isinstance(node.lval, ast_internal_classes.Data_Ref_Node):
                if isinstance(node.lval.parent_ref, ast_internal_classes.Name_Node):
                    self.nodes.append(node.lval.parent_ref)    
                elif isinstance(node.lval.parent_ref, ast_internal_classes.Array_Subscript_Node):
                    self.nodes.append(node.lval.parent_ref.name)
                    for i in node.lval.parent_ref.indices:
                        self.visit(i)

            self.visit(node.rval)


class FindFunctionCalls(NodeVisitor):
    """
    Finds all function calls in the AST node and its children
    :return: List of names
    """
    def __init__(self):
        self.nodes: List[ast_internal_classes.Name_Node] = []

    def visit_Call_Expr_Node(self, node: ast_internal_classes.Call_Expr_Node):
        self.nodes.append(node)
        for i in node.args:
            self.visit(i)


class StructLister(NodeVisitor):
    """
    Fortran does not differentiate between arrays and functions.
    We need to go over and convert all function calls to arrays.
    So, we create a closure of all math and defined functions and 
    create array expressions for the others.
    """
    def __init__(self):
        
        self.structs = []
        self.names= []

    def visit_Derived_Type_Def_Node(self, node: ast_internal_classes.Derived_Type_Def_Node):
        self.structs.append(node)
        self.names.append(node.name.name)

class StructDependencyLister(NodeVisitor):
    def __init__(self, names=None):
        self.names= names
        self.structs_used = []
        self.is_pointer=[]
        self.pointer_names=[]

    def visit_Var_Decl_Node(self, node: ast_internal_classes.Var_Decl_Node):
        if node.type in self.names:
            self.structs_used.append(node.type)
            self.is_pointer.append(node.alloc)
            self.pointer_names.append(node.name)


class StructMemberLister(NodeVisitor):
    def __init__(self):
        
        self.members = []
        self.is_pointer=[]
        self.pointer_names=[]

    def visit_Var_Decl_Node(self, node: ast_internal_classes.Var_Decl_Node):
            self.members.append(node.type)
            self.is_pointer.append(node.alloc)
            self.pointer_names.append(node.name)


class FindStructDefs(NodeVisitor):
    def __init__(self, name=None):
        self.name= name
        self.structs= []

    def visit_Var_Decl_Node(self, node: ast_internal_classes.Var_Decl_Node):
        if node.type==self.name:
            self.structs.append(node.name)

class FindStructUses(NodeVisitor):
    def __init__(self, names=None,target=None):
        self.names= names
        self.target=target
        self.nodes= []

    def visit_Data_Ref_Node(self, node: ast_internal_classes.Data_Ref_Node):
        
        if isinstance(node.parent_ref, ast_internal_classes.Name_Node):
            parent_name=node.parent_ref.name
        elif isinstance(node.parent_ref, ast_internal_classes.Array_Subscript_Node):
            parent_name=node.parent_ref.name.name
        elif isinstance(node.parent_ref, ast_internal_classes.Data_Ref_Node):
            raise NotImplementedError("Data ref node not implemented for not name or array")
            self.visit(node.parent_ref)
            parent_name=None
        else:

            raise NotImplementedError("Data ref node not implemented for not name or array")
        if isinstance(node.part_ref,ast_internal_classes.Name_Node):
            part_name=node.part_ref.name
        elif isinstance(node.part_ref,ast_internal_classes.Array_Subscript_Node):
            part_name=node.part_ref.name.name
        elif isinstance(node.part_ref, ast_internal_classes.Data_Ref_Node):
            self.visit(node.part_ref)    
            if isinstance(node.part_ref.parent_ref, ast_internal_classes.Name_Node):
                part_name=node.part_ref.parent_ref.name
            elif isinstance(node.part_ref.parent_ref, ast_internal_classes.Array_Subscript_Node):    
                part_name=node.part_ref.parent_ref.name.name

        else:    
            raise NotImplementedError("Data ref node not implemented for not name or array")
        if part_name== self.target and parent_name in self.names:
            self.nodes.append(node)

class StructPointerChecker(NodeVisitor):
    def __init__(self, parent_struct,pointed_struct,pointer_name,structs_lister,struct_dep_graph,analysis):
        self.parent_struct=[parent_struct]
        self.pointed_struct=[pointed_struct]
        self.pointer_name=[pointer_name]
        self.nodes=[]
        self.connection=[]
        self.structs_lister=structs_lister
        self.struct_dep_graph=struct_dep_graph
        if analysis=="full":
            start_idx=0
            end_idx=1
            while start_idx!=end_idx:
                for i in struct_dep_graph.in_edges(self.parent_struct[start_idx]):
                    found=False
                    for parent,child in zip(self.parent_struct,self.pointed_struct):
                        if i[0]==parent and i[1]==child:
                            found=True
                            break
                    if not found:    
                        self.parent_struct.append(i[0])
                        self.pointed_struct.append(i[1])
                        self.pointer_name.append(struct_dep_graph.get_edge_data(i[0],i[1])["point_name"])
                        end_idx+=1
                start_idx+=1    
                    
                


    def visit_Main_Program_Node(self, node: ast_internal_classes.Main_Program_Node):
        for parent,pointer in zip(self.parent_struct,self.pointer_name):
            finder=FindStructDefs(parent)
            finder.visit(node.specification_part)
            struct_names=finder.structs
            use_finder=FindStructUses(struct_names,pointer)
            use_finder.visit(node.execution_part)
            self.nodes+=use_finder.nodes
            self.connection.append([parent,pointer,struct_names,use_finder.nodes])


    def visit_Subroutine_Subprogram_Node(self, node: ast_internal_classes.Subroutine_Subprogram_Node):        
        for parent,pointer in zip(self.parent_struct,self.pointer_name):
            
            finder=FindStructDefs(parent)
            if node.specification_part is not None:
                finder.visit(node.specification_part)
            struct_names=finder.structs
            use_finder=FindStructUses(struct_names,pointer)
            if node.execution_part is not None:
                use_finder.visit(node.execution_part)
            self.nodes+=use_finder.nodes
            self.connection.append([parent,pointer,struct_names,use_finder.nodes])


class StructPointerEliminator(NodeTransformer):
    def __init__(self, parent_struct,pointed_struct,pointer_name):
        self.parent_struct=parent_struct
        self.pointed_struct=pointed_struct
        self.pointer_name=pointer_name

    def visit_Derived_Type_Def_Node(self, node: ast_internal_classes.Derived_Type_Def_Node):
        if node.name.name==self.parent_struct:
            newnode=ast_internal_classes.Derived_Type_Def_Node(name=node.name,parent=node.parent)
            component_part=ast_internal_classes.Component_Part_Node(component_def_stmts=[],parent=node.parent)
            for i in node.component_part.component_def_stmts:
                
                    vardecl=[]
                    for k in i.vars.vardecl:
                        if k.name==self.pointer_name and k.alloc==True and k.type==self.pointed_struct:
<<<<<<< HEAD
                            print("Eliminating pointer "+self.pointer_name+" of type "+ k.type +" in struct "+self.parent_struct)
=======
                            #print("Eliminating pointer "+self.pointer_name+" of type "+ k.type +" in struct "+self.parent_struct)
>>>>>>> da39f652
                            continue
                        else:
                            vardecl.append(k)
                    if vardecl!=[]:        
                        component_part.component_def_stmts.append(ast_internal_classes.Data_Component_Def_Stmt_Node(vars=ast_internal_classes.Decl_Stmt_Node(vardecl=vardecl,parent=node.parent),parent=node.parent))
            newnode.component_part=component_part        
            return newnode
        else:
            return node


class StructConstructorToFunctionCall(NodeTransformer):
    """
    Fortran does not differentiate between structure constructors and functions without arguments.
    We need to go over and convert all structure constructors that are in fact functions and transform them.
    So, we create a closure of all math and defined functions and 
    transform if necessary.
    """
    def __init__(self, funcs=None):
        if funcs is None:
            funcs = []
        self.funcs = funcs

        from dace.frontend.fortran.intrinsics import FortranIntrinsics
        self.excepted_funcs = [
            "malloc", "pow", "cbrt", "__dace_sign", "tanh", "atan2",
            "__dace_epsilon", *FortranIntrinsics.function_names()
        ]

    def visit_Structure_Constructor_Node(self, node: ast_internal_classes.Structure_Constructor_Node):
        if isinstance(node.name, str):
            return node
        if node.name is None:
            raise ValueError("Structure name is None")
            return ast_internal_classes.Char_Literal_Node(value="Error!", type="CHARACTER")
        found=False
        for i in self.funcs:
            if i.name==node.name.name:
                found=True
                break
        if node.name.name in self.excepted_funcs or found:
            processed_args = []
            for i in node.args:
                arg = StructConstructorToFunctionCall(self.funcs).visit(i)
                processed_args.append(arg)
            node.args = processed_args
            return ast_internal_classes.Call_Expr_Node(name=ast_internal_classes.Name_Node(name=node.name.name,type="VOID",line_number=node.line_number), args=node.args, line_number=node.line_number,type="VOID")

        else:
            return node
        
        



class CallToArray(NodeTransformer):
    """
    Fortran does not differentiate between arrays and functions.
    We need to go over and convert all function calls to arrays.
    So, we create a closure of all math and defined functions and 
    create array expressions for the others.
    """
    def __init__(self, funcs: FindFunctionAndSubroutines):
        self.funcs = funcs

        from dace.frontend.fortran.intrinsics import FortranIntrinsics
        self.excepted_funcs = [
            "malloc", "pow", "cbrt", "__dace_sign", "tanh", "atan2",
            "__dace_epsilon", *FortranIntrinsics.function_names()
        ]

    def visit_Call_Expr_Node(self, node: ast_internal_classes.Call_Expr_Node):
        if isinstance(node.name, str):
            return node
        if node.name is None:
            raise ValueError("Call_Expr_Node name is None")
            return ast_internal_classes.Char_Literal_Node(value="Error!", type="CHARACTER")

<<<<<<< HEAD
        is_func = node.name.name in self.excepted_funcs or node.name in self.funcs.names
        is_interface_func = not is_func and node.name.name in self.funcs.iblocks
        
        if is_func or is_interface_func:

            if is_interface_func:

                available_names = self.funcs.iblocks[node.name.name].copy()
                print("Invoke", node.name.name, available_names)
                for name in available_names:
                    print(name, self.funcs.nodes[name].args)

=======
        if node.name.name in self.excepted_funcs or node.name in self.funcs.names or node.name.name in self.funcs.iblocks:
>>>>>>> da39f652
            processed_args = []
            for i in node.args:
                arg = CallToArray(self.funcs).visit(i)
                processed_args.append(arg)
            node.args = processed_args
            return node

        indices = [CallToArray(self.funcs).visit(i) for i in node.args]
<<<<<<< HEAD
        return ast_internal_classes.Array_Subscript_Node(name=node.name, indices=indices, line_number=node.line_number)
=======
        return ast_internal_classes.Array_Subscript_Node(name=node.name, type=node.type, indices=indices, line_number=node.line_number)
>>>>>>> da39f652


class ArgumentExtractorNodeLister(NodeVisitor):
    """
    Finds all arguments in function calls in the AST node and its children that have to be extracted into independent expressions
    """
    def __init__(self):
        self.nodes: List[ast_internal_classes.Call_Expr_Node] = []

    def visit_For_Stmt_Node(self, node: ast_internal_classes.For_Stmt_Node):
        return

    def visit_Call_Expr_Node(self, node: ast_internal_classes.Call_Expr_Node):
        stop = False
        if hasattr(node, "subroutine"):
            if node.subroutine is True:
                stop = True

        from dace.frontend.fortran.intrinsics import FortranIntrinsics
        if not stop and node.name.name not in [
                "malloc", "pow", "cbrt", "__dace_epsilon", *FortranIntrinsics.call_extraction_exemptions()
        ]:
            for i in node.args:
<<<<<<< HEAD
                if isinstance(i, ast_internal_classes.Name_Node) or isinstance(i, ast_internal_classes.Literal) or isinstance(i, ast_internal_classes.Array_Subscript_Node) or isinstance(i, ast_internal_classes.Data_Ref_Node):
=======
                if isinstance(i, ast_internal_classes.Name_Node) or isinstance(i, ast_internal_classes.Literal) or isinstance(i, ast_internal_classes.Array_Subscript_Node) or isinstance(i, ast_internal_classes.Data_Ref_Node) or isinstance(i, ast_internal_classes.Actual_Arg_Spec_Node):
>>>>>>> da39f652
                    continue
                else:
                    self.nodes.append(i)
        return self.generic_visit(node)

    def visit_Execution_Part_Node(self, node: ast_internal_classes.Execution_Part_Node):
        return


class ArgumentExtractor(NodeTransformer):
    """
    Uses the ArgumentExtractorNodeLister to find all function calls
    in the AST node and its children that have to be extracted into independent expressions
    It then creates a new temporary variable for each of them and replaces the call with the variable.
    """
    def __init__(self, program,count=0):
        self.count = count
        self.program=program

        ParentScopeAssigner().visit(program)
        self.scope_vars = ScopeVarsDeclarations(program)
        self.scope_vars.visit(program)

    def visit_Call_Expr_Node(self, node: ast_internal_classes.Call_Expr_Node):

        from dace.frontend.fortran.intrinsics import FortranIntrinsics
        if node.name.name in ["malloc", "pow", "cbrt",  "__dace_epsilon", *FortranIntrinsics.call_extraction_exemptions()]:
            return self.generic_visit(node)
        if hasattr(node, "subroutine"):
            if node.subroutine is True:
                return self.generic_visit(node)
        if not hasattr(self, "count"):
            self.count = 0
        tmp = self.count
        result=ast_internal_classes.Call_Expr_Node(type=node.type,
                                                   name=node.name,
                                                   args=[],
                                                   line_number=node.line_number)
        for i, arg in enumerate(node.args):
            # Ensure we allow to extract function calls from arguments
<<<<<<< HEAD
            if isinstance(arg, ast_internal_classes.Name_Node) or isinstance(arg, ast_internal_classes.Literal) or isinstance(arg, ast_internal_classes.Array_Subscript_Node) or isinstance(arg, ast_internal_classes.Data_Ref_Node):
                result.args.append(arg)
            else:
                result.args.append(ast_internal_classes.Name_Node(name="tmp_arg_" + str(tmp)))
=======
            if isinstance(arg, ast_internal_classes.Name_Node) or isinstance(arg, ast_internal_classes.Literal) or isinstance(arg, ast_internal_classes.Array_Subscript_Node) or isinstance(arg, ast_internal_classes.Data_Ref_Node) or isinstance(arg, ast_internal_classes.Actual_Arg_Spec_Node):
                result.args.append(arg)
            else:
                result.args.append(ast_internal_classes.Name_Node(name="tmp_arg_" + str(tmp), type='VOID'))
>>>>>>> da39f652
                tmp = tmp + 1    
        self.count = tmp
        return result

    def visit_Execution_Part_Node(self, node: ast_internal_classes.Execution_Part_Node):
        newbody = []

        for child in node.execution:
            lister = ArgumentExtractorNodeLister()
            lister.visit(child)
            res = lister.nodes
            for i in res:
                if i == child:
                    res.pop(res.index(i))

            if res is not None:
<<<<<<< HEAD
=======

>>>>>>> da39f652
                # Variables are counted from 0...end, starting from main node, to all calls nested
                # in main node arguments.
                # However, we need to define nested ones first.
                # We go in reverse order, counting from end-1 to 0.
                temp = self.count + len(res) - 1
                for i in reversed(range(0, len(res))):


                    if isinstance(res[i], ast_internal_classes.Data_Ref_Node):
                        struct_def, cur_var = self.program.structures.find_definition(self.scope_vars, res[i])

                        var_type = cur_var.type
                    else:
                        var_type = res[i].type

<<<<<<< HEAD
                    newbody.append(
=======
                    node.parent.specification_part.specifications.append(
>>>>>>> da39f652
                        ast_internal_classes.Decl_Stmt_Node(vardecl=[
                            ast_internal_classes.Var_Decl_Node(
                                name="tmp_arg_" + str(temp),
                                type=var_type,
                                sizes=None,
                                init=None
                            )
<<<<<<< HEAD
                        ]))
=======
                        ])
                    )
>>>>>>> da39f652
                    newbody.append(
                        ast_internal_classes.BinOp_Node(op="=",
                                                        lval=ast_internal_classes.Name_Node(name="tmp_arg_" +
                                                                                            str(temp),
                                                                                            type=res[i].type),
                                                        rval=res[i],
                                                        line_number=child.line_number))
                    temp = temp - 1
                    
            
            newbody.append(self.visit(child))
            
        return ast_internal_classes.Execution_Part_Node(execution=newbody)

class FunctionCallTransformer(NodeTransformer):
    def visit_BinOp_Node(self, node: ast_internal_classes.BinOp_Node):
        if isinstance(node.rval, ast_internal_classes.Call_Expr_Node):
            if hasattr(node.rval, "subroutine"):
                if node.rval.subroutine is True:
                    return self.generic_visit(node)
            if node.rval.name.name.find("__dace_") != -1:
                return self.generic_visit(node)
            if node.op != "=":
                return self.generic_visit(node)
            args = node.rval.args
            lval = node.lval
            args.append(lval)
            return (ast_internal_classes.Call_Expr_Node(type=node.rval.type,
                                                        name=ast_internal_classes.Name_Node(name=node.rval.name.name+"_srt",type=node.rval.type),
                                                        args=args,
                                                        subroutine=True,
                                                        line_number=node.line_number))

        else:
            return self.generic_visit(node)
        
class NameReplacer(NodeTransformer):
    """
    Replaces all occurences of a name with another name
    """
    def __init__(self, old_name: str, new_name: str):
        self.old_name = old_name
        self.new_name = new_name

    def visit_Name_Node(self, node: ast_internal_classes.Name_Node):
        if node.name == self.old_name:
            return ast_internal_classes.Name_Node(name=self.new_name,type=node.type)
        else:
            return self.generic_visit(node)        
        
class FunctionToSubroutineDefiner(NodeTransformer):
    """
    Transforms all function definitions into subroutine definitions
    """
    def visit_Function_Subprogram_Node(self, node: ast_internal_classes.Function_Subprogram_Node):
<<<<<<< HEAD
        if node.ret!=None:
            ret=node.ret
=======

        if node.ret!=None:
            ret=node.ret

        found = False
>>>>>>> da39f652
        if node.specification_part is not None:    
          for j in node.specification_part.specifications:
            
            for k in j.vardecl:
                if node.ret!=None:
                    if k.name == ret.name:
                        j.vardecl[j.vardecl.index(k)].name=node.name.name+"__ret"
<<<<<<< HEAD
                if k.name == node.name.name:
                    j.vardecl[j.vardecl.index(k)].name=node.name.name+"__ret"
                    
                    break
=======
                        found = True
                if k.name == node.name.name:
                    j.vardecl[j.vardecl.index(k)].name=node.name.name+"__ret" 
                    found = True
                    break

        if not found:

            var = ast_internal_classes.Var_Decl_Node(
                name=node.name.name+"__ret",
                type='VOID'
            )
            stmt_node = ast_internal_classes.Decl_Stmt_Node(vardecl=[var], line_number=node.line_number)

            if node.specification_part is not None:
                node.specification_part.specifications.append(stmt_node)
            else:
                node.specification_part = ast_internal_classes.Specification_Part_Node(
                    specifications=[stmt_node],
                    symbols=None,
                    interface_blocks=None,
                    uses=None,
                    typedecls=None
                )

>>>>>>> da39f652
        execution_part=NameReplacer(node.name.name,node.name.name+"__ret").visit(node.execution_part)
        if node.ret!=None:
            
            execution_part=NameReplacer(ret.name.name,node.name.name+"__ret").visit(node.execution_part)
        args=node.args
        args.append(ast_internal_classes.Name_Node(name=node.name.name+"__ret",type=node.type))
        return ast_internal_classes.Subroutine_Subprogram_Node(name=ast_internal_classes.Name_Node(name=node.name.name+"_srt",type=node.type),
                                                                args=args,
                                                                specification_part=node.specification_part,
                                                                execution_part=execution_part,
                                                                subroutine=True,
                                                                line_number=node.line_number,
                                                                elemental=node.elemental)
    


class CallExtractorNodeLister(NodeVisitor):
    """
    Finds all function calls in the AST node and its children that have to be extracted into independent expressions
    """
    def __init__(self):
        self.nodes: List[ast_internal_classes.Call_Expr_Node] = []

    def visit_For_Stmt_Node(self, node: ast_internal_classes.For_Stmt_Node):
        self.generic_visit(node.init)
        self.generic_visit(node.cond)
        return

    def visit_Call_Expr_Node(self, node: ast_internal_classes.Call_Expr_Node):
        stop = False
        if hasattr(node, "subroutine"):
            if node.subroutine is True:
                stop = True

        from dace.frontend.fortran.intrinsics import FortranIntrinsics
        if not stop and node.name.name not in [
                "malloc", "pow", "cbrt", "__dace_epsilon", *FortranIntrinsics.call_extraction_exemptions()
        ]:
            self.nodes.append(node)
        return self.generic_visit(node)

    def visit_Execution_Part_Node(self, node: ast_internal_classes.Execution_Part_Node):
        return


class CallExtractor(NodeTransformer):
    """
    Uses the CallExtractorNodeLister to find all function calls
    in the AST node and its children that have to be extracted into independent expressions
    It then creates a new temporary variable for each of them and replaces the call with the variable.
    """
    def __init__(self, count=0):
        self.count = count

    def visit_Call_Expr_Node(self, node: ast_internal_classes.Call_Expr_Node):

        from dace.frontend.fortran.intrinsics import FortranIntrinsics
        if node.name.name in ["malloc", "pow", "cbrt",  "__dace_epsilon", *FortranIntrinsics.call_extraction_exemptions()]:
            return self.generic_visit(node)
        if hasattr(node, "subroutine"):
            if node.subroutine is True:
                return self.generic_visit(node)
        if not hasattr(self, "count"):
            self.count = 0
        else:
            self.count = self.count + 1
        tmp = self.count

        for i, arg in enumerate(node.args):
            # Ensure we allow to extract function calls from arguments
            node.args[i] = self.visit(arg)

        return ast_internal_classes.Name_Node(name="tmp_call_" + str(tmp - 1))

    def visit_Specification_Part_Node(self, node: ast_internal_classes.Specification_Part_Node):
        newspec=[]

        for i in node.specifications:
            if not isinstance(i, ast_internal_classes.Decl_Stmt_Node):
                newspec.append(self.visit(i))
            else:
                newdecl=[]
                for var in i.vardecl:
                    lister = CallExtractorNodeLister()
                    lister.visit(var)
                    res = lister.nodes
                    for j in res:
                        if j == var:
                            res.pop(res.index(j))
                    if len(res)>0:        
                        temp = self.count + len(res) - 1
                        for ii in reversed(range(0, len(res))):

                            newdecl.append(
                                    ast_internal_classes.Var_Decl_Node(
                                        name="tmp_call_" + str(temp),
                                        type=res[ii].type,
                                        sizes=None,
                                        line_number=var.line_number,
                                        init=res[ii],
                                    )
                                )
                            newdecl.append(
                                    ast_internal_classes.Var_Decl_Node(
                                        name="tmp_call_" + str(temp),
                                        type=res[ii].type,
                                        sizes=None,
                                        line_number=var.line_number,
                                        init=res[ii],
                                    )
                                )
                            temp = temp - 1
                    newdecl.append(self.visit(var))             
                newspec.append(ast_internal_classes.Decl_Stmt_Node(vardecl=newdecl))
        return ast_internal_classes.Specification_Part_Node(specifications=newspec,symbols=node.symbols,typedecls=node.typedecls,uses=node.uses)                
    def visit_Execution_Part_Node(self, node: ast_internal_classes.Execution_Part_Node):
        newbody = []

        for child in node.execution:
            lister = CallExtractorNodeLister()
            lister.visit(child)
            res = lister.nodes
            for i in res:
                if i == child:
                    res.pop(res.index(i))
            if res is not None:
                # Variables are counted from 0...end, starting from main node, to all calls nested
                # in main node arguments.
                # However, we need to define nested ones first.
                # We go in reverse order, counting from end-1 to 0.
                temp = self.count + len(res) - 1
                for i in reversed(range(0, len(res))):

                    newbody.append(
                        ast_internal_classes.Decl_Stmt_Node(vardecl=[
                            ast_internal_classes.Var_Decl_Node(
                                name="tmp_call_" + str(temp),
                                type=res[i].type,
                                sizes=None,
                                init=None
                            )
                        ]))
                    newbody.append(
                        ast_internal_classes.BinOp_Node(op="=",
                                                        lval=ast_internal_classes.Name_Node(name="tmp_call_" +
                                                                                            str(temp),
                                                                                            type=res[i].type),
                                                        rval=res[i],
                                                        line_number=child.line_number))
                    temp = temp - 1
            if isinstance(child, ast_internal_classes.Call_Expr_Node):
                new_args = []
                if hasattr(child, "args"):
                    for i in child.args:
                        new_args.append(self.visit(i))
                new_child = ast_internal_classes.Call_Expr_Node(type=child.type,
                                                                name=child.name,
                                                                args=new_args,
                                                                line_number=child.line_number)
                newbody.append(new_child)
            else:
                newbody.append(self.visit(child))

        return ast_internal_classes.Execution_Part_Node(execution=newbody)

class ParentScopeAssigner(NodeVisitor):
    """
        For each node, it assigns its parent scope - program, subroutine, function.

        If the parent node is one of the "parent" types, we assign it as the parent.
        Otherwise, we look for the parent of my parent to cover nested AST nodes within
        a single scope.
    """
    def __init__(self):
        pass

    def visit(self, node: ast_internal_classes.FNode, parent_node: Optional[ast_internal_classes.FNode] = None):

        parent_node_types = [
            ast_internal_classes.Subroutine_Subprogram_Node,
            ast_internal_classes.Function_Subprogram_Node,
            ast_internal_classes.Main_Program_Node,
            ast_internal_classes.Module_Node
        ]

        if parent_node is not None and type(parent_node) in parent_node_types:
            node.parent = parent_node
        elif parent_node is not None:
            node.parent = parent_node.parent

        # Copied from `generic_visit` to recursively parse all leafs
        for field, value in iter_fields(node):
            if isinstance(value, list):
                for item in value:
                    if isinstance(item, ast_internal_classes.FNode):
                        self.visit(item, node)
            elif isinstance(value, ast_internal_classes.FNode):
                self.visit(value, node)

        return node

class ModuleVarsDeclarations(NodeVisitor):
    """
        Creates a mapping (scope name, variable name) -> variable declaration.

        The visitor is used to access information on variable dimension, sizes, and offsets.
    """

    def __init__(self): #, module_name: str):

        self.scope_vars: Dict[Tuple[str, str], ast_internal_classes.FNode] = {}

    def visit_Var_Decl_Node(self, node: ast_internal_classes.Var_Decl_Node):

        var_name = node.name
        self.scope_vars[var_name] = node

<<<<<<< HEAD
=======
    def visit_Symbol_Decl_Node(self, node: ast_internal_classes.Symbol_Decl_Node):

        var_name = node.name
        self.scope_vars[var_name] = node

>>>>>>> da39f652
class ScopeVarsDeclarations(NodeVisitor):
    """
        Creates a mapping (scope name, variable name) -> variable declaration.

        The visitor is used to access information on variable dimension, sizes, and offsets.
    """

    def __init__(self, ast):

        self.scope_vars: Dict[Tuple[str, str], ast_internal_classes.FNode] = {}
        if hasattr(ast, "module_declarations"):
            self.module_declarations = ast.module_declarations
        else:
<<<<<<< HEAD
            self.module_declarations = {}    

    def get_var(self, scope: ast_internal_classes.FNode, variable_name: str) -> ast_internal_classes.FNode:

        if self.contains_var(scope, variable_name):
            return self.scope_vars[(self._scope_name(scope), variable_name)]
        elif variable_name in self.module_declarations:
            return self.module_declarations[variable_name]
        else:
            raise RuntimeError(f"Couldn't find the declaration of variable {variable_name} in function {self._scope_name(scope)}!")

=======
            self.module_declarations = {}

    def get_var(self, scope: Optional[Union[ast_internal_classes.FNode, str]], variable_name: str) -> ast_internal_classes.FNode:

        if scope is not None and self.contains_var(scope, variable_name):
            return self.scope_vars[(self._scope_name(scope), variable_name)]
        elif variable_name in self.module_declarations:
            return self.module_declarations[variable_name]
        else:
            raise RuntimeError(f"Couldn't find the declaration of variable {variable_name} in function {self._scope_name(scope)}!")

>>>>>>> da39f652
    def contains_var(self, scope: ast_internal_classes.FNode, variable_name: str) -> bool:
        return (self._scope_name(scope), variable_name) in self.scope_vars

    def visit_Var_Decl_Node(self, node: ast_internal_classes.Var_Decl_Node):

        parent_name = self._scope_name(node.parent)
        var_name = node.name
        self.scope_vars[(parent_name, var_name)] = node

    def visit_Symbol_Decl_Node(self, node: ast_internal_classes.Symbol_Decl_Node):

        parent_name = self._scope_name(node.parent)
        var_name = node.name
        self.scope_vars[(parent_name, var_name)] = node

    def _scope_name(self, scope: ast_internal_classes.FNode) -> str:
        if isinstance(scope, ast_internal_classes.Main_Program_Node):
            return scope.name.name.name
        elif isinstance(scope, str):
            return scope
        else:
            return scope.name.name

class IndexExtractorNodeLister(NodeVisitor):
    """
    Finds all array subscript expressions in the AST node and its children that have to be extracted into independent expressions
    """
    def __init__(self):
        self.nodes: List[ast_internal_classes.Array_Subscript_Node] = []
        self.current_parent: Optional[ast_internal_classes.Data_Ref_Node] = None

    def visit_Call_Expr_Node(self, node: ast_internal_classes.Call_Expr_Node):
        from dace.frontend.fortran.intrinsics import FortranIntrinsics
        if node.name.name in ["pow", "atan2", "tanh", *FortranIntrinsics.retained_function_names()]:
            return self.generic_visit(node)
        else:
            for arg in node.args:
                self.visit(arg)
            return

    def visit_Array_Subscript_Node(self, node: ast_internal_classes.Array_Subscript_Node):
<<<<<<< HEAD
        self.nodes.append((node, self.current_parent))
        for i in node.indices:
            self.visit(i)
=======

        old_current_parent = self.current_parent
        self.current_parent = None
        for i in node.indices:
            self.visit(i)
        self.current_parent = old_current_parent

        self.nodes.append((node, self.current_parent))

        # disable structure parent node for array indices
>>>>>>> da39f652

    def visit_Data_Ref_Node(self, node: ast_internal_classes.Data_Ref_Node):

        set_node = False
        if self.current_parent is None:
            self.current_parent = node
            set_node = True

        self.visit(node.parent_ref)
        self.visit(node.part_ref)

        if set_node:
            set_node = False
            self.current_parent = None

    def visit_Execution_Part_Node(self, node: ast_internal_classes.Execution_Part_Node):
        return


class IndexExtractor(NodeTransformer):
    """
    Uses the IndexExtractorNodeLister to find all array subscript expressions
    in the AST node and its children that have to be extracted into independent expressions
    It then creates a new temporary variable for each of them and replaces the index expression with the variable.

    Before parsing the AST, the transformation first runs:
    - ParentScopeAssigner to ensure that each node knows its scope assigner.
    - ScopeVarsDeclarations to aggregate all variable declarations for each function.
    """
    def __init__(self, ast: ast_internal_classes.FNode, normalize_offsets: bool = False, count=0):

        self.count = count
        self.normalize_offsets = normalize_offsets
        self.program = ast
<<<<<<< HEAD
=======
        self.replacements = {}
>>>>>>> da39f652

        if normalize_offsets:
            ParentScopeAssigner().visit(ast)
            self.scope_vars = ScopeVarsDeclarations(ast)
            self.scope_vars.visit(ast)
            self.structures = ast.structures

    def visit_Call_Expr_Node(self, node: ast_internal_classes.Call_Expr_Node):
        from dace.frontend.fortran.intrinsics import FortranIntrinsics
        if node.name.name in ["pow", "atan2", "tanh", *FortranIntrinsics.retained_function_names()]:
            return self.generic_visit(node)
        else:

            new_args = []
            for arg in node.args:
                new_args.append(self.visit(arg))
            node.args = new_args
            return node

    def visit_Array_Subscript_Node(self, node: ast_internal_classes.Array_Subscript_Node):
        new_indices = []
        
        for i in node.indices:
            new_indices.append(self.visit(i))

        tmp = self.count
        newer_indices = []
        for i in new_indices:
            if isinstance(i, ast_internal_classes.ParDecl_Node):
                newer_indices.append(i)
            else:
                
<<<<<<< HEAD
                new_indices.append(ast_internal_classes.Name_Node(name="tmp_index_" + str(tmp)))
                tmp = tmp + 1
        self.count = tmp
        return ast_internal_classes.Array_Subscript_Node(name=node.name, indices=new_indices, line_number=node.line_number)
=======
                newer_indices.append(ast_internal_classes.Name_Node(name="tmp_index_" + str(tmp)))
                self.replacements["tmp_index_" + str(tmp)]=(i,node.name.name)
                tmp = tmp + 1
        self.count = tmp

        return ast_internal_classes.Array_Subscript_Node(name=node.name, type=node.type, indices=newer_indices, line_number=node.line_number)
>>>>>>> da39f652

    def visit_Execution_Part_Node(self, node: ast_internal_classes.Execution_Part_Node):
        newbody = []

        for child in node.execution:
            lister = IndexExtractorNodeLister()
            lister.visit(child)
            res = lister.nodes
            temp = self.count

            tmp_child=self.visit(child)
            if res is not None:
                for j, parent_node in res:
                    for idx, i in enumerate(j.indices):

                        if isinstance(i, ast_internal_classes.ParDecl_Node):
                            continue
                        else:
                            tmp_name = "tmp_index_" + str(temp)
                            temp = temp + 1
                            newbody.append(
                                ast_internal_classes.Decl_Stmt_Node(vardecl=[
                                    ast_internal_classes.Var_Decl_Node(name=tmp_name,
                                                                       type="INTEGER",
                                                                       sizes=None,
                                                                       init=None,
                                                                       line_number=child.line_number)
                                ],
                                                                    line_number=child.line_number))
                            if self.normalize_offsets:

                                # Find the offset of a variable to which we are assigning
                                var_name = ""
                                if isinstance(j, ast_internal_classes.Name_Node):
                                    var_name = j.name
                                    variable = self.scope_vars.get_var(child.parent, var_name)
                                elif parent_node is not None:
                                    struct, variable = self.structures.find_definition(
                                        self.scope_vars, parent_node, j.name
                                    )
                                    var_name = j.name.name
                                else:
                                    var_name = j.name.name
                                    variable = self.scope_vars.get_var(child.parent, var_name)
                                offset = variable.offsets[idx]

                                # it can be a symbol - Name_Node - or a value
                                if not isinstance(offset, ast_internal_classes.Name_Node):
                                    offset = ast_internal_classes.Int_Literal_Node(value=str(offset))

                                newbody.append(
                                    ast_internal_classes.BinOp_Node(
                                        op="=",
                                        lval=ast_internal_classes.Name_Node(name=tmp_name),
                                        rval=ast_internal_classes.BinOp_Node(
                                            op="-",
<<<<<<< HEAD
                                            lval=i,
=======
                                            lval=self.replacements[tmp_name][0],
>>>>>>> da39f652
                                            rval=offset,
                                            line_number=child.line_number),
                                        line_number=child.line_number))
                            else:
                                newbody.append(
                                    ast_internal_classes.BinOp_Node(
                                        op="=",
                                        lval=ast_internal_classes.Name_Node(name=tmp_name),
                                        rval=ast_internal_classes.BinOp_Node(
                                            op="-",
                                            lval=self.replacements[tmp_name][0],
                                            rval=ast_internal_classes.Int_Literal_Node(value="1"),
                                            line_number=child.line_number),
                                        line_number=child.line_number))
            newbody.append(tmp_child)
        return ast_internal_classes.Execution_Part_Node(execution=newbody)


class SignToIf(NodeTransformer):
    """
    Transforms all sign expressions into if statements
    """
    def visit_BinOp_Node(self, node: ast_internal_classes.BinOp_Node):
        if isinstance(node.rval, ast_internal_classes.Call_Expr_Node) and node.rval.name.name == "__dace_sign":
            args = node.rval.args
            lval = node.lval
            cond = ast_internal_classes.BinOp_Node(op=">=",
                                                   rval=ast_internal_classes.Real_Literal_Node(value="0.0"),
                                                   lval=args[1],
                                                   line_number=node.line_number)
            body_if = ast_internal_classes.Execution_Part_Node(execution=[
                ast_internal_classes.BinOp_Node(lval=copy.deepcopy(lval),
                                                op="=",
                                                rval=ast_internal_classes.Call_Expr_Node(
                                                    name=ast_internal_classes.Name_Node(name="abs"),
                                                    type="DOUBLE",
                                                    args=[copy.deepcopy(args[0])],
                                                    line_number=node.line_number),
                                                line_number=node.line_number)
            ])
            body_else = ast_internal_classes.Execution_Part_Node(execution=[
                ast_internal_classes.BinOp_Node(lval=copy.deepcopy(lval),
                                                op="=",
                                                rval=ast_internal_classes.UnOp_Node(
                                                    op="-",
                                                    lval=ast_internal_classes.Call_Expr_Node(
                                                        name=ast_internal_classes.Name_Node(name="abs"),
                                                        type="DOUBLE",
                                                        args=[copy.deepcopy(args[0])],
                                                        line_number=node.line_number),
                                                    line_number=node.line_number),
                                                line_number=node.line_number)
            ])
            return (ast_internal_classes.If_Stmt_Node(cond=cond,
                                                      body=body_if,
                                                      body_else=body_else,
                                                      line_number=node.line_number))

        else:
            return self.generic_visit(node)


class RenameArguments(NodeTransformer):
    """
    Renames all arguments of a function to the names of the arguments of the function call
    Used when eliminating function statements
    """
    def __init__(self, node_args: list, call_args: list):
        self.node_args = node_args
        self.call_args = call_args

    def visit_Name_Node(self, node: ast_internal_classes.Name_Node):
        for i, j in zip(self.node_args, self.call_args):
            if node.name == j.name:
                return copy.deepcopy(i)
        return node


class ReplaceFunctionStatement(NodeTransformer):
    """
    Replaces a function statement with its content, similar to propagating a macro
    """
    def __init__(self, statement, replacement):
        self.name = statement.name
        self.content = replacement

    def visit_Call_Expr_Node(self, node: ast_internal_classes.Call_Expr_Node):
        if node.name == self.name:
            return ast_internal_classes.Parenthesis_Expr_Node(expr=copy.deepcopy(self.content))
        else:
            return self.generic_visit(node)


class ReplaceFunctionStatementPass(NodeTransformer):
    """
    Replaces a function statement with its content, similar to propagating a macro
    """
    def __init__(self, statefunc: list):
        self.funcs = statefunc

    def visit_Structure_Constructor_Node(self, node: ast_internal_classes.Structure_Constructor_Node):
        for i in self.funcs:
            if node.name.name == i[0].name.name:
                ret_node = copy.deepcopy(i[1])
                ret_node = RenameArguments(node.args, i[0].args).visit(ret_node)
                return ast_internal_classes.Parenthesis_Expr_Node(expr=ret_node)
        return self.generic_visit(node)

    def visit_Call_Expr_Node(self, node: ast_internal_classes.Call_Expr_Node):
        for i in self.funcs:
            if node.name.name == i[0].name.name:
                ret_node = copy.deepcopy(i[1])
                ret_node = RenameArguments(node.args, i[0].args).visit(ret_node)
                return ast_internal_classes.Parenthesis_Expr_Node(expr=ret_node)
        return self.generic_visit(node)

def optionalArgsHandleFunction(func):

    func.optional_args = []
    if func.specification_part is None:
        return 0
    for spec in func.specification_part.specifications:
        for var in spec.vardecl:
<<<<<<< HEAD
            if var.optional:
=======
            if hasattr(var, "optional") and var.optional:
>>>>>>> da39f652
                func.optional_args.append((var.name, var.type))

    vardecls = []
    new_args = []
    for arg in func.args:

        found = False
        for opt_arg in func.optional_args:
            if opt_arg[0] == arg.name:
                found = True
                break

        if found:

            name = f'__f2dace_OPTIONAL_{arg.name}'
            var = ast_internal_classes.Var_Decl_Node(name=name,
                                            type='BOOL',
                                            alloc=False,
                                            sizes=None,
                                            offsets=None,
                                            kind=None,
                                            optional=False,
                                            init=None,
                                            line_number=func.line_number)
            new_args.append(ast_internal_classes.Name_Node(name=name))
            vardecls.append(var)

    if len(new_args) > 0:
        func.args.extend(new_args)

    if len(vardecls) > 0:
        func.specification_part.specifications.append(
            ast_internal_classes.Decl_Stmt_Node(
                vardecl=vardecls,
                line_number=func.line_number
            )
        )

    return len(new_args)

class OptionalArgsTransformer(NodeTransformer):
    def __init__(self, funcs_with_opt_args):
        self.funcs_with_opt_args = funcs_with_opt_args

    

    def visit_Call_Expr_Node(self, node: ast_internal_classes.Call_Expr_Node):

        if node.name.name not in self.funcs_with_opt_args:
            return node

        # Basic assumption for positioanl arguments
        # Optional arguments follow the mandatory ones
        # We use that to determine which optional arguments are missing
        func_decl = self.funcs_with_opt_args[node.name.name]
        optional_args = len(func_decl.optional_args)
        if optional_args == 0:
            return node

        should_be_args = len(func_decl.args)
        mandatory_args = should_be_args - optional_args*2

        present_args = len(node.args)
<<<<<<< HEAD
        # Remove the deduplicated variable entries acting as flags for optional args
        missing_args_count = should_be_args - present_args - optional_args
        present_optional_args = present_args - mandatory_args

        for i in range(missing_args_count):
            relative_position = i + present_optional_args
            dtype = func_decl.optional_args[relative_position][1]
            if dtype == 'INTEGER':
                node.args.append(ast_internal_classes.Int_Literal_Node(value='0'))
            elif dtype == 'BOOL':
                node.args.append(ast_internal_classes.Bool_Literal_Node(value='0'))
            elif dtype == 'DOUBLE':
                node.args.append(ast_internal_classes.Real_Literal_Node(value='0'))
            else:
                raise NotImplementedError()

        # Now pass the 'present' flags
        for i in range(optional_args - missing_args_count):
            node.args.append(ast_internal_classes.Bool_Literal_Node(value='1'))
        for i in range(missing_args_count):
            node.args.append(ast_internal_classes.Bool_Literal_Node(value='0'))

=======

        # Remove the deduplicated variable entries acting as flags for optional args
        missing_args_count = should_be_args - present_args
        present_optional_args = present_args - mandatory_args
        new_args=[None]*should_be_args
        for i in range(mandatory_args):
            new_args[i] = node.args[i]
        for i in range(mandatory_args,len(node.args)):
            if len(node.args)>i:
                current_arg = node.args[i]
                if not isinstance(current_arg, ast_internal_classes.Actual_Arg_Spec_Node):
                    new_args[i] = current_arg
                else:
                    name=current_arg.arg_name    
                    index=0
                    for j in func_decl.optional_args:
                        if j[0]==name.name:
                            break
                        index=index+1
                    new_args[mandatory_args+index]=current_arg.arg    

        for i in range(mandatory_args,mandatory_args+optional_args):
            relative_position = i - mandatory_args
            if new_args[i] is None:
                dtype = func_decl.optional_args[relative_position][1]
                if dtype == 'INTEGER':
                    new_args[i]=ast_internal_classes.Int_Literal_Node(value='0')
                elif dtype == 'BOOL':
                    new_args[i]=ast_internal_classes.Bool_Literal_Node(value='0')
                elif dtype == 'DOUBLE':
                    new_args[i]=ast_internal_classes.Real_Literal_Node(value='0')
                else:
                    raise NotImplementedError()
                new_args[i+optional_args]=ast_internal_classes.Bool_Literal_Node(value='0')
            else:
                new_args[i+optional_args]=ast_internal_classes.Bool_Literal_Node(value='1')    

        node.args = new_args
>>>>>>> da39f652
        return node

def optionalArgsExpander(node=ast_internal_classes.Program_Node):
    """
    Adds to each optional arg a logical value specifying its status.
    Eliminates function statements from the AST
    :param node: The AST to be transformed
    :return: The transformed AST
    :note Should only be used on the program node
    """

    modified_functions = {}

    for func in node.subroutine_definitions:
        if optionalArgsHandleFunction(func):
            modified_functions[func.name.name] = func
    for mod in node.modules:
        for func in mod.subroutine_definitions:
            if optionalArgsHandleFunction(func):
                modified_functions[func.name.name] = func

    node = OptionalArgsTransformer(modified_functions).visit(node)

    return node

def functionStatementEliminator(node=ast_internal_classes.Program_Node):
    """
    Eliminates function statements from the AST
    :param node: The AST to be transformed
    :return: The transformed AST
    :note Should only be used on the program node
    """
    main_program = localFunctionStatementEliminator(node.main_program)
    function_definitions = [localFunctionStatementEliminator(i) for i in node.function_definitions]
    subroutine_definitions = [localFunctionStatementEliminator(i) for i in node.subroutine_definitions]
    modules = []
    for i in node.modules:
        module_function_definitions = [localFunctionStatementEliminator(j) for j in i.function_definitions]
        module_subroutine_definitions = [localFunctionStatementEliminator(j) for j in i.subroutine_definitions]
        modules.append(
            ast_internal_classes.Module_Node(
                name=i.name,
                specification_part=i.specification_part,
                subroutine_definitions=module_subroutine_definitions,
                function_definitions=module_function_definitions,
            ))
    return ast_internal_classes.Program_Node(main_program=main_program,
                                             function_definitions=function_definitions,
                                             subroutine_definitions=subroutine_definitions,
                                             modules=modules,
                                             #module_declarations=node.module_declarations,
                                             structures=node.structures)


def localFunctionStatementEliminator(node: ast_internal_classes.FNode):
    """
    Eliminates function statements from the AST
    :param node: The AST to be transformed
    :return: The transformed AST
    """
    if node is None:
        return None
    if hasattr(node,"specification_part") and node.specification_part is not None:
        spec = node.specification_part.specifications
    else:
        spec = []    
    if hasattr(node,"execution_part"):
        if node.execution_part is not None:
            exec = node.execution_part.execution
        else:
            exec = []    
    else:
        exec = []    
    new_exec = exec.copy()
    to_change = []
    for i in exec:
        if isinstance(i, ast_internal_classes.BinOp_Node):
            if i.op == "=":
                if isinstance(i.lval, ast_internal_classes.Call_Expr_Node) or isinstance(
                        i.lval, ast_internal_classes.Structure_Constructor_Node):
                    function_statement_name = i.lval.name
                    is_actually_function_statement = False
                    # In Fortran, function statement are defined as scalar values,
                    # but called as arrays, so by identifiying that it is called as
                    # a call_expr or structure_constructor, we also need to match
                    # the specification part and see that it is scalar rather than an array.
                    found = False
                    for j in spec:
                        if found:
                            break
                        for k in j.vardecl:
                            if k.name == function_statement_name.name:
                                if k.sizes is None:
                                    is_actually_function_statement = True
                                    function_statement_type = k.type
                                    j.vardecl.remove(k)
                                    found = True
                                    break
                    if is_actually_function_statement:
                        to_change.append([i.lval, i.rval])
                        new_exec.remove(i)

                    else:
                        #There are no function statements after the first one that isn't a function statement
                        break
    still_changing = True
    while still_changing:
        still_changing = False
        for i in to_change:
            rval = i[1]
            calls = FindFunctionCalls()
            calls.visit(rval)
            for j in to_change:
                for k in calls.nodes:
                    if k.name == j[0].name:
                        calls_to_replace = FindFunctionCalls()
                        calls_to_replace.visit(j[1])
                        #must check if it is recursive and contains other function statements
                        it_is_simple = True
                        for l in calls_to_replace.nodes:
                            for m in to_change:
                                if l.name == m[0].name:
                                    it_is_simple = False
                        if it_is_simple:
                            still_changing = True
                            i[1] = ReplaceFunctionStatement(j[0], j[1]).visit(rval)
    final_exec = []
    for i in new_exec:
        final_exec.append(ReplaceFunctionStatementPass(to_change).visit(i))
    if hasattr(node,"execution_part"):
        if node.execution_part is not None:
            node.execution_part.execution = final_exec
        else:
            node.execution_part = ast_internal_classes.Execution_Part_Node(execution=final_exec)    
    else:
        node.execution_part = ast_internal_classes.Execution_Part_Node(execution=final_exec)    
    #node.execution_part.execution = final_exec
    if hasattr(node,"specification_part"):
        if node.specification_part is not None:
            node.specification_part.specifications = spec
    #node.specification_part.specifications = spec
    return node


class ArrayLoopNodeLister(NodeVisitor):
    """
    Finds all array operations that have to be transformed to loops in the AST
    """
    def __init__(self):
        self.nodes: List[ast_internal_classes.FNode] = []
        self.range_nodes: List[ast_internal_classes.FNode] = []

    def visit_BinOp_Node(self, node: ast_internal_classes.BinOp_Node):
        rval_pardecls = [i for i in mywalk(node.rval) if isinstance(i, ast_internal_classes.ParDecl_Node)]
        lval_pardecls = [i for i in mywalk(node.lval) if isinstance(i, ast_internal_classes.ParDecl_Node)]
        if len(lval_pardecls) > 0:
            if len(rval_pardecls) == 1:
                self.range_nodes.append(node)
                self.nodes.append(node)
                return
            elif len(rval_pardecls) > 1:
                for i in rval_pardecls[1:]:
                    if i != rval_pardecls[0] and i.type != 'ALL':
                        raise NotImplementedError("Only supporting one range in right expression")

                self.range_nodes.append(node)
                self.nodes.append(node)
                return
            else:
                self.nodes.append(node)
                return

    def visit_Execution_Part_Node(self, node: ast_internal_classes.Execution_Part_Node):
        return


def par_Decl_Range_Finder(node: ast_internal_classes.Array_Subscript_Node,
                          ranges: list,
                          rangepos: list,
                          rangeslen: list,
                          count: int,
                          newbody: list,
                          scope_vars: ScopeVarsDeclarations,
                          structures: Structures,
                          declaration=True):
    """
    Helper function for the transformation of array operations and sums to loops
    :param node: The AST to be transformed
    :param ranges: The ranges of the loop
    :param rangeslength: The length of ranges of the loop
    :param rangepos: The positions of the ranges
    :param count: The current count of the loop
    :param newbody: The new basic block that will contain the loop
    :param declaration: Whether the declaration of the loop variable is needed
    :param is_sum_to_loop: Whether the transformation is for a sum to loop
    :return: Ranges, rangepos, newbody
    """

    currentindex = 0
    indices = []
    name_chain=[]
    if isinstance(node, ast_internal_classes.Data_Ref_Node):

        # we assume starting from the top (left-most) data_ref_node
        # for struct1 % struct2 % struct3 % var
        # we find definition of struct1, then we iterate until we find the var

        struct_type = scope_vars.get_var(node.parent, node.parent_ref.name).type
        struct_def = structures.structures[struct_type]
        cur_node = node
        name_chain=[cur_node.parent_ref]
        while True:
            cur_node = cur_node.part_ref
            if isinstance(cur_node, ast_internal_classes.Data_Ref_Node):
                name_chain.append(cur_node.parent_ref)
            if isinstance(cur_node, ast_internal_classes.Array_Subscript_Node):
                struct_def = structures.structures[struct_type]
                offsets = struct_def.vars[cur_node.name.name].offsets
                node = cur_node
                break

            elif isinstance(cur_node, ast_internal_classes.Name_Node):
                struct_def = structures.structures[struct_type]
                offsets = struct_def.vars[cur_node.name].offsets
                break

            struct_type = struct_def.vars[cur_node.parent_ref.name].type
            struct_def = structures.structures[struct_type]

    else:
        offsets = scope_vars.get_var(node.parent, node.name.name).offsets

    for idx, i in enumerate(node.indices):
        if isinstance(i, ast_internal_classes.ParDecl_Node):

            if i.type == "ALL":

                lower_boundary = None
                if offsets[idx] != 1:
                    # support symbols and integer literals
                    if isinstance(offsets[idx], ast_internal_classes.Name_Node):
                        lower_boundary = offsets[idx]
                    else:
                        lower_boundary = ast_internal_classes.Int_Literal_Node(value=str(offsets[idx]))
                else:
                    lower_boundary = ast_internal_classes.Int_Literal_Node(value="1")
                
                first=True
                if len (name_chain)>=1:
                    for i in name_chain:
                        if first:
                            first=False
                            array_name=i.name
                        else:    
                            array_name=array_name+"_"+i.name
                    array_name=array_name+"_"+node.name.name                            
                else:        
                    array_name=node.name.name
                upper_boundary = ast_internal_classes.Name_Range_Node(name="f2dace_MAX",
                                                        type="INTEGER",
                                                        arrname=ast_internal_classes.Name_Node(name=array_name,type="VOID",line_number=node.line_number),
                                                        pos=currentindex)
                """
                    When there's an offset, we add MAX_RANGE + offset.
                    But since the generated loop has `<=` condition, we need to subtract 1.
                """
                if offsets[idx] != 1:

                    # support symbols and integer literals
                    if isinstance(offsets[idx], ast_internal_classes.Name_Node):
                        offset = offsets[idx]
                    else:
                        offset = ast_internal_classes.Int_Literal_Node(value=str(offsets[idx]))

                    upper_boundary = ast_internal_classes.BinOp_Node(
                        lval=upper_boundary,
                        op="+",
                        rval=offset
                    )
                    upper_boundary = ast_internal_classes.BinOp_Node(
                        lval=upper_boundary,
                        op="-",
                        rval=ast_internal_classes.Int_Literal_Node(value="1")
                    )
                ranges.append([lower_boundary, upper_boundary])
                rangeslen.append(-1)

            else:
                ranges.append([i.range[0], i.range[1]])

                start = 0
                if isinstance(i.range[0], ast_internal_classes.Int_Literal_Node):
                    start = int(i.range[0].value)
                else:
                    start = i.range[0]

                end = 0
                if isinstance(i.range[1], ast_internal_classes.Int_Literal_Node):
                    end = int(i.range[1].value)
                else:
                    end = i.range[1]

                if isinstance(end, int) and isinstance(start, int):
                    rangeslen.append(end - start + 1)
                else:
                    add = ast_internal_classes.BinOp_Node(
                        lval=start,
                        op="+",
                        rval=ast_internal_classes.Int_Literal_Node(value="1")
                    )
                    substr = ast_internal_classes.BinOp_Node(
                        lval=end,
                        op="-",
                        rval=add
                    )
                    rangeslen.append(substr)

            rangepos.append(currentindex)
            if declaration:
                newbody.append(
                    ast_internal_classes.Decl_Stmt_Node(vardecl=[
                        ast_internal_classes.Symbol_Decl_Node(
                            name="tmp_parfor_" + str(count + len(rangepos) - 1), type="INTEGER", sizes=None, init=None)
                    ]))
            indices.append(ast_internal_classes.Name_Node(name="tmp_parfor_" + str(count + len(rangepos) - 1)))
        else:
            indices.append(i)
        currentindex += 1

    node.indices = indices


class ArrayToLoop(NodeTransformer):
    """
    Transforms the AST by removing array expressions and replacing them with loops
    """
    def __init__(self, ast):
        self.count = 0

        self.ast = ast
        ParentScopeAssigner().visit(ast)
        self.scope_vars = ScopeVarsDeclarations(ast)
        self.scope_vars.visit(ast)

    def visit_Execution_Part_Node(self, node: ast_internal_classes.Execution_Part_Node):
        newbody = []
        for child in node.execution:
            lister = ArrayLoopNodeLister()
            lister.visit(child)
            res = lister.nodes
            res_range = lister.range_nodes
            if res is not None and len(res) > 0:

                current = child.lval
                val = child.rval
                ranges = []
                rangepos = []
                par_Decl_Range_Finder(current, ranges, rangepos, [], self.count, newbody, self.scope_vars, self.ast.structures, True)

                if res_range is not None and len(res_range) > 0:
                    rvals = [i for i in mywalk(val) if isinstance(i, ast_internal_classes.Array_Subscript_Node)]
                    for i in rvals:
                        rangeposrval = []
                        rangesrval = []

                        par_Decl_Range_Finder(i, rangesrval, rangeposrval, [], self.count, newbody, self.scope_vars, self.ast.structures, False)

                        for i, j in zip(ranges, rangesrval):
                            if i != j:
                                if isinstance(i, list) and isinstance(j, list) and len(i) == len(j):
                                    for k, l in zip(i, j):
                                        if k != l:
                                            if isinstance(k, ast_internal_classes.Name_Range_Node) and isinstance(
                                                    l, ast_internal_classes.Name_Range_Node):
                                                if k.name != l.name:
                                                    raise NotImplementedError("Ranges must be the same")
                                            else:
                                                raise NotImplementedError("Ranges must be the same")
                                else:
                                    raise NotImplementedError("Ranges must be identical")

                range_index = 0
                body = ast_internal_classes.BinOp_Node(lval=current, op="=", rval=val, line_number=child.line_number)
                for i in ranges:
                    initrange = i[0]
                    finalrange = i[1]
                    init = ast_internal_classes.BinOp_Node(
                        lval=ast_internal_classes.Name_Node(name="tmp_parfor_" + str(self.count + range_index)),
                        op="=",
                        rval=initrange,
                        line_number=child.line_number)
                    cond = ast_internal_classes.BinOp_Node(
                        lval=ast_internal_classes.Name_Node(name="tmp_parfor_" + str(self.count + range_index)),
                        op="<=",
                        rval=finalrange,
                        line_number=child.line_number)
                    iter = ast_internal_classes.BinOp_Node(
                        lval=ast_internal_classes.Name_Node(name="tmp_parfor_" + str(self.count + range_index)),
                        op="=",
                        rval=ast_internal_classes.BinOp_Node(
                            lval=ast_internal_classes.Name_Node(name="tmp_parfor_" + str(self.count + range_index)),
                            op="+",
                            rval=ast_internal_classes.Int_Literal_Node(value="1")),
                        line_number=child.line_number)
                    current_for = ast_internal_classes.Map_Stmt_Node(
                        init=init,
                        cond=cond,
                        iter=iter,
                        body=ast_internal_classes.Execution_Part_Node(execution=[body]),
                        line_number=child.line_number)
                    body = current_for
                    range_index += 1

                newbody.append(body)

                self.count = self.count + range_index
            else:
                newbody.append(self.visit(child))
        return ast_internal_classes.Execution_Part_Node(execution=newbody)


def mywalk(node):
    """
    Recursively yield all descendant nodes in the tree starting at *node*
    (including *node* itself), in no specified order.  This is useful if you
    only want to modify nodes in place and don't care about the context.
    """
    from collections import deque
    todo = deque([node])
    while todo:
        node = todo.popleft()
        todo.extend(iter_child_nodes(node))
        yield node

class RenameVar(NodeTransformer):
    def __init__(self, oldname: str, newname: str):
        self.oldname = oldname
        self.newname = newname

    def visit_Name_Node(self, node: ast_internal_classes.Name_Node):
        return ast_internal_classes.Name_Node(name=self.newname) if node.name == self.oldname else node

class PartialRenameVar(NodeTransformer):
    def __init__(self, oldname: str, newname: str):
        self.oldname = oldname
        self.newname = newname

    def visit_Name_Node(self, node: ast_internal_classes.Name_Node):
        if hasattr(node,"type"):
            return ast_internal_classes.Name_Node(name=node.name.replace(self.oldname,self.newname),parent=node.parent,type=node.type) if self.oldname in node.name else node
        else:
            type="VOID"
            return ast_internal_classes.Name_Node(name=node.name.replace(self.oldname,self.newname),parent=node.parent,type="VOID") if self.oldname in node.name else node
    
    def visit_Symbol_Decl_Node(self, node: ast_internal_classes.Symbol_Decl_Node):
        return ast_internal_classes.Symbol_Decl_Node(name=node.name.replace(self.oldname,self.newname), type=node.type, sizes=node.sizes, init=node.init,line_number=node.line_number,kind=node.kind,alloc=node.alloc,offsets=node.offsets)

class ForDeclarer(NodeTransformer):
    """
    Ensures that each loop iterator is unique by extracting the actual iterator and assigning it to a uniquely named local variable
    """
    def __init__(self):
        self.count = 0

    def visit_Execution_Part_Node(self, node: ast_internal_classes.Execution_Part_Node):
        newbody = []
        for child in node.execution:
            if isinstance(child, ast_internal_classes.Map_Stmt_Node):
                newbody.append(self.visit(child))
                continue
            if isinstance(child, ast_internal_classes.For_Stmt_Node):
                newbody.append(
                    ast_internal_classes.Decl_Stmt_Node(vardecl=[
                        ast_internal_classes.Symbol_Decl_Node(
                            name="_for_it_" + str(self.count), type="INTEGER", sizes=None, init=None)
                    ]))
                final_assign = ast_internal_classes.BinOp_Node(lval=child.init.lval,
                                                               op="=",
                                                               rval=child.cond.rval,
                                                               line_number=child.line_number)
                newfor = RenameVar(child.init.lval.name, "_for_it_" + str(self.count)).visit(child)
                self.count += 1
                newfor = self.visit(newfor)
                newbody.append(newfor)

            else:
                newbody.append(self.visit(child))
        return ast_internal_classes.Execution_Part_Node(execution=newbody)


class ElementalFunctionExpander(NodeTransformer):
    "Makes elemental functions into normal functions by creating a loop around thme if they are called with arrays"
    def __init__(self, func_list:list ):
        self.func_list = func_list
        self.count=0
    
    def visit_Execution_Part_Node(self, node: ast_internal_classes.Execution_Part_Node):
        newbody = []
        for child in node.execution:
            if isinstance(child, ast_internal_classes.Call_Expr_Node):
                arrays=False
                for i in self.func_list:
                    if child.name.name==i.name or child.name.name==i.name+"_srt":
<<<<<<< HEAD
                        if i.elemental is True:
                            if len(child.args)>0:
                                for j in child.args:
                                    #THIS Needs a proper check
                                    if j.name=="z":
                                        arrays=True
=======
                        if hasattr(i,"elemental"):
                            if i.elemental is True:
                                if len(child.args)>0:
                                    for j in child.args:
                                        #THIS Needs a proper check
                                        if j.name=="z":
                                            arrays=True
                                            
>>>>>>> da39f652
                if not arrays:       
                    newbody.append(self.visit(child))
                else:
                    newbody.append(
                        ast_internal_classes.Decl_Stmt_Node(vardecl=[
                            ast_internal_classes.Symbol_Decl_Node(
                                name="_for_elem_it_" + str(self.count), type="INTEGER", sizes=None, init=None)
                    ]))
                    newargs=[]
                    #The range must be determined! It's currently hard set to 10  
                    shape=["10"]
                    for i in child.args:
                        if isinstance(i,ast_internal_classes.Name_Node):
                            newargs.append(ast_internal_classes.Array_Subscript_Node(name=i,indices=[ast_internal_classes.Name_Node(name="_for_elem_it_" + str(self.count))],line_number=child.line_number,type=i.type))
                            if i.name.startswith("tmp_call_"):
                                for j in newbody:
                                    if isinstance(j,ast_internal_classes.Decl_Stmt_Node):
                                        if j.vardecl[0].name==i.name:
                                            newbody[newbody.index(j)].vardecl[0].sizes=shape
                                            break
                        else:
                            raise NotImplementedError("Only name nodes are supported")    
                      
                    newbody.append(ast_internal_classes.For_Stmt_Node(
                        init=ast_internal_classes.BinOp_Node(lval=ast_internal_classes.Name_Node(name="_for_elem_it_" + str(self.count)),
                                                            op="=",
                                                            rval=ast_internal_classes.Int_Literal_Node(value="1"),
                                                            line_number=child.line_number),
                        cond=ast_internal_classes.BinOp_Node(lval=ast_internal_classes.Name_Node(name="_for_elem_it_" + str(self.count)),
                                                            op="<=",
                                                            rval=ast_internal_classes.Int_Literal_Node(value=shape[0]),
                                                            line_number=child.line_number),
                        body=ast_internal_classes.Execution_Part_Node(execution=[
                            ast_internal_classes.Call_Expr_Node(type=child.type,
                                                                name=child.name,
                                                                args=newargs,
                                                                line_number=child.line_number)
                        ]), line_number=child.line_number ,
                        iter = ast_internal_classes.BinOp_Node(
                        lval=ast_internal_classes.Name_Node(name="_for_elem_it_" + str(self.count)),
                        op="=",
                        rval=ast_internal_classes.BinOp_Node(
                            lval=ast_internal_classes.Name_Node(name="_for_elem_it_" + str(self.count)),
                            op="+",
                            rval=ast_internal_classes.Int_Literal_Node(value="1")),
                        line_number=child.line_number)                                                                
                    ))
                    self.count += 1
                    

            else:
                newbody.append(self.visit(child))
<<<<<<< HEAD
        return ast_internal_classes.Execution_Part_Node(execution=newbody)
=======
        return ast_internal_classes.Execution_Part_Node(execution=newbody)

class TypeInference(NodeTransformer):
    """
    """
    def __init__(self, ast, assert_voids = True):
        self.assert_voids = assert_voids

        self.ast = ast
        ParentScopeAssigner().visit(ast)
        self.scope_vars = ScopeVarsDeclarations(ast)
        self.scope_vars.visit(ast)
        self.structures = ast.structures

    def visit_Name_Node(self, node: ast_internal_classes.Name_Node):

        if not hasattr(node, 'type') or node.type == 'VOID' or not hasattr(node, 'dims'):
            try:
                var_def = self.scope_vars.get_var(node.parent, node.name)
                node.type = var_def.type
                node.dims = len(var_def.sizes) if hasattr(var_def, 'sizes') and var_def.sizes is not None else 1
            except Exception as e:
                print(f"Ignore type inference for {node.name}")
                print(e)

        return node

    def visit_Array_Subscript_Node(self, node: ast_internal_classes.Array_Subscript_Node):

        var_def = self.scope_vars.get_var(node.parent, node.name.name)
        node.type = var_def.type
        node.dims = len(var_def.sizes) if var_def.sizes is not None else 1
        return node

    def visit_Parenthesis_Expr_Node(self, node: ast_internal_classes.Parenthesis_Expr_Node):

        self.visit(node.expr)
        node.type = node.expr.type
        if hasattr(node.expr, 'dims'):
            node.dims = node.expr.dims
        return node

    def visit_BinOp_Node(self, node: ast_internal_classes.BinOp_Node):

        """
            Simple implementation of type promotion in binary ops.
        """

        self.visit(node.lval)
        self.visit(node.rval)

        type_hierarchy = [
            'VOID',
            'BOOL',
            'INTEGER',
            'REAL',
            'DOUBLE'
        ]

        idx_left = type_hierarchy.index(self._get_type(node.lval))
        idx_right = type_hierarchy.index(self._get_type(node.rval))
        idx_void = type_hierarchy.index('VOID')

        #if self.assert_voids:
        #    assert idx_left != idx_void or idx_right != idx_void
        #    #assert self._get_dims(node.lval) == self._get_dims(node.rval)

        node.type = type_hierarchy[max(idx_left, idx_right)]
        if hasattr(node.lval, "dims"):
            node.dims = self._get_dims(node.lval)
        elif hasattr(node.lval, "dims"):
            node.dims = self._get_dims(node.rval)

        if node.op == '=' and idx_left == idx_void and idx_left != idx_void:
            lval_definition = self.scope_vars.get_var(node.parent, node.lval.name)
            lval_definition.type = node.type
            lval_definition.dims = node.dims
            node.lval.type = node.type
            node.lval.dims = node.dims

        return node

    def visit_Data_Ref_Node(self, node: ast_internal_classes.Data_Ref_Node):

        if node.type != 'VOID':
            return node

        struct, variable = self.structures.find_definition(
            self.scope_vars, node
        )
        node.type = variable.type
        node.dims = len(variable.sizes) if variable.sizes is not None else 1
        return node

    def visit_Actual_Arg_Spec_Node(self, node: ast_internal_classes.Actual_Arg_Spec_Node):

        if node.type != 'VOID':
            return node

        self.visit(node.arg)

        func_arg_name_type = self._get_type(node.arg)
        if func_arg_name_type == 'VOID':

            func_arg = self.scope_vars.get_var(node.parent, node.arg.name)
            node.type = func_arg.type
            node.arg.type = func_arg.type
            dims = len(func_arg.sizes) if func_arg.sizes is not None else 1
            node.dims = dims
            node.arg.dims = dims

        else:
            node.type = func_arg_name_type
            node.dims = self._get_dims(node.arg)

        return node

    def _get_type(self, node):

        if isinstance(node, ast_internal_classes.Int_Literal_Node):
            return 'INTEGER'
        elif isinstance(node, ast_internal_classes.Real_Literal_Node):
            return 'REAL'
        elif isinstance(node, ast_internal_classes.Bool_Literal_Node):
            return 'BOOL'
        else:
            return node.type

    def _get_dims(self, node):

        if isinstance(node, ast_internal_classes.Int_Literal_Node):
            return 1
        elif isinstance(node, ast_internal_classes.Real_Literal_Node):
            return 1
        elif isinstance(node, ast_internal_classes.Bool_Literal_Node):
            return 1
        else:
            return node.dims

class ReplaceInterfaceBlocks(NodeTransformer):
    """
    """
    def __init__(self, program, funcs: FindFunctionAndSubroutines):
        self.funcs = funcs

        ParentScopeAssigner().visit(program)
        self.scope_vars = ScopeVarsDeclarations(program)
        self.scope_vars.visit(program)

    def _get_dims(self, node):

        if hasattr(node, "dims"):
            return node.dims

        if isinstance(node, ast_internal_classes.Var_Decl_Node):
            return len(node.sizes) if node.sizes is not None else 1

        raise RuntimeError()

    def visit_Call_Expr_Node(self, node: ast_internal_classes.Call_Expr_Node):

        #is_func = node.name.name in self.excepted_funcs or node.name in self.funcs.names
        is_interface_func = not node.name in self.funcs.names and node.name.name in self.funcs.iblocks

        if is_interface_func:

            available_names = []
            print("Invoke", node.name.name, available_names)
            for name in self.funcs.iblocks[node.name.name]:


                #non_optional_args = len(self.funcs.nodes[name].args) - self.funcs.nodes[name].optional_args_count
                non_optional_args = self.funcs.nodes[name].mandatory_args_count
                print("Check", name, non_optional_args, self.funcs.nodes[name].optional_args_count)

                success = True
                for call_arg, func_arg in zip(node.args[0:non_optional_args], self.funcs.nodes[name].args[0:non_optional_args]):
                    print("Mandatory arg", call_arg, type(call_arg))
                    if call_arg.type != func_arg.type or self._get_dims(call_arg) != self._get_dims(func_arg):
                        print(f"Ignore function {name}, wrong param type {call_arg.type} instead of {func_arg.type}")
                        success = False
                        break
                    else:
                        print(self._get_dims(call_arg), self._get_dims(func_arg), type(call_arg), call_arg.type, func_arg.name, type(func_arg), func_arg.type)

                optional_args = self.funcs.nodes[name].args[non_optional_args:]
                pos = non_optional_args
                for idx, call_arg in enumerate(node.args[non_optional_args:]):

                    print("Optional arg", call_arg, type(call_arg))
                    if isinstance(call_arg, ast_internal_classes.Actual_Arg_Spec_Node):
                        func_arg_name = call_arg.arg_name
                        try:
                            func_arg = self.scope_vars.get_var(name, func_arg_name.name)
                        except:
                            # this keyword parameter is not available in this function
                            success = False
                            break
                        print('btw', func_arg, type(func_arg), func_arg.type)
                    else:
                        func_arg = optional_args[idx]

                    #if call_arg.type != func_arg.type:
                    if call_arg.type != func_arg.type or self._get_dims(call_arg) != self._get_dims(func_arg):
                        print(f"Ignore function {name}, wrong param type {call_arg.type} instead of {func_arg.type}")
                        success = False
                        break
                    else:
                        print(self._get_dims(call_arg), self._get_dims(func_arg), type(call_arg), call_arg.type, func_arg.name, type(func_arg), func_arg.type)

                if success:
                    available_names.append(name)

            if len(available_names) == 0:
                raise RuntimeError("No matching function calls!")

            if len(available_names) != 1:
                print(node.name.name, available_names)
                raise RuntimeError("Too many matching function calls!")

            print(f"Selected {available_names[0]} as invocation for {node.name}")
            node.name = ast_internal_classes.Name_Node(name=available_names[0])

        return node
>>>>>>> da39f652
<|MERGE_RESOLUTION|>--- conflicted
+++ resolved
@@ -1,10 +1,6 @@
 # Copyright 2023 ETH Zurich and the DaCe authors. All rights reserved.
 
-<<<<<<< HEAD
-from dace.frontend.fortran import ast_components, ast_internal_classes, ast_utils
-=======
 from dace.frontend.fortran import ast_internal_classes, ast_utils
->>>>>>> da39f652
 from typing import Dict, List, Optional, Tuple, Set, Union
 import copy
 
@@ -514,11 +510,7 @@
                     vardecl=[]
                     for k in i.vars.vardecl:
                         if k.name==self.pointer_name and k.alloc==True and k.type==self.pointed_struct:
-<<<<<<< HEAD
-                            print("Eliminating pointer "+self.pointer_name+" of type "+ k.type +" in struct "+self.parent_struct)
-=======
                             #print("Eliminating pointer "+self.pointer_name+" of type "+ k.type +" in struct "+self.parent_struct)
->>>>>>> da39f652
                             continue
                         else:
                             vardecl.append(k)
@@ -597,35 +589,15 @@
             raise ValueError("Call_Expr_Node name is None")
             return ast_internal_classes.Char_Literal_Node(value="Error!", type="CHARACTER")
 
-<<<<<<< HEAD
-        is_func = node.name.name in self.excepted_funcs or node.name in self.funcs.names
-        is_interface_func = not is_func and node.name.name in self.funcs.iblocks
-        
-        if is_func or is_interface_func:
-
-            if is_interface_func:
-
-                available_names = self.funcs.iblocks[node.name.name].copy()
-                print("Invoke", node.name.name, available_names)
-                for name in available_names:
-                    print(name, self.funcs.nodes[name].args)
-
-=======
         if node.name.name in self.excepted_funcs or node.name in self.funcs.names or node.name.name in self.funcs.iblocks:
->>>>>>> da39f652
             processed_args = []
             for i in node.args:
                 arg = CallToArray(self.funcs).visit(i)
                 processed_args.append(arg)
             node.args = processed_args
             return node
-
         indices = [CallToArray(self.funcs).visit(i) for i in node.args]
-<<<<<<< HEAD
-        return ast_internal_classes.Array_Subscript_Node(name=node.name, indices=indices, line_number=node.line_number)
-=======
         return ast_internal_classes.Array_Subscript_Node(name=node.name, type=node.type, indices=indices, line_number=node.line_number)
->>>>>>> da39f652
 
 
 class ArgumentExtractorNodeLister(NodeVisitor):
@@ -649,11 +621,7 @@
                 "malloc", "pow", "cbrt", "__dace_epsilon", *FortranIntrinsics.call_extraction_exemptions()
         ]:
             for i in node.args:
-<<<<<<< HEAD
-                if isinstance(i, ast_internal_classes.Name_Node) or isinstance(i, ast_internal_classes.Literal) or isinstance(i, ast_internal_classes.Array_Subscript_Node) or isinstance(i, ast_internal_classes.Data_Ref_Node):
-=======
                 if isinstance(i, ast_internal_classes.Name_Node) or isinstance(i, ast_internal_classes.Literal) or isinstance(i, ast_internal_classes.Array_Subscript_Node) or isinstance(i, ast_internal_classes.Data_Ref_Node) or isinstance(i, ast_internal_classes.Actual_Arg_Spec_Node):
->>>>>>> da39f652
                     continue
                 else:
                     self.nodes.append(i)
@@ -694,17 +662,10 @@
                                                    line_number=node.line_number)
         for i, arg in enumerate(node.args):
             # Ensure we allow to extract function calls from arguments
-<<<<<<< HEAD
-            if isinstance(arg, ast_internal_classes.Name_Node) or isinstance(arg, ast_internal_classes.Literal) or isinstance(arg, ast_internal_classes.Array_Subscript_Node) or isinstance(arg, ast_internal_classes.Data_Ref_Node):
-                result.args.append(arg)
-            else:
-                result.args.append(ast_internal_classes.Name_Node(name="tmp_arg_" + str(tmp)))
-=======
             if isinstance(arg, ast_internal_classes.Name_Node) or isinstance(arg, ast_internal_classes.Literal) or isinstance(arg, ast_internal_classes.Array_Subscript_Node) or isinstance(arg, ast_internal_classes.Data_Ref_Node) or isinstance(arg, ast_internal_classes.Actual_Arg_Spec_Node):
                 result.args.append(arg)
             else:
                 result.args.append(ast_internal_classes.Name_Node(name="tmp_arg_" + str(tmp), type='VOID'))
->>>>>>> da39f652
                 tmp = tmp + 1    
         self.count = tmp
         return result
@@ -721,10 +682,7 @@
                     res.pop(res.index(i))
 
             if res is not None:
-<<<<<<< HEAD
-=======
-
->>>>>>> da39f652
+
                 # Variables are counted from 0...end, starting from main node, to all calls nested
                 # in main node arguments.
                 # However, we need to define nested ones first.
@@ -740,11 +698,7 @@
                     else:
                         var_type = res[i].type
 
-<<<<<<< HEAD
-                    newbody.append(
-=======
                     node.parent.specification_part.specifications.append(
->>>>>>> da39f652
                         ast_internal_classes.Decl_Stmt_Node(vardecl=[
                             ast_internal_classes.Var_Decl_Node(
                                 name="tmp_arg_" + str(temp),
@@ -752,12 +706,8 @@
                                 sizes=None,
                                 init=None
                             )
-<<<<<<< HEAD
-                        ]))
-=======
                         ])
                     )
->>>>>>> da39f652
                     newbody.append(
                         ast_internal_classes.BinOp_Node(op="=",
                                                         lval=ast_internal_classes.Name_Node(name="tmp_arg_" +
@@ -813,16 +763,11 @@
     Transforms all function definitions into subroutine definitions
     """
     def visit_Function_Subprogram_Node(self, node: ast_internal_classes.Function_Subprogram_Node):
-<<<<<<< HEAD
+
         if node.ret!=None:
             ret=node.ret
-=======
-
-        if node.ret!=None:
-            ret=node.ret
 
         found = False
->>>>>>> da39f652
         if node.specification_part is not None:    
           for j in node.specification_part.specifications:
             
@@ -830,12 +775,6 @@
                 if node.ret!=None:
                     if k.name == ret.name:
                         j.vardecl[j.vardecl.index(k)].name=node.name.name+"__ret"
-<<<<<<< HEAD
-                if k.name == node.name.name:
-                    j.vardecl[j.vardecl.index(k)].name=node.name.name+"__ret"
-                    
-                    break
-=======
                         found = True
                 if k.name == node.name.name:
                     j.vardecl[j.vardecl.index(k)].name=node.name.name+"__ret" 
@@ -861,7 +800,6 @@
                     typedecls=None
                 )
 
->>>>>>> da39f652
         execution_part=NameReplacer(node.name.name,node.name.name+"__ret").visit(node.execution_part)
         if node.ret!=None:
             
@@ -1079,14 +1017,11 @@
         var_name = node.name
         self.scope_vars[var_name] = node
 
-<<<<<<< HEAD
-=======
     def visit_Symbol_Decl_Node(self, node: ast_internal_classes.Symbol_Decl_Node):
 
         var_name = node.name
         self.scope_vars[var_name] = node
 
->>>>>>> da39f652
 class ScopeVarsDeclarations(NodeVisitor):
     """
         Creates a mapping (scope name, variable name) -> variable declaration.
@@ -1100,19 +1035,6 @@
         if hasattr(ast, "module_declarations"):
             self.module_declarations = ast.module_declarations
         else:
-<<<<<<< HEAD
-            self.module_declarations = {}    
-
-    def get_var(self, scope: ast_internal_classes.FNode, variable_name: str) -> ast_internal_classes.FNode:
-
-        if self.contains_var(scope, variable_name):
-            return self.scope_vars[(self._scope_name(scope), variable_name)]
-        elif variable_name in self.module_declarations:
-            return self.module_declarations[variable_name]
-        else:
-            raise RuntimeError(f"Couldn't find the declaration of variable {variable_name} in function {self._scope_name(scope)}!")
-
-=======
             self.module_declarations = {}
 
     def get_var(self, scope: Optional[Union[ast_internal_classes.FNode, str]], variable_name: str) -> ast_internal_classes.FNode:
@@ -1124,7 +1046,6 @@
         else:
             raise RuntimeError(f"Couldn't find the declaration of variable {variable_name} in function {self._scope_name(scope)}!")
 
->>>>>>> da39f652
     def contains_var(self, scope: ast_internal_classes.FNode, variable_name: str) -> bool:
         return (self._scope_name(scope), variable_name) in self.scope_vars
 
@@ -1166,11 +1087,6 @@
             return
 
     def visit_Array_Subscript_Node(self, node: ast_internal_classes.Array_Subscript_Node):
-<<<<<<< HEAD
-        self.nodes.append((node, self.current_parent))
-        for i in node.indices:
-            self.visit(i)
-=======
 
         old_current_parent = self.current_parent
         self.current_parent = None
@@ -1181,7 +1097,6 @@
         self.nodes.append((node, self.current_parent))
 
         # disable structure parent node for array indices
->>>>>>> da39f652
 
     def visit_Data_Ref_Node(self, node: ast_internal_classes.Data_Ref_Node):
 
@@ -1216,10 +1131,7 @@
         self.count = count
         self.normalize_offsets = normalize_offsets
         self.program = ast
-<<<<<<< HEAD
-=======
         self.replacements = {}
->>>>>>> da39f652
 
         if normalize_offsets:
             ParentScopeAssigner().visit(ast)
@@ -1252,19 +1164,12 @@
                 newer_indices.append(i)
             else:
                 
-<<<<<<< HEAD
-                new_indices.append(ast_internal_classes.Name_Node(name="tmp_index_" + str(tmp)))
-                tmp = tmp + 1
-        self.count = tmp
-        return ast_internal_classes.Array_Subscript_Node(name=node.name, indices=new_indices, line_number=node.line_number)
-=======
                 newer_indices.append(ast_internal_classes.Name_Node(name="tmp_index_" + str(tmp)))
                 self.replacements["tmp_index_" + str(tmp)]=(i,node.name.name)
                 tmp = tmp + 1
         self.count = tmp
 
         return ast_internal_classes.Array_Subscript_Node(name=node.name, type=node.type, indices=newer_indices, line_number=node.line_number)
->>>>>>> da39f652
 
     def visit_Execution_Part_Node(self, node: ast_internal_classes.Execution_Part_Node):
         newbody = []
@@ -1321,11 +1226,7 @@
                                         lval=ast_internal_classes.Name_Node(name=tmp_name),
                                         rval=ast_internal_classes.BinOp_Node(
                                             op="-",
-<<<<<<< HEAD
-                                            lval=i,
-=======
                                             lval=self.replacements[tmp_name][0],
->>>>>>> da39f652
                                             rval=offset,
                                             line_number=child.line_number),
                                         line_number=child.line_number))
@@ -1449,11 +1350,7 @@
         return 0
     for spec in func.specification_part.specifications:
         for var in spec.vardecl:
-<<<<<<< HEAD
-            if var.optional:
-=======
             if hasattr(var, "optional") and var.optional:
->>>>>>> da39f652
                 func.optional_args.append((var.name, var.type))
 
     vardecls = []
@@ -1517,30 +1414,6 @@
         mandatory_args = should_be_args - optional_args*2
 
         present_args = len(node.args)
-<<<<<<< HEAD
-        # Remove the deduplicated variable entries acting as flags for optional args
-        missing_args_count = should_be_args - present_args - optional_args
-        present_optional_args = present_args - mandatory_args
-
-        for i in range(missing_args_count):
-            relative_position = i + present_optional_args
-            dtype = func_decl.optional_args[relative_position][1]
-            if dtype == 'INTEGER':
-                node.args.append(ast_internal_classes.Int_Literal_Node(value='0'))
-            elif dtype == 'BOOL':
-                node.args.append(ast_internal_classes.Bool_Literal_Node(value='0'))
-            elif dtype == 'DOUBLE':
-                node.args.append(ast_internal_classes.Real_Literal_Node(value='0'))
-            else:
-                raise NotImplementedError()
-
-        # Now pass the 'present' flags
-        for i in range(optional_args - missing_args_count):
-            node.args.append(ast_internal_classes.Bool_Literal_Node(value='1'))
-        for i in range(missing_args_count):
-            node.args.append(ast_internal_classes.Bool_Literal_Node(value='0'))
-
-=======
 
         # Remove the deduplicated variable entries acting as flags for optional args
         missing_args_count = should_be_args - present_args
@@ -1579,7 +1452,6 @@
                 new_args[i+optional_args]=ast_internal_classes.Bool_Literal_Node(value='1')    
 
         node.args = new_args
->>>>>>> da39f652
         return node
 
 def optionalArgsExpander(node=ast_internal_classes.Program_Node):
@@ -2083,14 +1955,6 @@
                 arrays=False
                 for i in self.func_list:
                     if child.name.name==i.name or child.name.name==i.name+"_srt":
-<<<<<<< HEAD
-                        if i.elemental is True:
-                            if len(child.args)>0:
-                                for j in child.args:
-                                    #THIS Needs a proper check
-                                    if j.name=="z":
-                                        arrays=True
-=======
                         if hasattr(i,"elemental"):
                             if i.elemental is True:
                                 if len(child.args)>0:
@@ -2099,7 +1963,6 @@
                                         if j.name=="z":
                                             arrays=True
                                             
->>>>>>> da39f652
                 if not arrays:       
                     newbody.append(self.visit(child))
                 else:
@@ -2152,9 +2015,6 @@
 
             else:
                 newbody.append(self.visit(child))
-<<<<<<< HEAD
-        return ast_internal_classes.Execution_Part_Node(execution=newbody)
-=======
         return ast_internal_classes.Execution_Part_Node(execution=newbody)
 
 class TypeInference(NodeTransformer):
@@ -2378,5 +2238,4 @@
             print(f"Selected {available_names[0]} as invocation for {node.name}")
             node.name = ast_internal_classes.Name_Node(name=available_names[0])
 
-        return node
->>>>>>> da39f652
+        return node