--- conflicted
+++ resolved
@@ -1792,14 +1792,8 @@
     sdfg.parent_sdfg = None
     sdfg.parent_nsdfg_node = None
     sdfg.reset_cfg_list()
-<<<<<<< HEAD
-
-    sdfg.apply_transformations(IntrinsicSDFGTransformation)
-    sdfg.expand_library_nodes()
 
     sdfg.using_experimental_blocks = use_experimental_cfg_blocks
-=======
->>>>>>> ff6e064d
     return sdfg
 
 
