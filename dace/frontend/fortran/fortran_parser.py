# Copyright 2023 ETH Zurich and the DaCe authors. All rights reserved.

import copy
from venv import create
import warnings

from dace.data import Scalar, Structure

import dace.frontend.fortran.ast_components as ast_components
import dace.frontend.fortran.ast_transforms as ast_transforms
import dace.frontend.fortran.ast_utils as ast_utils
import dace.frontend.fortran.ast_internal_classes as ast_internal_classes
from dace.frontend.fortran.intrinsics import IntrinsicSDFGTransformation
from typing import Dict, List, Optional, Tuple, Set
from dace import dtypes
from dace import subsets as subs
from dace import Language as lang
from dace import data as dat
from dace import SDFG, InterstateEdge, Memlet, pointer, nodes
from dace import symbolic as sym
from copy import deepcopy as dpcp

from dace.properties import CodeBlock
from fparser.two import Fortran2003 as f03
from fparser.two.parser import ParserFactory as pf
from fparser.common.readfortran import FortranStringReader as fsr
from fparser.common.readfortran import FortranFileReader as ffr
from fparser.two.symbol_table import SymbolTable

import os
from os import path
from shutil import copyfile
import networkx as nx

class AST_translator:
    """  
    This class is responsible for translating the internal AST into a SDFG.
    """
    def __init__(
        self,
        ast: ast_components.InternalFortranAst,
        source: str,
        multiple_sdfgs: bool = False,
        startpoint=None,
        sdfg_path=None,
        toplevel_subroutine: Optional[str] = None,
        normalize_offsets = False
    ):
        """
        :ast: The internal fortran AST to be used for translation
        :source: The source file name from which the AST was generated
        """
        self.sdfg_path=sdfg_path
        self.count_of_struct_symbols_lifted=0
        self.registered_types = {}
        self.transient_mode=True
        self.tables = ast.tables
        self.startpoint = startpoint
        self.top_level = None
        self.globalsdfg = None
        self.multiple_sdfgs = multiple_sdfgs
        self.functions_and_subroutines = ast.functions_and_subroutines
        self.name_mapping = ast_utils.NameMap()
        self.contexts = {}
        self.views = 0
        self.libstates = []
        self.file_name = source
        self.unallocated_arrays = []
        self.all_array_names = []
        self.last_sdfg_states = {}
        self.last_loop_continues = {}
        self.last_loop_breaks = {}
        self.last_returns = {}
        self.module_vars = []
        self.libraries = {}
        self.local_not_transient_because_assign={}
        self.struct_views={}
        self.last_call_expression = {}
        self.struct_view_count = 0
        self.structures = ast.structures
        self.placeholders = ast.placeholders
        self.toplevel_subroutine = toplevel_subroutine
        self.normalize_offsets = normalize_offsets
        self.ast_elements = {
            ast_internal_classes.If_Stmt_Node: self.ifstmt2sdfg,
            ast_internal_classes.For_Stmt_Node: self.forstmt2sdfg,
            ast_internal_classes.Map_Stmt_Node: self.forstmt2sdfg,
            ast_internal_classes.Execution_Part_Node: self.basicblock2sdfg,
            ast_internal_classes.Subroutine_Subprogram_Node: self.subroutine2sdfg,
            ast_internal_classes.BinOp_Node: self.binop2sdfg,
            ast_internal_classes.Decl_Stmt_Node: self.declstmt2sdfg,
            ast_internal_classes.Var_Decl_Node: self.vardecl2sdfg,
            ast_internal_classes.Symbol_Decl_Node: self.symbol2sdfg,
            ast_internal_classes.Symbol_Array_Decl_Node: self.symbolarray2sdfg,
            ast_internal_classes.Call_Expr_Node: self.call2sdfg,
            ast_internal_classes.Program_Node: self.ast2sdfg,
            ast_internal_classes.Write_Stmt_Node: self.write2sdfg,
            ast_internal_classes.Allocate_Stmt_Node: self.allocate2sdfg,
            ast_internal_classes.Break_Node: self.break2sdfg,
            ast_internal_classes.Derived_Type_Def_Node: self.derivedtypedef2sdfg,
            ast_internal_classes.Pointer_Assignment_Stmt_Node: self.pointerassignment2sdfg,
        }

    def get_dace_type(self, type):
        """  
        This function matches the fortran type to the corresponding dace type
        by referencing the ast_utils.fortrantypes2dacetypes dictionary.
        """
        if isinstance(type, str):
            if type in ast_utils.fortrantypes2dacetypes:
                return ast_utils.fortrantypes2dacetypes[type]
            elif type in self.registered_types:
                return self.registered_types[type]
            else:
                #TODO: This is bandaid.
                if type=="VOID":
                    return ast_utils.fortrantypes2dacetypes["DOUBLE"]
                    raise ValueError("Unknown type " + type)

    def get_name_mapping_in_context(self, sdfg: SDFG):
        """
        This function returns a copy of the name mapping union
         for the given sdfg and the top-level sdfg.
        """
        a = self.name_mapping[self.globalsdfg].copy()
        if sdfg is not self.globalsdfg:
            a.update(self.name_mapping[sdfg])
        return a

    def get_arrays_in_context(self, sdfg: SDFG):
        """
        This function returns a copy of the union of arrays 
        for the given sdfg and the top-level sdfg.
        """
        a = self.globalsdfg.arrays.copy()
        if sdfg is not self.globalsdfg:
            a.update(sdfg.arrays)
        return a

    def get_memlet_range(self, sdfg: SDFG, variables: List[ast_internal_classes.FNode], var_name: str,
                         var_name_tasklet: str) -> str:
        """
        This function returns the memlet range for the given variable.
        :param sdfg: The sdfg in which the variable is used
        :param variables: The list of variables in the current context
        :param var_name: The name of the variable for which the memlet range should be returned
        :param var_name_tasklet: The name of the variable in the tasklet
        :return: The memlet range for the given variable
        """
        var = self.get_arrays_in_context(sdfg).get(var_name)

        if len(var.shape) == 0:
            return ""

        if (len(var.shape) == 1 and var.shape[0] == 1):
            return "0"

        for o_v in variables:
            if o_v.name == var_name_tasklet:
                return ast_utils.generate_memlet(o_v, sdfg, self, self.normalize_offsets)

    def translate(self, node: ast_internal_classes.FNode, sdfg: SDFG):
        """
        This function is responsible for translating the AST into a SDFG.
        :param node: The node to be translated
        :param sdfg: The SDFG to which the node should be translated
        :note: This function is recursive and will call itself for all child nodes
        :note: This function will call the appropriate function for the node type
        :note: The dictionary ast_elements, part of the class itself contains all functions that are called for the different node types
        """
        if node.__class__ in self.ast_elements:
            self.ast_elements[node.__class__](node, sdfg)
        elif isinstance(node, list):
            for i in node:
                self.translate(i, sdfg)
        else:
            warnings.warn(f"WARNING: {node.__class__.__name__}")

    def ast2sdfg(self, node: ast_internal_classes.Program_Node, sdfg: SDFG):
        """
        This function is responsible for translating the Fortran AST into a SDFG.
        :param node: The node to be translated
        :param sdfg: The SDFG to which the node should be translated
        :note: This function is recursive and will call itself for all child nodes
        :note: This function will call the appropriate function for the node type
        :note: The dictionary ast_elements, part of the class itself contains all functions that are called for the different node types
        """
        self.globalsdfg = sdfg
        for i in node.modules:
            structs_lister=ast_transforms.StructLister()
            if i.specification_part is not None:
                structs_lister.visit(i.specification_part)
            struct_dep_graph=nx.DiGraph()
            for ii,name in zip(structs_lister.structs,structs_lister.names):
                if name not in struct_dep_graph.nodes:
                    struct_dep_graph.add_node(name)
                struct_deps_finder=ast_transforms.StructDependencyLister(structs_lister.names)
                struct_deps_finder.visit(ii)
                struct_deps=struct_deps_finder.structs_used
                #print(struct_deps)
                for j,pointing,point_name in zip(struct_deps,struct_deps_finder.is_pointer,struct_deps_finder.pointer_names):
                    if j not in struct_dep_graph.nodes:
                        struct_dep_graph.add_node(j)
                    struct_dep_graph.add_edge(name,j,pointing=pointing,point_name=point_name)
            parse_order = list(reversed(list(nx.topological_sort(struct_dep_graph))))        
            for jj in parse_order:
              for j in i.specification_part.typedecls:
                    if j.name.name==jj:
                        self.translate(j, sdfg)
                        if j.__class__.__name__ != "Derived_Type_Def_Node":
                            for k in j.vardecl:
                                self.module_vars.append((k.name, i.name))
            if i.specification_part is not None:                                
              for j in i.specification_part.symbols:
                self.translate(j, sdfg)
                if  isinstance(j, ast_internal_classes.Symbol_Array_Decl_Node):
                    self.module_vars.append((j.name, i.name))
                elif isinstance(j, ast_internal_classes.Symbol_Decl_Node):
                    self.module_vars.append((j.name, i.name))
                else:
                    raise ValueError("Unknown symbol type")
              for j in i.specification_part.specifications:
                self.translate(j, sdfg)
                for k in j.vardecl:
                    self.module_vars.append((k.name, i.name))
        ast_utils.add_simple_state_to_sdfg(self, sdfg, "GlobalDefEnd")            
        if node.main_program is not None:

            for i in node.main_program.specification_part.typedecls:
                self.translate(i, sdfg)
            for i in node.main_program.specification_part.symbols:
                self.translate(i, sdfg)
            for i in node.main_program.specification_part.specifications:
                self.translate(i, sdfg)
            self.translate(node.main_program.execution_part.execution, sdfg)
        else: 
            if self.startpoint is None:
                raise ValueError("No main program or start point found")
            else:

                if self.startpoint.specification_part is not None:
                    self.transient_mode=True

                    for i in self.startpoint.specification_part.typedecls:
                        self.translate(i, sdfg)
                    for i in self.startpoint.specification_part.symbols:
                        self.translate(i, sdfg)

                    for i in self.startpoint.specification_part.specifications:
                        self.translate(i, sdfg)
                self.transient_mode=True    
                self.translate(self.startpoint.execution_part.execution, sdfg)   

    def pointerassignment2sdfg(self, node: ast_internal_classes.Pointer_Assignment_Stmt_Node, sdfg: SDFG):
        """
        This function is responsible for translating Fortran pointer assignments into a SDFG.
        :param node: The node to be translated
        :param sdfg: The SDFG to which the node should be translated
        """
        if self.name_mapping[sdfg][node.name_pointer.name] in sdfg.arrays:
            shapenames = [sdfg.arrays[self.name_mapping[sdfg][node.name_pointer.name]].shape[i] for i in range(len(sdfg.arrays[self.name_mapping[sdfg][node.name_pointer.name]].shape))]
            for i in shapenames:
                if str(i) in sdfg.symbols:
                    sdfg.symbols.pop(str(i))
                if sdfg.parent_nsdfg_node is not None:     
                    if str(i) in sdfg.parent_nsdfg_node.symbol_mapping:
                        sdfg.parent_nsdfg_node.symbol_mapping.pop(str(i))    
            sdfg.arrays.pop(self.name_mapping[sdfg][node.name_pointer.name])
        if isinstance(node.name_target, ast_internal_classes.Data_Ref_Node):
            if node.name_target.parent_ref.name not in self.name_mapping[sdfg]: 
                raise ValueError("Unknown variable " + node.name_target.name)
            if isinstance(node.name_target.part_ref,ast_internal_classes.Data_Ref_Node):
                self.name_mapping[sdfg][node.name_pointer.name] = self.name_mapping[sdfg][node.name_target.parent_ref.name+"_"+node.name_target.part_ref.parent_ref.name+"_"+node.name_target.part_ref.part_ref.name]
            else:    
                self.name_mapping[sdfg][node.name_pointer.name] = self.name_mapping[sdfg][node.name_target.parent_ref.name+"_"+node.name_target.part_ref.name]

        elif isinstance(node.name_pointer, ast_internal_classes.Data_Ref_Node):
            raise ValueError("Not imlemented yet")
           
        else:       
            if node.name_target.name not in self.name_mapping[sdfg]:
                raise ValueError("Unknown variable " + node.name_target.name)
            found = False
            for i in self.unallocated_arrays:
                if i[0] == node.name_pointer.name:
                    if found:
                        raise ValueError("Multiple unallocated arrays with the same name")
                    fount = True
                    self.unallocated_arrays.remove(i)
            self.name_mapping[sdfg][node.name_pointer.name] = self.name_mapping[sdfg][node.name_target.name]

    def derivedtypedef2sdfg(self, node: ast_internal_classes.Derived_Type_Def_Node, sdfg: SDFG):
        """
        This function is responsible for registering Fortran derived type declarations into a SDFG as nested data types.
        :param node: The node to be translated
        :param sdfg: The SDFG to which the node should be translated
        """
        name = node.name.name
        if node.component_part is None:
            components=[]
        else:     
            components = node.component_part.component_def_stmts
        dict_setup = {}
        for i in components:
            j = i.vars
            for k in j.vardecl:
                complex_datatype=False
                datatype = self.get_dace_type(k.type)
                if isinstance(datatype, dat.Structure):
                    complex_datatype=True
                if k.sizes is not None:
                    sizes = []
                    offset = []
                    offset_value = 0 if self.normalize_offsets else -1
                    for i in k.sizes:
                        tw = ast_utils.TaskletWriter([], [], sdfg, self.name_mapping,placeholders=self.placeholders)
                        text = tw.write_code(i)
                        sizes.append(sym.pystr_to_symbolic(text))
                        offset.append(offset_value)
                    strides = [dat._prod(sizes[:i]) for i in range(len(sizes))]
                    if not complex_datatype:
                        dict_setup[k.name] = dat.Array(
                        datatype,
                        sizes,
                        strides=strides,
                        offset=offset,
                        )
                    else:
                        dict_setup[k.name] = dat.ContainerArray(datatype, sizes, strides=strides, offset=offset)

                else:
                    if not complex_datatype:
                        dict_setup[k.name] = dat.Scalar(datatype)
                    else:
                        dict_setup[k.name] = datatype

        structure_obj = Structure(dict_setup, name)
        self.registered_types[name] = structure_obj

    def basicblock2sdfg(self, node: ast_internal_classes.Execution_Part_Node, sdfg: SDFG):
        """
        This function is responsible for translating Fortran basic blocks into a SDFG.
        :param node: The node to be translated
        :param sdfg: The SDFG to which the node should be translated
        """

        for i in node.execution:
            self.translate(i, sdfg)

    def allocate2sdfg(self, node: ast_internal_classes.Allocate_Stmt_Node, sdfg: SDFG):
        """
        This function is responsible for translating Fortran allocate statements into a SDFG.
        :param node: The node to be translated
        :param sdfg: The SDFG to which the node should be translated
        :note: We pair the allocate with a list of unallocated arrays.
        """
        for i in node.allocation_list:
            for j in self.unallocated_arrays:
                if j[0] == i.name.name and sdfg == j[2]:
                    datatype = j[1]
                    transient = j[3]
                    self.unallocated_arrays.remove(j)
                    offset_value = 0 if self.normalize_offsets else -1
                    sizes = []
                    offset = []
                    for j in i.shape.shape_list:
                        tw = ast_utils.TaskletWriter([], [], sdfg, self.name_mapping,placeholders=self.placeholders)
                        text = tw.write_code(j)
                        sizes.append(sym.pystr_to_symbolic(text))
                        offset.append(offset_value)
                    strides = [dat._prod(sizes[:i]) for i in range(len(sizes))]
                    self.name_mapping[sdfg][i.name.name] = sdfg._find_new_name(i.name.name)

                    self.all_array_names.append(self.name_mapping[sdfg][i.name.name])
                    if self.contexts.get(sdfg.name) is None:
                        self.contexts[sdfg.name] = ast_utils.Context(name=sdfg.name)
                    if i.name.name not in self.contexts[sdfg.name].containers:
                        self.contexts[sdfg.name].containers.append(i.name.name)
                    sdfg.add_array(self.name_mapping[sdfg][i.name.name],
                                   shape=sizes,
                                   dtype=datatype,
                                   offset=offset,
                                   strides=strides,
                                   transient=transient)

    def write2sdfg(self, node: ast_internal_classes.Write_Stmt_Node, sdfg: SDFG):
        #TODO implement
        raise NotImplementedError("Fortran write statements are not implemented yet")

    def ifstmt2sdfg(self, node: ast_internal_classes.If_Stmt_Node, sdfg: SDFG):
        """
        This function is responsible for translating Fortran if statements into a SDFG.
        :param node: The node to be translated
        :param sdfg: The SDFG to which the node should be translated
        """

        name = f"If_l_{str(node.line_number[0])}_c_{str(node.line_number[1])}"
        begin_state = ast_utils.add_simple_state_to_sdfg(self, sdfg, f"Begin{name}")
        guard_substate = sdfg.add_state(f"Guard{name}")
        sdfg.add_edge(begin_state, guard_substate, InterstateEdge())

        condition = ast_utils.ProcessedWriter(sdfg, self.name_mapping,self.placeholders).write_code(node.cond)

        body_ifstart_state = sdfg.add_state(f"BodyIfStart{name}")
        self.last_sdfg_states[sdfg] = body_ifstart_state
        self.translate(node.body, sdfg)
        final_substate = sdfg.add_state(f"MergeState{name}")

        sdfg.add_edge(guard_substate, body_ifstart_state, InterstateEdge(condition))

        if self.last_sdfg_states[sdfg] not in [
                self.last_loop_breaks.get(sdfg),
                self.last_loop_continues.get(sdfg),
                self.last_returns.get(sdfg)
        ]:
            body_ifend_state = ast_utils.add_simple_state_to_sdfg(self, sdfg, f"BodyIfEnd{name}")
            sdfg.add_edge(body_ifend_state, final_substate, InterstateEdge())

        if len(node.body_else.execution) > 0:
            name_else = f"Else_l_{str(node.line_number[0])}_c_{str(node.line_number[1])}"
            body_elsestart_state = sdfg.add_state("BodyElseStart" + name_else)
            self.last_sdfg_states[sdfg] = body_elsestart_state
            self.translate(node.body_else, sdfg)
            body_elseend_state = ast_utils.add_simple_state_to_sdfg(self, sdfg, f"BodyElseEnd{name_else}")
            sdfg.add_edge(guard_substate, body_elsestart_state, InterstateEdge("not (" + condition + ")"))
            sdfg.add_edge(body_elseend_state, final_substate, InterstateEdge())
        else:
            sdfg.add_edge(guard_substate, final_substate, InterstateEdge("not (" + condition + ")"))
        self.last_sdfg_states[sdfg] = final_substate

    def forstmt2sdfg(self, node: ast_internal_classes.For_Stmt_Node, sdfg: SDFG):
        """
        This function is responsible for translating Fortran for statements into a SDFG.
        :param node: The node to be translated
        :param sdfg: The SDFG to which the node should be translated
        """

        declloop = False
        name = "FOR_l_" + str(node.line_number[0]) + "_c_" + str(node.line_number[1])
        begin_state = ast_utils.add_simple_state_to_sdfg(self, sdfg, "Begin" + name)
        guard_substate = sdfg.add_state("Guard" + name)
        final_substate = sdfg.add_state("Merge" + name)
        self.last_sdfg_states[sdfg] = final_substate
        decl_node = node.init
        entry = {}
        if isinstance(decl_node, ast_internal_classes.BinOp_Node):
            if sdfg.symbols.get(decl_node.lval.name) is not None:
                iter_name = decl_node.lval.name
            elif self.name_mapping[sdfg].get(decl_node.lval.name) is not None:
                iter_name = self.name_mapping[sdfg][decl_node.lval.name]
            else:
                raise ValueError("Unknown variable " + decl_node.lval.name)
            entry[iter_name] = ast_utils.ProcessedWriter(sdfg, self.name_mapping,placeholders=self.placeholders).write_code(decl_node.rval)

        sdfg.add_edge(begin_state, guard_substate, InterstateEdge(assignments=entry))

        condition = ast_utils.ProcessedWriter(sdfg, self.name_mapping,placeholders=self.placeholders).write_code(node.cond)

        increment = "i+0+1"
        if isinstance(node.iter, ast_internal_classes.BinOp_Node):
            increment = ast_utils.ProcessedWriter(sdfg, self.name_mapping,placeholders=self.placeholders).write_code(node.iter.rval)
        entry = {iter_name: increment}

        begin_loop_state = sdfg.add_state("BeginLoop" + name)
        end_loop_state = sdfg.add_state("EndLoop" + name)
        self.last_sdfg_states[sdfg] = begin_loop_state
        self.last_loop_continues[sdfg] = final_substate
        self.translate(node.body, sdfg)

        sdfg.add_edge(self.last_sdfg_states[sdfg], end_loop_state, InterstateEdge())
        sdfg.add_edge(guard_substate, begin_loop_state, InterstateEdge(condition))
        sdfg.add_edge(end_loop_state, guard_substate, InterstateEdge(assignments=entry))
        sdfg.add_edge(guard_substate, final_substate, InterstateEdge(f"not ({condition})"))
        self.last_sdfg_states[sdfg] = final_substate

    def symbol2sdfg(self, node: ast_internal_classes.Symbol_Decl_Node, sdfg: SDFG):
        """
        This function is responsible for translating Fortran symbol declarations into a SDFG.
        :param node: The node to be translated
        :param sdfg: The SDFG to which the node should be translated
        """

        if self.contexts.get(sdfg.name) is None:
            self.contexts[sdfg.name] = ast_utils.Context(name=sdfg.name)
        if self.contexts[sdfg.name].constants.get(node.name) is None:
            if isinstance(node.init, ast_internal_classes.Int_Literal_Node) or isinstance(
                    node.init, ast_internal_classes.Real_Literal_Node):
                self.contexts[sdfg.name].constants[node.name] = node.init.value
            elif isinstance(node.init, ast_internal_classes.Name_Node):
                self.contexts[sdfg.name].constants[node.name] = self.contexts[sdfg.name].constants[node.init.name]
            else:
                tw = ast_utils.TaskletWriter([], [], sdfg, self.name_mapping,placeholders=self.placeholders)
                if node.init is not None:
                    text = tw.write_code(node.init)
                    self.contexts[sdfg.name].constants[node.name] = sym.pystr_to_symbolic(text)
           
        datatype = self.get_dace_type(node.type)
        if node.name not in sdfg.symbols:
            sdfg.add_symbol(node.name, datatype)
            if self.last_sdfg_states.get(sdfg) is None:
                bstate = sdfg.add_state("SDFGbegin", is_start_state=True)
                self.last_sdfg_states[sdfg] = bstate
            if node.init is not None:
                substate = sdfg.add_state(f"Dummystate_{node.name}")
                increment = ast_utils.TaskletWriter([], [], sdfg, self.name_mapping,placeholders=self.placeholders).write_code(node.init)

                entry = {node.name: increment}
                sdfg.add_edge(self.last_sdfg_states[sdfg], substate, InterstateEdge(assignments=entry))
                self.last_sdfg_states[sdfg] = substate

    def symbolarray2sdfg(self, node: ast_internal_classes.Symbol_Array_Decl_Node, sdfg: SDFG):

        return NotImplementedError(
            "Symbol_Decl_Node not implemented. This should be done via a transformation that itemizes the constant array."
        )

    def subroutine2sdfg(self, node: ast_internal_classes.Subroutine_Subprogram_Node, sdfg: SDFG):
        """
        This function is responsible for translating Fortran subroutine declarations into a SDFG.
        :param node: The node to be translated
        :param sdfg: The SDFG to which the node should be translated
        """

        if node.execution_part is None:
            return

        # First get the list of read and written variables
        inputnodefinder = ast_transforms.FindInputs()
        inputnodefinder.visit(node)
        input_vars = inputnodefinder.nodes
        outputnodefinder = ast_transforms.FindOutputs(thourough=True)
        outputnodefinder.visit(node)
        output_vars = outputnodefinder.nodes
        write_names = list(dict.fromkeys([i.name for i in output_vars]))
        read_names = list(dict.fromkeys([i.name for i in input_vars]))

        # Collect the parameters and the function signature to comnpare and link
        parameters = node.args.copy()

        new_sdfg = SDFG(node.name.name)
        substate = ast_utils.add_simple_state_to_sdfg(self, sdfg, "state" + node.name.name)

        
        variables_in_call = []
        if self.last_call_expression.get(sdfg) is not None:
            variables_in_call = self.last_call_expression[sdfg]

        # Sanity check to make sure the parameter numbers match
        if not ((len(variables_in_call) == len(parameters)) or
                (len(variables_in_call) == len(parameters) + 1
                 and not isinstance(node.result_type, ast_internal_classes.Void))):
            print('Variables in call', len(variables_in_call))
            print('Parameters', len(parameters))
            #for i in variables_in_call:
            #    print("VAR CALL: ", i.name)
            #for j in parameters:
            #    print("LOCAL TO UPDATE: ", j.name)
            raise ValueError("number of parameters does not match the function signature")

        # creating new arrays for nested sdfg
        ins_in_new_sdfg = []
        outs_in_new_sdfg = []

        views = []
        ind_count = 0

        var2 = []
        literals = []
        literal_values = []
        par2 = []
        to_fix = []
        symbol_arguments = []

        # First we need to check if the parameters are literals or variables
        for arg_i, variable in enumerate(variables_in_call):
            if isinstance(variable, ast_internal_classes.Name_Node):
                varname = variable.name
            elif isinstance(variable, ast_internal_classes.Actual_Arg_Spec_Node):
                varname = variable.arg_name.name
            elif isinstance(variable, ast_internal_classes.Array_Subscript_Node):
                varname = variable.name.name
            elif isinstance(variable, ast_internal_classes.Data_Ref_Node):
                varname = ast_utils.get_name(variable)

            if isinstance(variable, ast_internal_classes.Literal) or varname == "LITERAL":
                literals.append(parameters[arg_i])
                literal_values.append(variable)
                continue
            elif varname in sdfg.symbols:
                symbol_arguments.append((parameters[arg_i], variable))
                continue

            par2.append(parameters[arg_i])
            var2.append(variable)

        #This handles the case where the function is called with literals
        variables_in_call = var2
        parameters = par2
        assigns = []
        self.local_not_transient_because_assign[node.name.name]=[]  
        for lit, litval in zip(literals, literal_values):
            local_name = lit
            self.local_not_transient_because_assign[node.name.name].append(local_name.name)
            assigns.append(
                ast_internal_classes.BinOp_Node(lval=ast_internal_classes.Name_Node(name=local_name.name),
                                                rval=litval,
                                                op="=",
                                                line_number=node.line_number))

        # This handles the case where the function is called with symbols
        for parameter, symbol in symbol_arguments:
            if parameter.name != symbol.name:
                self.local_not_transient_because_assign[node.name.name].append(parameter.name)
                assigns.append(
                    ast_internal_classes.BinOp_Node(lval=ast_internal_classes.Name_Node(name=parameter.name),
                                                    rval=ast_internal_classes.Name_Node(name=symbol.name),
                                                    op="=",
                                                    line_number=node.line_number))

        # This handles the case where the function is called with variables starting with the case that the variable is local to the calling SDFG
        needs_replacement={}
        for variable_in_call in variables_in_call:
            all_arrays = self.get_arrays_in_context(sdfg)
            
            sdfg_name = self.name_mapping.get(sdfg).get(ast_utils.get_name(variable_in_call))
            globalsdfg_name = self.name_mapping.get(self.globalsdfg).get(ast_utils.get_name(variable_in_call))
            matched = False
            for array_name, array in all_arrays.items():
                if array_name in [sdfg_name]:
                    matched = True
                    local_name = parameters[variables_in_call.index(variable_in_call)]
                    self.name_mapping[new_sdfg][local_name.name] = new_sdfg._find_new_name(local_name.name)
                    self.all_array_names.append(self.name_mapping[new_sdfg][local_name.name])
                    if local_name.name in read_names:
                        ins_in_new_sdfg.append(self.name_mapping[new_sdfg][local_name.name])
                    if local_name.name in write_names:
                        outs_in_new_sdfg.append(self.name_mapping[new_sdfg][local_name.name])

                    indices = 0
                    index_list = []
                    shape = []
                    tmp_node = variable_in_call
                    strides = list(array.strides)
                    offsets = list(array.offset)
                    mysize = 1


                    if isinstance(variable_in_call, ast_internal_classes.Data_Ref_Node):
                        done=False
                        depth=0
                        tmpvar = variable_in_call
                        local_name = parameters[variables_in_call.index(variable_in_call)]
                        top_structure_name=self.name_mapping[sdfg][ast_utils.get_name(tmpvar.parent_ref)]
                        top_structure=sdfg.arrays[top_structure_name]
                        current_parent_structure=top_structure
                        current_parent_structure_name=top_structure_name
                        name_chain=[top_structure_name]    
                        while not done:
                            if isinstance(tmpvar.part_ref, ast_internal_classes.Data_Ref_Node):
                                tmpvar=tmpvar.part_ref
                                depth+=1
                                current_member_name=ast_utils.get_name(tmpvar.parent_ref)
                                current_member=current_parent_structure.members[current_member_name]
                                concatenated_name="_".join(name_chain)
                                local_shape=current_member.shape
                                new_shape=[]
                                local_indices=0
                                local_strides=list(current_member.strides)
                                local_offsets=list(current_member.offset)
                                local_index_list=[]
                                local_size =1
                                if isinstance(tmpvar.parent_ref, ast_internal_classes.Array_Subscript_Node):
                                    changed_indices = 0
                                    for i in tmpvar.parent_ref.indices:
                                        if isinstance(i, ast_internal_classes.ParDecl_Node):
                                            if i.type == "ALL":
                                                new_shape.append(local_shape[local_indices])
                                                local_size = local_size * local_shape[local_indices]
                                                local_index_list.append(None)
                                            else:
                                                raise NotImplementedError("Index in ParDecl should be ALL")
                                        else:
                                            text = ast_utils.ProcessedWriter(sdfg, self.name_mapping,placeholders=self.placeholders).write_code(i)
                                            local_index_list.append(sym.pystr_to_symbolic(text))
                                            local_strides.pop(local_indices - changed_indices)
                                            local_offsets.pop(local_indices - changed_indices)
                                            changed_indices += 1
                                        local_indices = local_indices + 1
                                local_all_indices = [None] * (len(local_shape) - len(local_index_list)) + local_index_list
                                if self.normalize_offsets:
                                    subset = subs.Range([(i, i, 1) if i is not None else (0, s-1, 1)
                                                                for i, s in zip(local_all_indices, local_shape)])
                                else:
                                    subset = subs.Range([(i, i, 1) if i is not None else (1, s, 1)
                                                                for i, s in zip(local_all_indices, local_shape)])
                                smallsubset = subs.Range([(0, s - 1, 1) for s in new_shape])
                                bonus_step=False
                                if isinstance(current_member,dat.ContainerArray):
                                    if len(new_shape)==0:
                                        stype=current_member.stype
                                        bonus_step=True
                                        #sdfg.add_view(concatenated_name+"_"+current_member_name+"_"+str(self.struct_view_count),current_member.shape,current_member.dtype)
                                        view_to_member = dat.View.view(current_member.stype)
                                        sdfg.arrays[concatenated_name+"_"+current_member_name+"_"+str(self.struct_view_count)] = view_to_member
                                        #sdfg.add_view(concatenated_name+"_"+current_member_name+"_"+str(self.struct_view_count),current_member.stype.dtype)
                                else:    
                                    sdfg.add_view(concatenated_name+"_"+current_member_name+"_"+str(self.struct_view_count),current_member.shape,current_member.dtype)
                                
                                
                                if local_name.name in read_names:
                                    already_there=False
                                    for i in substate.data_nodes():
                                        if i.data==current_parent_structure_name and len(substate.out_edges(i))==0:
                                            re=i
                                            already_there=True
                                            break
                                    if not already_there:
                                        re=substate.add_read(current_parent_structure_name)    
                                    already_there=False
                                    for i in substate.data_nodes():
                                        if i.data==concatenated_name+"_"+current_member_name+"_"+str(self.struct_view_count)  and len(substate.out_edges(i))==0:
                                            wv=i
                                            already_there=True
                                            break
                                    if not already_there:
                                        wv = substate.add_write(concatenated_name+"_"+current_member_name+"_"+str(self.struct_view_count))
                                    
                                    mem=Memlet.simple(current_parent_structure_name + "." + current_member_name, subset)
                                    substate.add_edge(re,None,wv,"views",dpcp(mem))

                                if local_name.name in write_names:
                                    already_there=False
                                    for i in substate.data_nodes():
                                        if i.data==current_parent_structure_name  and len(substate.in_edges(i))==0 and i.data!=top_structure_name:
                                            already_there=True
                                            wr=i
                                            break
                                    if not already_there:
                                        wr=substate.add_write(current_parent_structure_name)
                                    already_there=False
                                    for i in substate.data_nodes():
                                        if i.data==concatenated_name+"_"+current_member_name+"_"+str(self.struct_view_count)  and len(substate.in_edges(i))==0 and i.data!=top_structure_name:
                                            rv=i
                                            already_there=True
                                            break
                                    if not already_there:    
                                        rv = substate.add_read(concatenated_name+"_"+current_member_name+"_"+str(self.struct_view_count))
                                    mem2=Memlet.simple(current_parent_structure_name + "." + current_member_name, subset)
                                    substate.add_edge(rv,"views",wr,None,dpcp(mem2))

                                current_parent_structure_name=concatenated_name+"_"+current_member_name+"_"+str(self.struct_view_count)
                                current_parent_structure=current_parent_structure.members[current_member_name]
                                self.struct_view_count+=1
                                name_chain.append(current_member_name)
                            else:
                                done=True    
                                tmpvar=tmpvar.part_ref
                                concatenated_name="_".join(name_chain)
                                array_name=ast_utils.get_name(tmpvar)
                                member_name=ast_utils.get_name(tmpvar)
                                if depth>0:
                                    last_view_name=concatenated_name+"_"+str(self.struct_view_count-1)
                                else:
                                    last_view_name=concatenated_name    
                                if isinstance(current_parent_structure,dat.ContainerArray):
                                    stype=current_parent_structure.stype
                                    array=stype.members[ast_utils.get_name(tmpvar)]
                                else:
                                    array=current_parent_structure.members[ast_utils.get_name(tmpvar)]    
                                sdfg.add_view(concatenated_name+"_"+array_name+"_"+str(self.struct_view_count),array.shape,array.dtype)
                                last_view_name_read=None
                                if local_name.name in read_names:
                                    already_there=False
                                    for i in substate.data_nodes():
                                        if i.data==last_view_name and len(substate.out_edges(i))==0 :
                                            re=i
                                            already_there=True
                                            break
                                    if not already_there:
                                        re=substate.add_read(last_view_name)
                                    already_there=False
                                    for i in substate.data_nodes():
                                        if i.data==concatenated_name+"_"+array_name+"_"+str(self.struct_view_count) and len(substate.out_edges(i))==0 :
                                            wv=i
                                            already_there=True
                                            break
                                    if not already_there:    
                                        wv = substate.add_write(concatenated_name+"_"+array_name+"_"+str(self.struct_view_count))
                                    mem=Memlet.from_array(last_view_name + "." + member_name,array )
                                    substate.add_edge(re,None,wv,"views",dpcp(mem))
                                    last_view_name_read=concatenated_name+"_"+array_name+"_"+str(self.struct_view_count)
                                last_view_name_write=None
                                if local_name.name in write_names:
                                    already_there=False
                                    for i in substate.data_nodes():
                                        if i.data==last_view_name and len(substate.in_edges(i))==0 and i.data!=top_structure_name:
                                            already_there=True
                                            wr=i
                                            break
                                    if not already_there:
                                        wr=substate.add_write(last_view_name)
                                    already_there=False    
                                    for i in substate.data_nodes():
                                        if i.data==concatenated_name+"_"+array_name+"_"+str(self.struct_view_count) and len(substate.in_edges(i))==0 and i.data!=top_structure_name:
                                            rv=i
                                            already_there=True
                                            break
                                    if not already_there:        
                                        rv = substate.add_read(concatenated_name+"_"+array_name+"_"+str(self.struct_view_count))
                                    mem2=Memlet.from_array(last_view_name + "." + member_name,array )
                                    substate.add_edge(rv,"views",wr,None,dpcp(mem2))
                                    last_view_name_write=concatenated_name+"_"+array_name+"_"+str(self.struct_view_count)

                                if last_view_name_write is not None and last_view_name_read is not None:
                                    if last_view_name_read!=last_view_name_write:
                                        raise NotImplementedError("Read and write views should be the same")
                                    else:
                                        last_view_name=last_view_name_read
                                if last_view_name_read is not None and last_view_name_write is None:
                                    last_view_name=last_view_name_read
                                if last_view_name_write is not None and last_view_name_read is None:
                                    last_view_name=last_view_name_write    
                                mapped_name_overwrite=concatenated_name+"_"+array_name    
                                strides = list(array.strides)
                                offsets = list(array.offset)
                                self.struct_view_count+=1
                                
                                if isinstance(array,dat.ContainerArray) and isinstance(tmpvar,ast_internal_classes.Array_Subscript_Node):
                                    current_member_name=ast_utils.get_name(tmpvar)
                                    current_member=current_parent_structure.members[current_member_name]
                                    concatenated_name="_".join(name_chain)
                                    local_shape=current_member.shape
                                    new_shape=[]
                                    local_indices=0
                                    local_strides=list(current_member.strides)
                                    local_offsets=list(current_member.offset)
                                    local_index_list=[]
                                    local_size =1
                                    changed_indices = 0
                                    for i in tmpvar.indices:
                                        if isinstance(i, ast_internal_classes.ParDecl_Node):
                                            if i.type == "ALL":
                                                new_shape.append(local_shape[local_indices])
                                                local_size = local_size * local_shape[local_indices]
                                                local_index_list.append(None)
                                            else:
                                                raise NotImplementedError("Index in ParDecl should be ALL")
                                        else:
                                            text = ast_utils.ProcessedWriter(sdfg, self.name_mapping,placeholders=self.placeholders).write_code(i)
                                            local_index_list.append(sym.pystr_to_symbolic(text))
                                            local_strides.pop(local_indices - changed_indices)
                                            local_offsets.pop(local_indices - changed_indices)
                                            changed_indices += 1
                                        local_indices = local_indices + 1
                                    local_all_indices = [None] * (len(local_shape) - len(local_index_list)) + local_index_list
                                    if self.normalize_offsets:
                                        subset = subs.Range([(i, i, 1) if i is not None else (0, s-1, 1)
                                                                    for i, s in zip(local_all_indices, local_shape)])
                                    else:
                                        subset = subs.Range([(i, i, 1) if i is not None else (1, s, 1)
                                                                    for i, s in zip(local_all_indices, local_shape)])
                                    smallsubset = subs.Range([(0, s - 1, 1) for s in new_shape])
                                    if isinstance(current_member,dat.ContainerArray):
                                        if len(new_shape)==0:
                                            stype=current_member.stype
                                            bonus_step=True
                                            #sdfg.add_view(concatenated_name+"_"+current_member_name+"_"+str(self.struct_view_count),current_member.shape,current_member.dtype)
                                            view_to_member = dat.View.view(current_member.stype)
                                            sdfg.arrays[concatenated_name+"_"+current_member_name+"_"+str(self.struct_view_count)] = view_to_member
                                            #sdfg.add_view(concatenated_name+"_"+current_member_name+"_"+str(self.struct_view_count),current_member.stype.dtype)
                                        else:    
                                            sdfg.add_view(concatenated_name+"_"+current_member_name+"_"+str(self.struct_view_count),current_member.shape,current_member.dtype)
                                    if local_name.name in read_names:
                                        already_there=False
                                        for i in substate.data_nodes():
                                            if i.data==last_view_name and len(substate.out_edges(i))==0:
                                                re=i
                                                already_there=True
                                                break
                                        if not already_there:
                                            re=substate.add_read(last_view_name)    
                                        already_there=False
                                        for i in substate.data_nodes():
                                            if i.data==concatenated_name+"_"+current_member_name+"_"+str(self.struct_view_count)  and len(substate.out_edges(i))==0:
                                                wv=i
                                                already_there=True
                                                break
                                        if not already_there:
                                            wv = substate.add_write(concatenated_name+"_"+current_member_name+"_"+str(self.struct_view_count))
                                        
                                        mem=Memlet.simple(current_parent_structure_name + "." + current_member_name, subset)
                                        substate.add_edge(re,None,wv,"views",dpcp(mem))

                                    if local_name.name in write_names:
                                        already_there=False
                                        for i in substate.data_nodes():
                                            if i.data==last_view_name  and len(substate.in_edges(i))==0 and i.data!=top_structure_name:
                                                already_there=True
                                                wr=i
                                                break
                                        if not already_there:
                                            wr=substate.add_write(last_view_name)
                                        already_there=False
                                        for i in substate.data_nodes():
                                            if i.data==concatenated_name+"_"+current_member_name+"_"+str(self.struct_view_count)  and len(substate.in_edges(i))==0 and i.data!=top_structure_name:
                                                rv=i
                                                already_there=True
                                                break
                                        if not already_there:    
                                            rv = substate.add_read(concatenated_name+"_"+current_member_name+"_"+str(self.struct_view_count))
                                        mem2=Memlet.simple(current_parent_structure_name + "." + current_member_name, subset)
                                        substate.add_edge(rv,"views",wr,None,dpcp(mem2))
                                    last_view_name=concatenated_name+"_"+current_member_name+"_"+str(self.struct_view_count)
                                    mapped_name_overwrite=concatenated_name+"_"+current_member_name   
                                    needs_replacement[mapped_name_overwrite]=last_view_name
                                    strides = list(view_to_member.strides)
                                    offsets = list(view_to_member.offset)
                                    self.struct_view_count+=1
                                    


                                
                               



                     
                        if isinstance(tmpvar,ast_internal_classes.Array_Subscript_Node):
                            
                            changed_indices = 0
                            for i in tmpvar.indices:
                                if isinstance(i, ast_internal_classes.ParDecl_Node):
                                    if i.type == "ALL":
                                        shape.append(array.shape[indices])
                                        mysize = mysize * array.shape[indices]
                                        index_list.append(None)
                                    else:
                                        raise NotImplementedError("Index in ParDecl should be ALL")
                                else:
                                    text = ast_utils.ProcessedWriter(sdfg, self.name_mapping,placeholders=self.placeholders).write_code(i)
                                    index_list.append(sym.pystr_to_symbolic(text))
                                    strides.pop(indices - changed_indices)
                                    offsets.pop(indices - changed_indices)
                                    changed_indices += 1
                                indices = indices + 1
                        

                           
                        elif isinstance(tmpvar,ast_internal_classes.Name_Node):
                            shape = list(array.shape)
                        else:
                            raise NotImplementedError("Unknown part_ref type")
                        if shape == () or shape == (1, ) or shape == [] or shape == [1]:
                            element_type=array.dtype.base_type    
                            if str(element_type) in self.registered_types:
                                datatype=self.get_dace_type(str(element_type))
                                datatype_to_add=copy.deepcopy(datatype)
                                datatype_to_add.transient = False
                                new_sdfg.add_datadesc(self.name_mapping[new_sdfg][local_name.name], datatype_to_add)
                                
                                if self.struct_views.get(new_sdfg) is None:
                                    self.struct_views[new_sdfg] = {}
                                for i in datatype_to_add.members:
                                    current_dtype=datatype_to_add.members[i].dtype
                                    for other_type in self.registered_types:
                                        if current_dtype.dtype==self.registered_types[other_type].dtype:
                                            other_type_obj=self.registered_types[other_type]
                                            for j in other_type_obj.members:
                                                new_sdfg.add_view(self.name_mapping[new_sdfg][local_name.name] + "_" + i +"_"+ j,other_type_obj.members[j].shape,other_type_obj.members[j].dtype)
                                                self.name_mapping[new_sdfg][local_name.name + "_" + i +"_"+ j] = self.name_mapping[new_sdfg][local_name.name] + "_" + i +"_"+ j
                                                self.struct_views[new_sdfg][self.name_mapping[new_sdfg][local_name.name] + "_" + i+"_"+ j]=[self.name_mapping[new_sdfg][local_name.name],j]
                                    new_sdfg.add_view(self.name_mapping[new_sdfg][local_name.name] + "_" + i,datatype_to_add.members[i].shape,datatype_to_add.members[i].dtype)
                                    self.name_mapping[new_sdfg][local_name.name + "_" + i] = self.name_mapping[new_sdfg][local_name.name] + "_" + i
                                    self.struct_views[new_sdfg][self.name_mapping[new_sdfg][local_name.name] + "_" + i]=[self.name_mapping[new_sdfg][local_name.name],i]
                            else:
                                new_sdfg.add_scalar(self.name_mapping[new_sdfg][local_name.name], array.dtype, array.storage)            
                        else:
                            element_type=array.dtype.base_type    
                            if element_type in self.registered_types:
                                raise NotImplementedError("Nested derived types not implemented")
                                datatype_to_add=copy.deepcopy(element_type)
                                datatype_to_add.transient = False
                                new_sdfg.add_datadesc(self.name_mapping[new_sdfg][local_name.name], datatype_to_add)
                                #arr_dtype = datatype[sizes]
                                #arr_dtype.offset = [offset_value for _ in sizes]
                                #sdfg.add_datadesc(self.name_mapping[sdfg][node.name], arr_dtype)    
                            else:
                                if not (shape == () or shape == (1, ) or shape == [] or shape == [1]):
                                    offsets_zero = []
                                    for index in offsets:
                                        offsets_zero.append(0)
                                    viewname, view = sdfg.add_view(array_name + "_view_" + str(self.views),
                                                                shape,
                                                                array.dtype,
                                                                storage=array.storage,
                                                                strides=strides,
                                                                offset=offsets_zero)
                                    from dace import subsets

                                    all_indices = [None] * (len(array.shape) - len(index_list)) + index_list
                                    if self.normalize_offsets:
                                        subset = subsets.Range([(i, i, 1) if i is not None else (0, s-1, 1)
                                                                for i, s in zip(all_indices, array.shape)])
                                    else:
                                        subset = subsets.Range([(i, i, 1) if i is not None else (1, s, 1)
                                                                for i, s in zip(all_indices, array.shape)])
                                    smallsubset = subsets.Range([(0, s - 1, 1) for s in shape])

                                    memlet = Memlet(f'{last_view_name}[{subset}]->{smallsubset}')
                                    memlet2 = Memlet(f'{viewname}[{smallsubset}]->{subset}')
                                    wv = None
                                    rv = None
                                    if local_name.name in read_names:
                                        found = False
                                        for i in substate.data_nodes():
                                            if i.data==last_view_name and len(substate.out_edges(i))==0:
                                                re=i
                                                found=True
                                                break
                                        if not found:
                                            re = substate.add_read(last_view_name)
                                        wv = substate.add_write(viewname)
                                        substate.add_edge(re, None, wv, 'views', dpcp(memlet))
                                    if local_name.name in write_names:
                                        rv = substate.add_read(viewname)
                                        found = False
                                        for i in substate.data_nodes():
                                            if i.data==last_view_name and len(substate.in_edges(i))==0 and i.data!=top_structure_name:
                                                wr=i
                                                found=True
                                                break
                                        if not found:
                                            wr = substate.add_write(last_view_name)
                                        substate.add_edge(rv, 'views', wr, None, dpcp(memlet2))

                                    self.views = self.views + 1
                                    views.append([mapped_name_overwrite, wv, rv, variables_in_call.index(variable_in_call)])
                                    #views.append([array_name, wv, rv, variables_in_call.index(variable_in_call)])

                                new_sdfg.add_array(self.name_mapping[new_sdfg][local_name.name],
                                            shape,
                                            array.dtype,
                                            array.storage,
                                            strides=strides,
                                            offset=offsets)   
                    else:
                       

                        if isinstance(variable_in_call, ast_internal_classes.Array_Subscript_Node):
                            changed_indices = 0
                            for i in variable_in_call.indices:
                                if isinstance(i, ast_internal_classes.ParDecl_Node):
                                    if i.type == "ALL":
                                        shape.append(array.shape[indices])
                                        mysize = mysize * array.shape[indices]
                                        index_list.append(None)
                                    else:
                                        raise NotImplementedError("Index in ParDecl should be ALL")
                                else:
                                    text = ast_utils.ProcessedWriter(sdfg, self.name_mapping,placeholders=self.placeholders).write_code(i)
                                    index_list.append(sym.pystr_to_symbolic(text))
                                    strides.pop(indices - changed_indices)
                                    offsets.pop(indices - changed_indices)
                                    changed_indices += 1
                                indices = indices + 1
                           
                                

                        if isinstance(variable_in_call, ast_internal_classes.Name_Node):
                            shape = list(array.shape)
                        
                        #print("Data_Ref_Node")    
                    # Functionally, this identifies the case where the array is in fact a scalar
                        if shape == () or shape == (1, ) or shape == [] or shape == [1]:
                            if hasattr(array,"name") and array.name in self.registered_types:
                                datatype=self.get_dace_type(array.name)
                                datatype_to_add=copy.deepcopy(datatype)
                                datatype_to_add.transient = False
                                new_sdfg.add_datadesc(self.name_mapping[new_sdfg][local_name.name], datatype_to_add)
                                
                                if self.struct_views.get(new_sdfg) is None:
                                    self.struct_views[new_sdfg] = {}
                                for i in datatype_to_add.members:
                                    current_dtype=datatype_to_add.members[i].dtype
                                    for other_type in self.registered_types:
                                        if current_dtype.dtype==self.registered_types[other_type].dtype:
                                            other_type_obj=self.registered_types[other_type]
                                            for j in other_type_obj.members:
                                                new_sdfg.add_view(self.name_mapping[new_sdfg][local_name.name] + "_" + i +"_"+ j,other_type_obj.members[j].shape,other_type_obj.members[j].dtype)
                                                self.name_mapping[new_sdfg][local_name.name + "_" + i +"_"+ j] = self.name_mapping[new_sdfg][local_name.name] + "_" + i +"_"+ j
                                                self.struct_views[new_sdfg][self.name_mapping[new_sdfg][local_name.name] + "_" + i+"_"+ j]=[self.name_mapping[new_sdfg][local_name.name],j]
                                    new_sdfg.add_view(self.name_mapping[new_sdfg][local_name.name] + "_" + i,datatype_to_add.members[i].shape,datatype_to_add.members[i].dtype)
                                    self.name_mapping[new_sdfg][local_name.name + "_" + i] = self.name_mapping[new_sdfg][local_name.name] + "_" + i
                                    self.struct_views[new_sdfg][self.name_mapping[new_sdfg][local_name.name] + "_" + i]=[self.name_mapping[new_sdfg][local_name.name],i]
                            else:
                                new_sdfg.add_scalar(self.name_mapping[new_sdfg][local_name.name], array.dtype, array.storage)
                        else:
                            # This is the case where the array is not a scalar and we need to create a view
                            if not (shape == () or shape == (1, ) or shape == [] or shape == [1]):
                                offsets_zero = []
                                for index in offsets:
                                    offsets_zero.append(0)
                                viewname, view = sdfg.add_view(array_name + "_view_" + str(self.views),
                                                            shape,
                                                            array.dtype,
                                                            storage=array.storage,
                                                            strides=strides,
                                                            offset=offsets_zero)
                                from dace import subsets

                                all_indices = [None] * (len(array.shape) - len(index_list)) + index_list
                                if self.normalize_offsets:
                                    subset = subsets.Range([(i, i, 1) if i is not None else (0, s-1, 1)
                                                            for i, s in zip(all_indices, array.shape)])
                                else:
                                    subset = subsets.Range([(i, i, 1) if i is not None else (1, s, 1)
                                                            for i, s in zip(all_indices, array.shape)])
                                smallsubset = subsets.Range([(0, s - 1, 1) for s in shape])

                                memlet = Memlet(f'{array_name}[{subset}]->{smallsubset}')
                                memlet2 = Memlet(f'{viewname}[{smallsubset}]->{subset}')
                                wv = None
                                rv = None
                                if local_name.name in read_names:
                                    r = substate.add_read(array_name)
                                    wv = substate.add_write(viewname)
                                    substate.add_edge(r, None, wv, 'views', dpcp(memlet))
                                if local_name.name in write_names:
                                    rv = substate.add_read(viewname)
                                    w = substate.add_write(array_name)
                                    substate.add_edge(rv, 'views', w, None, dpcp(memlet2))

                                self.views = self.views + 1
                                views.append([array_name, wv, rv, variables_in_call.index(variable_in_call)])

                            new_sdfg.add_array(self.name_mapping[new_sdfg][local_name.name],
                                            shape,
                                            array.dtype,
                                            array.storage,
                                            strides=strides,
                                            offset=offsets)
                        
            if not matched:
                # This handles the case where the function is called with global variables
                for array_name, array in all_arrays.items():
                    if array_name in [globalsdfg_name]:
                        local_name = parameters[variables_in_call.index(variable_in_call)]
                        self.name_mapping[new_sdfg][local_name.name] = new_sdfg._find_new_name(local_name.name)
                        self.all_array_names.append(self.name_mapping[new_sdfg][local_name.name])
                        if local_name.name in read_names:
                            ins_in_new_sdfg.append(self.name_mapping[new_sdfg][local_name.name])
                        if local_name.name in write_names:
                            outs_in_new_sdfg.append(self.name_mapping[new_sdfg][local_name.name])

                        indices = 0
                        if isinstance(variable_in_call, ast_internal_classes.Array_Subscript_Node):
                            indices = len(variable_in_call.indices)

                        shape = array.shape[indices:]

                        if shape == () or shape == (1, ):
                            new_sdfg.add_scalar(self.name_mapping[new_sdfg][local_name.name], array.dtype,
                                                array.storage)
                        else:
                            new_sdfg.add_array(self.name_mapping[new_sdfg][local_name.name],
                                               shape,
                                               array.dtype,
                                               array.storage,
                                               strides=array.strides,
                                               offset=array.offset)

        # Preparing symbol dictionary for nested sdfg
        sym_dict = {}
        for i in sdfg.symbols:
            sym_dict[i] = i

        not_found_write_names = []
        not_found_read_names = []
        for i in write_names:
            if self.name_mapping[new_sdfg].get(i) is None:
                not_found_write_names.append(i)
        for i in read_names:
            if self.name_mapping[new_sdfg].get(i) is None:
                not_found_read_names.append(i)

        # This handles the library states that are needed to inject dataflow to prevent library calls from being reordered
        # Currently not sufficient for all cases
        for i in self.libstates:
            self.name_mapping[new_sdfg][i] = new_sdfg._find_new_name(i)
            self.all_array_names.append(self.name_mapping[new_sdfg][i])
            if i in read_names:
                ins_in_new_sdfg.append(self.name_mapping[new_sdfg][i])
            if i in write_names:
                outs_in_new_sdfg.append(self.name_mapping[new_sdfg][i])
            new_sdfg.add_scalar(self.name_mapping[new_sdfg][i], dtypes.int32, transient=False)
        addedmemlets = []
        
        globalmemlets = []
        # This handles the case where the function is called with read variables found in a module
        for i in not_found_read_names:
            if i in [a[0] for a in self.module_vars]:
                if self.name_mapping[sdfg].get(i) is not None:
                    self.name_mapping[new_sdfg][i] = new_sdfg._find_new_name(i)
                    addedmemlets.append(i)
                    self.all_array_names.append(self.name_mapping[new_sdfg][i])
                    if i in read_names:
                        ins_in_new_sdfg.append(self.name_mapping[new_sdfg][i])
                    if i in write_names:
                        outs_in_new_sdfg.append(self.name_mapping[new_sdfg][i])
                    array_in_global = sdfg.arrays[self.name_mapping[sdfg][i]]
                    if isinstance(array_in_global, Scalar):
                        new_sdfg.add_scalar(self.name_mapping[new_sdfg][i], array_in_global.dtype, transient=False)
                    elif (hasattr(array_in_global, 'type') and array_in_global.type == "Array") or isinstance(array_in_global, dat.Array):
                        new_sdfg.add_array(self.name_mapping[new_sdfg][i],
                                           array_in_global.shape,
                                           array_in_global.dtype,
                                           array_in_global.storage,
                                           transient=False,
                                           strides=array_in_global.strides,
                                           offset=array_in_global.offset)
                elif self.name_mapping[self.globalsdfg].get(i) is not None:
                    self.name_mapping[new_sdfg][i] = new_sdfg._find_new_name(i)
                    globalmemlets.append(i)
                    self.all_array_names.append(self.name_mapping[new_sdfg][i])
                    if i in read_names:
                        ins_in_new_sdfg.append(self.name_mapping[new_sdfg][i])
                    if i in write_names:
                        outs_in_new_sdfg.append(self.name_mapping[new_sdfg][i])

                    array_in_global = self.globalsdfg.arrays[self.name_mapping[self.globalsdfg][i]]
                    if isinstance(array_in_global, Scalar):
                        new_sdfg.add_scalar(self.name_mapping[new_sdfg][i], array_in_global.dtype, transient=False)
                    elif (hasattr(array_in_global, 'type') and array_in_global.type == "Array") or isinstance(array_in_global, dat.Array):
                        new_sdfg.add_array(self.name_mapping[new_sdfg][i],
                                           array_in_global.shape,
                                           array_in_global.dtype,
                                           array_in_global.storage,
                                           transient=False,
                                           strides=array_in_global.strides,
                                           offset=array_in_global.offset)
        # This handles the case where the function is called with wrriten but not read variables found in a module
        for i in not_found_write_names:
            if i in not_found_read_names:
                continue
            if i in [a[0] for a in self.module_vars]:
                if self.name_mapping[sdfg].get(i) is not None:
                    self.name_mapping[new_sdfg][i] = new_sdfg._find_new_name(i)
                    addedmemlets.append(i)
                    self.all_array_names.append(self.name_mapping[new_sdfg][i])
                    if i in read_names:
                        ins_in_new_sdfg.append(self.name_mapping[new_sdfg][i])
                    if i in write_names:
                        outs_in_new_sdfg.append(self.name_mapping[new_sdfg][i])

                    array = sdfg.arrays[self.name_mapping[sdfg][i]]
                    if isinstance(array_in_global, Scalar):
                        new_sdfg.add_scalar(self.name_mapping[new_sdfg][i], array_in_global.dtype, transient=False)
                    elif (hasattr(array_in_global, 'type') and array_in_global.type == "Array") or isinstance(array_in_global, dat.Array):
                        new_sdfg.add_array(self.name_mapping[new_sdfg][i],
                                           array_in_global.shape,
                                           array_in_global.dtype,
                                           array_in_global.storage,
                                           transient=False,
                                           strides=array_in_global.strides,
                                           offset=array_in_global.offset)
                elif self.name_mapping[self.globalsdfg].get(i) is not None:
                    self.name_mapping[new_sdfg][i] = new_sdfg._find_new_name(i)
                    globalmemlets.append(i)
                    self.all_array_names.append(self.name_mapping[new_sdfg][i])
                    if i in read_names:
                        ins_in_new_sdfg.append(self.name_mapping[new_sdfg][i])
                    if i in write_names:
                        outs_in_new_sdfg.append(self.name_mapping[new_sdfg][i])

                    array = self.globalsdfg.arrays[self.name_mapping[self.globalsdfg][i]]
                    if isinstance(array_in_global, Scalar):
                        new_sdfg.add_scalar(self.name_mapping[new_sdfg][i], array_in_global.dtype, transient=False)
                    elif (hasattr(array_in_global, 'type') and array_in_global.type == "Array") or isinstance(array_in_global, dat.Array):
                        new_sdfg.add_array(self.name_mapping[new_sdfg][i],
                                           array_in_global.shape,
                                           array_in_global.dtype,
                                           array_in_global.storage,
                                           transient=False,
                                           strides=array_in_global.strides,
                                           offset=array_in_global.offset)
        if self.multiple_sdfgs==False:
            internal_sdfg = substate.add_nested_sdfg(new_sdfg,
                                                 sdfg,
                                                 ins_in_new_sdfg,
                                                 outs_in_new_sdfg,
                                                 symbol_mapping=sym_dict)
        else:
            internal_sdfg = substate.add_nested_sdfg(None,
                                                 sdfg,
                                                 ins_in_new_sdfg,
                                                 outs_in_new_sdfg,
                                                 symbol_mapping=sym_dict,
                                                 name="External_nested_" + new_sdfg.name)    
        #if self.multiple_sdfgs==False:
            # Now adding memlets

        for i in self.libstates:
            memlet = "0"
            if i in write_names:
                ast_utils.add_memlet_write(substate, self.name_mapping[sdfg][i], internal_sdfg,
                                        self.name_mapping[new_sdfg][i], memlet)
            if i in read_names:
                ast_utils.add_memlet_read(substate, self.name_mapping[sdfg][i], internal_sdfg,
                                        self.name_mapping[new_sdfg][i], memlet)

        for i in variables_in_call:

            local_name = parameters[variables_in_call.index(i)]
            if self.name_mapping.get(sdfg).get(ast_utils.get_name(i)) is not None:
                var = sdfg.arrays.get(self.name_mapping[sdfg][ast_utils.get_name(i)])
                mapped_name = self.name_mapping[sdfg][ast_utils.get_name(i)]
                if needs_replacement.get(mapped_name) is not None:
                        mapped_name = needs_replacement[mapped_name]
                        var=sdfg.arrays[mapped_name]
            # TODO: FIx symbols in function calls
            elif ast_utils.get_name(i) in sdfg.symbols:
                var = ast_utils.get_name(i)
                mapped_name = ast_utils.get_name(i)
            elif self.name_mapping.get(self.globalsdfg).get(ast_utils.get_name(i)) is not None:
                var = self.globalsdfg.arrays.get(self.name_mapping[self.globalsdfg][ast_utils.get_name(i)])
                mapped_name = self.name_mapping[self.globalsdfg][ast_utils.get_name(i)]
            else:
                raise NameError("Variable name not found: " + ast_utils.get_name(i))

            if not hasattr(var, "shape") or len(var.shape) == 0:
                memlet = ""
            elif (len(var.shape) == 1 and var.shape[0] == 1):
                memlet = "0"
            else:
                memlet = ast_utils.generate_memlet(i, sdfg, self, self.normalize_offsets)

            found = False
            for elem in views:
                if mapped_name == elem[0] and elem[3] == variables_in_call.index(i):
                    found = True

                    if local_name.name in write_names:
                        memlet = subsets.Range([(0, s - 1, 1) for s in sdfg.arrays[elem[2].label].shape])
                        substate.add_memlet_path(internal_sdfg,
                                                elem[2],
                                                src_conn=self.name_mapping[new_sdfg][local_name.name],
                                                memlet=Memlet(expr=elem[2].label, subset=memlet))
                    if local_name.name in read_names:
                        memlet = subsets.Range([(0, s - 1, 1) for s in sdfg.arrays[elem[1].label].shape])
                        substate.add_memlet_path(elem[1],
                                                internal_sdfg,
                                                dst_conn=self.name_mapping[new_sdfg][local_name.name],
                                                memlet=Memlet(expr=elem[1].label, subset=memlet))

            if not found:
                if local_name.name in write_names:
                    ast_utils.add_memlet_write(substate, mapped_name, internal_sdfg,
                                            self.name_mapping[new_sdfg][local_name.name], memlet)
                if local_name.name in read_names:
                    
                    ast_utils.add_memlet_read(substate, mapped_name, internal_sdfg,
                                            self.name_mapping[new_sdfg][local_name.name], memlet)

        for i in addedmemlets:
            local_name=ast_internal_classes.Name_Node(name=i)
            memlet = ast_utils.generate_memlet(ast_internal_classes.Name_Node(name=i), sdfg, self, self.normalize_offsets)
            if local_name.name in write_names:
                ast_utils.add_memlet_write(substate, self.name_mapping[sdfg][i], internal_sdfg,
                                        self.name_mapping[new_sdfg][i], memlet)
            if local_name.name in read_names:
                ast_utils.add_memlet_read(substate, self.name_mapping[sdfg][i], internal_sdfg,
                                        self.name_mapping[new_sdfg][i], memlet)
        for i in globalmemlets:
            local_name=ast_internal_classes.Name_Node(name=i)
            found=False
            parent_sdfg=sdfg
            nested_sdfg=new_sdfg
            first=True
            while not found and parent_sdfg is not None:
                if self.name_mapping.get(parent_sdfg).get(i) is not None:
                    found=True
                else:
                    self.name_mapping[parent_sdfg][i] = parent_sdfg._find_new_name(i)
                    self.all_array_names.append(self.name_mapping[parent_sdfg][i])
                    array_in_global = self.globalsdfg.arrays[self.name_mapping[self.globalsdfg][i]]
                    if isinstance(array_in_global, Scalar):
                        parent_sdfg.add_scalar(self.name_mapping[parent_sdfg][i], array_in_global.dtype, transient=False)
                    elif (hasattr(array_in_global, 'type') and array_in_global.type == "Array") or isinstance(array_in_global, dat.Array):
                        parent_sdfg.add_array(self.name_mapping[parent_sdfg][i],
                                           array_in_global.shape,
                                           array_in_global.dtype,
                                           array_in_global.storage,
                                           transient=False,
                                           strides=array_in_global.strides,
                                           offset=array_in_global.offset)

                if first:
                    first=False
                else:
                    if local_name.name in write_names:
                        nested_sdfg.parent_nsdfg_node.add_out_connector(self.name_mapping[parent_sdfg][i])
                    if local_name.name in read_names:
                        nested_sdfg.parent_nsdfg_node.add_in_connector(self.name_mapping[parent_sdfg][i])

                memlet = ast_utils.generate_memlet(ast_internal_classes.Name_Node(name=i), parent_sdfg, self, self.normalize_offsets)
                if local_name.name in write_names:
                    ast_utils.add_memlet_write(nested_sdfg.parent, self.name_mapping[parent_sdfg][i], nested_sdfg.parent_nsdfg_node,
                                            self.name_mapping[nested_sdfg][i], memlet)
                if local_name.name in read_names:
                    ast_utils.add_memlet_read(nested_sdfg.parent, self.name_mapping[parent_sdfg][i], nested_sdfg.parent_nsdfg_node,
                                            self.name_mapping[nested_sdfg][i], memlet)
                if not found:
                    nested_sdfg=parent_sdfg    
                    parent_sdfg=parent_sdfg.parent_sdfg
                    
        print("Added memlets")
        # for datanode in substate.data_nodes():
        #     if self.struct_views.get(sdfg) is not None and self.struct_views[sdfg].get(datanode.data) is not None:
        #         components=self.struct_views[sdfg][datanode.data]
                
        #         if len(substate.in_edges(datanode))==0:
        #             #print("Data node has no in connectors")
        #             re=substate.add_read(components[0])
        #             mem=Memlet.from_array(components[0] + '.' + components[1],sdfg.arrays[components[0]].members[components[1]])
        #             #memlet = Memlet(f'{components[0]}-> {datanode.data}')
        #             substate.add_edge(re,None,datanode,"views",dpcp(mem))

        #         if len(substate.out_edges(datanode))==0:
        #             #print("Data node has no out connectors")    
                
        #             wr=substate.add_write(components[0])
        #             mem2=Memlet.from_array(components[0] + '.' + components[1], sdfg.arrays[components[0]].members[components[1]])
                    
        #             #memlet2 = Memlet(f'{datanode.data}-> {components[0]}')
        #             substate.add_edge(datanode,"views",wr,None,dpcp(mem2))

        #Finally, now that the nested sdfg is built and the memlets are added, we can parse the internal of the subroutine and add it to the SDFG.
        if self.multiple_sdfgs==False:
            if node.execution_part is not None:
                if node.specification_part is not None:  
                    for j in node.specification_part.uses:
                        for k in j.list:
                            if self.contexts.get(new_sdfg.name) is None:
                                self.contexts[new_sdfg.name] = ast_utils.Context(name=new_sdfg.name)
                            if self.contexts[new_sdfg.name].constants.get(
                                    ast_utils.get_name(k)) is None and self.contexts[self.globalsdfg.name].constants.get(
                                        ast_utils.get_name(k)) is not None:
                                self.contexts[new_sdfg.name].constants[ast_utils.get_name(k)] = self.contexts[
                                    self.globalsdfg.name].constants[ast_utils.get_name(k)]

                            pass
                    for j in node.specification_part.specifications:
                        self.declstmt2sdfg(j, new_sdfg)
                    # TODO: This is a bandaid
                    #Add a pass over the arguments of the subroutine - and over the closure of used structures
                    # get the additional integer arguments for assumed shapes for arrays and structures and 
                    # get these from either additional fields in the structure of additional arguments for arrays
                    #if self.toplevel_subroutine is not None and self.toplevel_subroutine == node.name.name and node.specification_part is not None:
                    #if node.specification_part is not None:
                    for i in node.specification_part.specifications:

                        ast_utils.add_simple_state_to_sdfg(self, new_sdfg, "start_struct_size")
                        assign_state = ast_utils.add_simple_state_to_sdfg(self, new_sdfg, "assign_struct_sizes")

                        for decl in i.vardecl:
                            if not self.structures.is_struct(decl.type):
                                continue

                            struct_type = self.structures.get_definition(decl.type)

                            for var, var_type in struct_type.vars.items():

                                if var_type.sizes is None or len(var_type.sizes) == 0:
                                    continue

                                # for assumed shape, all vars starts with the same prefix
                                if isinstance(var_type.sizes[0], ast_internal_classes.Var_Decl_Node) and not var_type.sizes[0].name.startswith('__f2dace_ARRAY'):
                                    continue

                                for edge in new_sdfg.in_edges(assign_state):
                                    for size in var_type.sizes:
                                        if hasattr(size, "name"):
                                            edge.data.assignments[size.name] = f"{decl.name}.{size.name}"
    
                for i in assigns:
                        self.translate(i, new_sdfg)
                self.translate(node.execution_part, new_sdfg)

        if self.multiple_sdfgs==True:
            internal_sdfg.path=self.sdfg_path+ new_sdfg.name + ".sdfg"
            #new_sdfg.save(path.join(self.sdfg_path, new_sdfg.name + ".sdfg"))        


    def binop2sdfg(self, node: ast_internal_classes.BinOp_Node, sdfg: SDFG):
        """
        This parses binary operations to tasklets in a new state or creates
        a function call with a nested SDFG if the operation is a function
        call rather than a simple assignment.
        :param node: The node to be translated
        :param sdfg: The SDFG to which the node should be translated
        """

        calls = ast_transforms.FindFunctionCalls()
        calls.visit(node)
        if len(calls.nodes) == 1:
            augmented_call = calls.nodes[0]
            from dace.frontend.fortran.intrinsics import FortranIntrinsics
            if augmented_call.name.name not in ["pow", "atan2", "tanh", "__dace_epsilon", *FortranIntrinsics.retained_function_names()]:
                augmented_call.args.append(node.lval)
                augmented_call.hasret = True
                self.call2sdfg(augmented_call, sdfg)
                return

        outputnodefinder = ast_transforms.FindOutputs(thourough=False)
        outputnodefinder.visit(node)
        output_vars = outputnodefinder.nodes
        output_names = []
        output_names_tasklet = []

        for i in output_vars:
            mapped_name = self.get_name_mapping_in_context(sdfg).get(i.name)
            arrays = self.get_arrays_in_context(sdfg)

            if mapped_name in arrays and mapped_name not in output_names:
                output_names.append(mapped_name)
                output_names_tasklet.append(i.name)

        inputnodefinder = ast_transforms.FindInputs()
        inputnodefinder.visit(node)
        input_vars = inputnodefinder.nodes
        input_names = []
        input_names_tasklet = []

        for i in input_vars:
            mapped_name = self.get_name_mapping_in_context(sdfg).get(i.name)
            arrays = self.get_arrays_in_context(sdfg)
            if i.name in sdfg.symbols:
                continue
            if mapped_name in arrays:  # and mapped_name not in input_names:
                count = input_names.count(mapped_name)
                input_names.append(mapped_name)
                input_names_tasklet.append(i.name + "_" + str(count) + "_in")

        substate = ast_utils.add_simple_state_to_sdfg(
            self, sdfg, "_state_l" + str(node.line_number[0]) + "_c" + str(node.line_number[1]))

        output_names_changed = [o_t + "_out" for o_t in output_names]

        tasklet = ast_utils.add_tasklet(substate, "_l" + str(node.line_number[0]) + "_c" + str(node.line_number[1]),
                                        input_names_tasklet, output_names_changed, "text", node.line_number,
                                        self.file_name)

        for i, j in zip(input_names, input_names_tasklet):
            memlet_range = self.get_memlet_range(sdfg, input_vars, i, j)
            src= ast_utils.add_memlet_read(substate, i, tasklet, j, memlet_range)
            if self.struct_views.get(sdfg) is not None:
              if self.struct_views[sdfg].get(i) is not None:
                chain= self.struct_views[sdfg][i]
                access=substate.add_access(chain[0])
                substate.add_edge(access, None,src,'views',  Memlet(data=chain[0], subset=memlet_range))


        for i, j, k in zip(output_names, output_names_tasklet, output_names_changed):

            memlet_range = self.get_memlet_range(sdfg, output_vars, i, j)
            ast_utils.add_memlet_write(substate, i, tasklet, k, memlet_range)
        tw = ast_utils.TaskletWriter(output_names, output_names_changed, sdfg, self.name_mapping, input_names,
                                     input_names_tasklet,placeholders=self.placeholders)

        text = tw.write_code(node)
        tasklet.code = CodeBlock(text, lang.Python)

    def call2sdfg(self, node: ast_internal_classes.Call_Expr_Node, sdfg: SDFG):
        """
        This parses function calls to a nested SDFG 
        or creates a tasklet with an external library call.
        :param node: The node to be translated
        :param sdfg: The SDFG to which the node should be translated
        """

        self.last_call_expression[sdfg] = node.args
        match_found = False
        rettype = "INTEGER"
        hasret = False
        for fsname in self.functions_and_subroutines:
          if fsname.name == node.name.name:
        
            for i in self.top_level.function_definitions:
                if i.name.name == node.name.name:
                    self.function2sdfg(i, sdfg)
                    return
            for i in self.top_level.subroutine_definitions:
                if i.name.name == node.name.name:
                    self.subroutine2sdfg(i, sdfg)
                    return
            for j in self.top_level.modules:
                for i in j.function_definitions:
                    if i.name.name == node.name.name:
                        self.function2sdfg(i, sdfg)
                        return
                for i in j.subroutine_definitions:
                    if i.name.name == node.name.name:
                        self.subroutine2sdfg(i, sdfg)
                        return
        else:
            # This part handles the case that it's an external library call
            libstate = self.libraries.get(node.name.name)
            if not isinstance(rettype, ast_internal_classes.Void) and hasattr(node, "hasret"):
                if node.hasret:
                    hasret = True
                    retval = node.args.pop(len(node.args) - 1)
            if node.name == "free":
                return
            input_names_tasklet = {}
            output_names_tasklet = []
            input_names = []
            output_names = []
            special_list_in = {}
            special_list_out = []
            if libstate is not None:
                special_list_in[self.name_mapping[sdfg][libstate] + "_task"] = dtypes.pointer(
                    sdfg.arrays.get(self.name_mapping[sdfg][libstate]).dtype)
                special_list_out.append(self.name_mapping[sdfg][libstate] + "_task_out")
            used_vars = [
                node for node in ast_transforms.mywalk(node) if isinstance(node, ast_internal_classes.Name_Node)
            ]

            for i in used_vars:
                for j in sdfg.arrays:
                    if self.name_mapping.get(sdfg).get(i.name) == j and j not in input_names:
                        elem = sdfg.arrays.get(j)
                        scalar = False
                        if len(elem.shape) == 0:
                            scalar = True
                        elif (len(elem.shape) == 1 and elem.shape[0] == 1):
                            scalar = True
                        if not scalar and not node.name.name in ["fprintf", "printf"]:
                            output_names.append(j)
                            output_names_tasklet.append(i.name)

                        input_names_tasklet[i.name] = dtypes.pointer(elem.dtype)
                        input_names.append(j)

            output_names_changed = []
            for o, o_t in zip(output_names, output_names_tasklet):
                output_names_changed.append(o_t + "_out")

            tw = ast_utils.TaskletWriter(output_names_tasklet.copy(), output_names_changed.copy(), sdfg,
                                         self.name_mapping,placeholders=self.placeholders)
            if not isinstance(rettype, ast_internal_classes.Void) and hasret:
                special_list_in[retval.name] = pointer(self.get_dace_type(rettype))
                special_list_out.append(retval.name + "_out")
                text = tw.write_code(
                    ast_internal_classes.BinOp_Node(lval=retval, op="=", rval=node, line_number=node.line_number))

            else:
                text = tw.write_code(node)
            substate = ast_utils.add_simple_state_to_sdfg(self, sdfg, "_state" + str(node.line_number[0]))

            tasklet = ast_utils.add_tasklet(substate, str(node.line_number[0]), {
                **input_names_tasklet,
                **special_list_in
            }, output_names_changed + special_list_out, "text", node.line_number, self.file_name)
            if libstate is not None:
                ast_utils.add_memlet_read(substate, self.name_mapping[sdfg][libstate], tasklet,
                                          self.name_mapping[sdfg][libstate] + "_task", "0")

                ast_utils.add_memlet_write(substate, self.name_mapping[sdfg][libstate], tasklet,
                                           self.name_mapping[sdfg][libstate] + "_task_out", "0")
            if not isinstance(rettype, ast_internal_classes.Void) and hasret:
                ast_utils.add_memlet_read(substate, self.name_mapping[sdfg][retval.name], tasklet, retval.name, "0")

                ast_utils.add_memlet_write(substate, self.name_mapping[sdfg][retval.name], tasklet,
                                           retval.name + "_out", "0")

            for i, j in zip(input_names, input_names_tasklet):
                memlet_range = self.get_memlet_range(sdfg, used_vars, i, j)
                ast_utils.add_memlet_read(substate, i, tasklet, j, memlet_range)

            for i, j, k in zip(output_names, output_names_tasklet, output_names_changed):

                memlet_range = self.get_memlet_range(sdfg, used_vars, i, j)
                ast_utils.add_memlet_write(substate, i, tasklet, k, memlet_range)

            setattr(tasklet, "code", CodeBlock(text, lang.Python))

    def declstmt2sdfg(self, node: ast_internal_classes.Decl_Stmt_Node, sdfg: SDFG):
        """
        This function translates a variable declaration statement to an access node on the sdfg
        :param node: The node to translate
        :param sdfg: The sdfg to attach the access node to
        :note This function is the top level of the declaration, most implementation is in vardecl2sdfg
        """
        for i in node.vardecl:
            self.translate(i, sdfg)

    def vardecl2sdfg(self, node: ast_internal_classes.Var_Decl_Node, sdfg: SDFG):
        """
        This function translates a variable declaration to an access node on the sdfg
        :param node: The node to translate
        :param sdfg: The sdfg to attach the access node to

        """
        #if the sdfg is the toplevel-sdfg, the variable is a global variable
        is_arg = False
        if isinstance(node.parent,ast_internal_classes.Subroutine_Subprogram_Node) or isinstance(node.parent,ast_internal_classes.Function_Subprogram_Node):
            if hasattr(node.parent,"args"):
                for i in node.parent.args:
                    name =ast_utils.get_name(i)
                    if name == node.name:
                        is_arg = True
                        if self.local_not_transient_because_assign.get(sdfg.name) is not None:
                            if name in self.local_not_transient_because_assign[sdfg.name]:
                                is_arg=False
                        break
        if is_arg:
            transient=False
        else:
            transient = self.transient_mode
        # find the type
        datatype = self.get_dace_type(node.type)
        if hasattr(node, "alloc"):
            if node.alloc:
                self.unallocated_arrays.append([node.name, datatype, sdfg, transient])
                return
        # get the dimensions
        if node.sizes is not None:
            sizes = []
            offset = []
            offset_value = 0 if self.normalize_offsets else -1
            for i in node.sizes:
                stuff=[ii for ii in ast_transforms.mywalk(i) if isinstance(ii, ast_internal_classes.Data_Ref_Node)]
                if len(stuff)>0:
                    count=self.count_of_struct_symbols_lifted
                    sdfg.add_symbol("tmp_struct_symbol_"+str(count),dtypes.int32)
                    if sdfg.parent_sdfg is not None:
                        sdfg.parent_sdfg.add_symbol("tmp_struct_symbol_"+str(count),dtypes.int32)
                        sdfg.parent_nsdfg_node.symbol_mapping["tmp_struct_symbol_"+str(count)]="tmp_struct_symbol_"+str(count)
                        for edge in sdfg.parent.parent_graph.in_edges(sdfg.parent):
                            assign= ast_utils.ProcessedWriter(sdfg.parent_sdfg, self.name_mapping,placeholders=self.placeholders).write_code(i)
                            edge.data.assignments["tmp_struct_symbol_"+str(count)]=assign
                            #print(edge)
                    tw = ast_utils.TaskletWriter([], [], sdfg, self.name_mapping,placeholders=self.placeholders)
                    text = tw.write_code(ast_internal_classes.Name_Node(name="tmp_struct_symbol_"+str(count),type="INTEGER",line_number=node.line_number))
                    sizes.append(sym.pystr_to_symbolic(text))
                    #TODO: shouldn't this use node.offset??
                    offset.append(offset_value)
                    self.count_of_struct_symbols_lifted+=1
                else:
                    tw = ast_utils.TaskletWriter([], [], sdfg, self.name_mapping,placeholders=self.placeholders)
                    text = tw.write_code(i)
                    sizes.append(sym.pystr_to_symbolic(text))
                    offset.append(offset_value)

        else:
            sizes = None
        # create and check name - if variable is already defined (function argument and defined in declaration part) simply stop
        if self.name_mapping[sdfg].get(node.name) is not None:
            return

        if node.name in sdfg.symbols:
            return

        self.name_mapping[sdfg][node.name] = sdfg._find_new_name(node.name)

        if sizes is None:
            if isinstance(datatype, Structure):
                datatype_to_add=copy.deepcopy(datatype)
                datatype_to_add.transient = transient
                sdfg.add_datadesc(self.name_mapping[sdfg][node.name], datatype_to_add)
                if self.struct_views.get(sdfg) is None:
                    self.struct_views[sdfg] = {}
                for i in datatype_to_add.members:
                    current_dtype=datatype_to_add.members[i].dtype
                    for other_type in self.registered_types:
                        if current_dtype.dtype==self.registered_types[other_type].dtype:
                            other_type_obj=self.registered_types[other_type]
                            for j in other_type_obj.members:
                                sdfg.add_view(self.name_mapping[sdfg][node.name] + "_" + i +"_"+ j,other_type_obj.members[j].shape,other_type_obj.members[j].dtype)
                                self.name_mapping[sdfg][node.name + "_" + i +"_"+ j] = self.name_mapping[sdfg][node.name] + "_" + i +"_"+ j
                                self.struct_views[sdfg][self.name_mapping[sdfg][node.name] + "_" + i+"_"+ j]=[self.name_mapping[sdfg][node.name],j]
                    sdfg.add_view(self.name_mapping[sdfg][node.name] + "_" + i,datatype_to_add.members[i].shape,datatype_to_add.members[i].dtype)
                    self.name_mapping[sdfg][node.name + "_" + i] = self.name_mapping[sdfg][node.name] + "_" + i
                    self.struct_views[sdfg][self.name_mapping[sdfg][node.name] + "_" + i]=[self.name_mapping[sdfg][node.name],i]

            else:
                sdfg.add_scalar(self.name_mapping[sdfg][node.name], dtype=datatype, transient=transient)
        else:
            strides = [dat._prod(sizes[:i]) for i in range(len(sizes))]
            
            if isinstance(datatype, Structure):
                datatype.transient = transient
                arr_dtype = datatype[sizes]
                arr_dtype.offset = [offset_value for _ in sizes]
                sdfg.add_datadesc(self.name_mapping[sdfg][node.name], arr_dtype)
                
            else:    
                sdfg.add_array(self.name_mapping[sdfg][node.name],
                           shape=sizes,
                           dtype=datatype,
                           offset=offset,
                           strides=strides,
                           transient=transient)

        self.all_array_names.append(self.name_mapping[sdfg][node.name])
        if self.contexts.get(sdfg.name) is None:
            self.contexts[sdfg.name] = ast_utils.Context(name=sdfg.name)
        if node.name not in self.contexts[sdfg.name].containers:
            self.contexts[sdfg.name].containers.append(node.name)

        if hasattr(node,"init") and node.init is not None:
            self.translate(ast_internal_classes.BinOp_Node(lval=ast_internal_classes.Name_Node(name=node.name,type=node.type),op="=",rval=node.init,line_number=node.line_number), sdfg)    

    def break2sdfg(self, node: ast_internal_classes.Break_Node, sdfg: SDFG):

        self.last_loop_breaks[sdfg] = self.last_sdfg_states[sdfg]
        sdfg.add_edge(self.last_sdfg_states[sdfg], self.last_loop_continues.get(sdfg), InterstateEdge())

def create_ast_from_string(
    source_string: str,
    sdfg_name: str,
    transform: bool = False,
    normalize_offsets: bool = False,
    multiple_sdfgs: bool = False
):
    """
    Creates an AST from a Fortran file in a string
    :param source_string: The fortran file as a string
    :param sdfg_name: The name to be given to the resulting SDFG
    :return: The resulting AST

    """
    parser = pf().create(std="f2008")
    reader = fsr(source_string)
    ast = parser(reader)
    tables = SymbolTable
    own_ast = ast_components.InternalFortranAst(ast, tables)
    program = own_ast.create_ast(ast)

    structs_lister=ast_transforms.StructLister()
    structs_lister.visit(program)
    struct_dep_graph=nx.DiGraph()
    for i,name in zip(structs_lister.structs,structs_lister.names):
        if name not in struct_dep_graph.nodes:
            struct_dep_graph.add_node(name)
        struct_deps_finder=ast_transforms.StructDependencyLister(structs_lister.names)
        struct_deps_finder.visit(i)
        struct_deps=struct_deps_finder.structs_used
        print(struct_deps)
        for j,pointing,point_name in zip(struct_deps,struct_deps_finder.is_pointer,struct_deps_finder.pointer_names):
            if j not in struct_dep_graph.nodes:
                struct_dep_graph.add_node(j)
            struct_dep_graph.add_edge(name,j,pointing=pointing,point_name=point_name)

    program.structures = ast_transforms.Structures(structs_lister.structs)

    functions_and_subroutines_builder = ast_transforms.FindFunctionAndSubroutines()
    functions_and_subroutines_builder.visit(program)
    functions_and_subroutines = functions_and_subroutines_builder.names

    if transform:
        program = ast_transforms.functionStatementEliminator(program)
        program = ast_transforms.CallToArray(functions_and_subroutines_builder).visit(program)
        program = ast_transforms.CallExtractor().visit(program)
        program = ast_transforms.SignToIf().visit(program)
        program = ast_transforms.ArrayToLoop(program).visit(program)

        for transformation in own_ast.fortran_intrinsics().transformations():
            transformation.initialize(program)
            program = transformation.visit(program)

        program = ast_transforms.ForDeclarer().visit(program)
        program = ast_transforms.IndexExtractor(program, normalize_offsets).visit(program)

        program = ast_transforms.optionalArgsExpander(program)

    return (program, own_ast)

def create_sdfg_from_string(
    source_string: str,
    sdfg_name: str,
    normalize_offsets: bool = False,
    multiple_sdfgs: bool = False,
    sources: List[str] = None,
):
    """
    Creates an SDFG from a fortran file in a string
    :param source_string: The fortran file as a string
    :param sdfg_name: The name to be given to the resulting SDFG
    :return: The resulting SDFG
    
    """
    parser = pf().create(std="f2008")
    reader = fsr(source_string)
    ast = parser(reader)

    exclude_list = []
    missing_modules = []
    dep_graph = nx.DiGraph()
    asts = {}
    actually_used_in_module={}
    interface_blocks = {}
    ast = recursive_ast_improver(ast,
                                 sources,
                                 [],
                                 parser,
                                 interface_blocks,
                                 exclude_list=exclude_list,
                                 missing_modules=missing_modules,
                                 dep_graph=dep_graph,
                                 asts=asts)

    for mod, blocks in interface_blocks.items():

        # get incoming edges
        for in_mod, _, data in dep_graph.in_edges(mod, data=True):

            weights = data.get('obj_list')
            if weights is None:
                continue

            new_weights = []
            for weight in weights:
                name = weight.string
                if name in blocks:
                    new_weights.extend(blocks[name])
                else:
                    new_weights.append(weight)

            dep_graph[in_mod][mod]['obj_list'] = new_weights

    complete_interface_blocks = {}
    for mod, blocks in interface_blocks.items():
        complete_interface_blocks.update(blocks)

    for node, node_data in dep_graph.nodes(data=True):

        objects = node_data.get('info_list')

        if objects is None:
            continue

        new_names_in_subroutines = {}
        for subroutine, names in objects.names_in_subroutines.items():

            new_names_list = []
            for name in names:
                if name in complete_interface_blocks:
                    for replacement in complete_interface_blocks[name]:
                        new_names_list.append(replacement.string)
                else:
                    new_names_list.append(name)
            new_names_in_subroutines[subroutine] = new_names_list
        objects.names_in_subroutines = new_names_in_subroutines
    
    parse_order = list(reversed(list(nx.topological_sort(dep_graph))))
    simple_graph,actually_used_in_module=ast_utils.eliminate_dependencies(dep_graph)
    
    changed=True
    while changed:
        
        simpler_graph=simple_graph.copy()
        simple_graph,actually_used_in_module=ast_utils.eliminate_dependencies(simpler_graph)
        if simple_graph.number_of_nodes()==simpler_graph.number_of_nodes() and simple_graph.number_of_edges()==simpler_graph.number_of_edges(): 
            changed=False


    parse_order = list(reversed(list(nx.topological_sort(simple_graph))))
      
    parse_list={}
    what_to_parse_list={}
    type_to_parse_list={}
    for i in parse_order:
        edges=simple_graph.in_edges(i)
        parse_list[i]=[]
        fands_list=[]
        type_list=[]
        res=simple_graph.nodes.get(i).get("info_list")
        for j in edges:
            deps=simple_graph.get_edge_data(j[0],j[1]).get("obj_list")
            if deps is None:   
                continue
            for k in deps:
                if k.string not in parse_list[i]:
                    parse_list[i].append(k.string)
            
            
            if res is not None:
                for jj in parse_list[i]:
                    if jj in res.list_of_functions:
                        if jj not in fands_list:
                            fands_list.append(jj)
                    if jj in res.list_of_subroutines:
                        if jj not in fands_list:
                            fands_list.append(jj)
                    if jj in res.list_of_types:
                        if jj not in type_list:
                            type_list.append(jj)        
        print("Module " + i + " used names: " + str(parse_list[i]))
        if len(fands_list)>0:
            print("Module " + i + " used fands: " + str(fands_list))
            print("ACtually used: "+str(actually_used_in_module[i]))
        for j in actually_used_in_module[i]:
            if res is not None:
                if j in res.list_of_functions:
                    if j not in fands_list:
                        fands_list.append(j)
                if j in res.list_of_subroutines:
                    if j not in fands_list:
                        fands_list.append(j)  
                if j in res.list_of_types:
                    if j not in type_list:
                        type_list.append(j)        

        what_to_parse_list[i]=fands_list  
        type_to_parse_list[i]=type_list 
    
    if len(parse_order)==0:
        top_level_ast=ast
    else:
        top_level_ast = parse_order.pop()
    changes=True
    new_children=[]
    if len(parse_order)>0:
        for i in ast.children:
        
            if i.children[0].children[1].string not in parse_order and i.children[0].children[1].string!=top_level_ast:
                print("Module " + i.children[0].children[1].string + " not needing parsing")
            else:
                types=[]
                subroutinesandfunctions=[]
                new_spec_children=[]
                for j in i.children[1].children:
                    if j.__class__.__name__=="Type_Declaration_Stmt":
                        if j.children[0].__class__.__name__!="Declaration_Type_Spec":
                            new_spec_children.append(j) 
                            continue   
                        else:
                            entity_decls=[]
                            for k in j.children[2].children:
                                if k.__class__.__name__=="Entity_Decl":
                                    if k.children[0].string in actually_used_in_module[i.children[0].children[1].string]:
                                        entity_decls.append(k)
                            if entity_decls==[]:
                                continue            
                            if j.children[2].children.__class__.__name__=="tuple":
                                print("Assumption failed: Tuple not expected")
                                new_spec_children.append(j)
                                continue
                            j.children[2].children.clear()
                            for k in entity_decls:
                                j.children[2].children.append(k)            
                            new_spec_children.append(j)
                    elif j.__class__.__name__=="Derived_Type_Def":
                        if j.children[0].children[1].string in type_to_parse_list[i.children[0].children[1].string]:
                            new_spec_children.append(j)
                    else:
                        new_spec_children.append(j)
                i.children[1].children.clear()
                for j in new_spec_children:
                    i.children[1].children.append(j)        
                if i.children[2].__class__.__name__=="End_Module_Stmt":
                    new_children.append(i)
                    continue
                if i.children[0].children[1].string!=top_level_ast:
                    for j in i.children[2].children:
                        if j.__class__.__name__!="Contains_Stmt":

                            if j.children[0].children[1].string in what_to_parse_list[i.children[0].children[1].string]:
                                subroutinesandfunctions.append(j)        
                    i.children[2].children.clear()
                    for j in subroutinesandfunctions:
                        i.children[2].children.append(j)        
                new_children.append(i)

        ast.children.clear()
        for i in new_children:
            ast.children.append(i)  
        name_dict = {}
        rename_dict = {}
        for i in parse_order:
            local_rename_dict = {}
            edges = list(simple_graph.in_edges(i))
            names = []
            for j in edges:
                list_dict = simple_graph.get_edge_data(j[0], j[1])
                if (list_dict['obj_list'] is not None):
                    for k in list_dict['obj_list']:
                        if not k.__class__.__name__ == "Name":
                            if k.__class__.__name__ == "Rename":
                                if k.children[2].string not in names:
                                    names.append(k.children[2].string)
                                local_rename_dict[k.children[2].string] = k.children[1].string
                            #print("Assumption failed: Object list contains non-name node")
                        else:
                            if k.string not in names:
                                names.append(k.string)
            rename_dict[i] = local_rename_dict
            name_dict[i] = names
                    

    tables = SymbolTable
    own_ast = ast_components.InternalFortranAst(ast, tables)
    functions_to_rename={}
    for i in parse_order:
        own_ast.current_ast=i
        
        own_ast.unsupported_fortran_syntax[i]=[]
        if i in ["mtime","ISO_C_BINDING", "iso_c_binding", "mo_cdi","iso_fortran_env"]:
            continue
       
        own_ast.add_name_list_for_module(i, name_dict[i])
        try:
            partial_module = own_ast.create_ast(asts[i])
        except:
            print("Module " + i + " could not be parsed ",own_ast.unsupported_fortran_syntax[i])
            print(own_ast.unsupported_fortran_syntax[i])
            continue
        tmp_rename=rename_dict[i]
        for j in tmp_rename:
            #print(j)
            if own_ast.symbols.get(j) is None:
                #raise NameError("Symbol " + j + " not found in partial ast")
                if functions_to_rename.get(i) is None:
                    functions_to_rename[i]=[j]
                else:
                    functions_to_rename[i].append(j)    
            else:
                own_ast.symbols[tmp_rename[j]]=own_ast.symbols[j]
    program = own_ast.create_ast(ast)

    # Repeated!
    # We need that to know in transformations what structures are used.
    # The actual structure listing is repeated later to resolve cycles.
    # Not sure if we can actually do it earlier.

    structs_lister=ast_transforms.StructLister()
    structs_lister.visit(program)
    struct_dep_graph=nx.DiGraph()
    for i,name in zip(structs_lister.structs,structs_lister.names):
        if name not in struct_dep_graph.nodes:
            struct_dep_graph.add_node(name)
        struct_deps_finder=ast_transforms.StructDependencyLister(structs_lister.names)
        struct_deps_finder.visit(i)
        struct_deps=struct_deps_finder.structs_used
        print(struct_deps)
        for j,pointing,point_name in zip(struct_deps,struct_deps_finder.is_pointer,struct_deps_finder.pointer_names):
            if j not in struct_dep_graph.nodes:
                struct_dep_graph.add_node(j)
            struct_dep_graph.add_edge(name,j,pointing=pointing,point_name=point_name)

    program.structures = ast_transforms.Structures(structs_lister.structs)
    own_ast.structures = ast_transforms.Structures(structs_lister.structs)

    program.placeholders = own_ast.placeholders
    functions_and_subroutines_builder = ast_transforms.FindFunctionAndSubroutines()
    functions_and_subroutines_builder.visit(program)
    own_ast.functions_and_subroutines = functions_and_subroutines_builder.names
    program = ast_transforms.functionStatementEliminator(program)
    program = ast_transforms.StructConstructorToFunctionCall(functions_and_subroutines_builder.names).visit(program)
    program = ast_transforms.CallToArray(functions_and_subroutines_builder).visit(program)
    program = ast_transforms.CallExtractor().visit(program)
    program = ast_transforms.ArgumentExtractor(program).visit(program)

    program = ast_transforms.FunctionCallTransformer().visit(program)
    program = ast_transforms.FunctionToSubroutineDefiner().visit(program)
    program = ast_transforms.ElementalFunctionExpander(functions_and_subroutines_builder.names).visit(program)
    for i in program.modules:
        count=0
        for j in i.function_definitions:
            if isinstance(j, ast_internal_classes.Subroutine_Subprogram_Node):
                i.subroutine_definitions.append(j)
                own_ast.functions_and_subroutines.append(j.name)
                count+=1
        if count!=len(i.function_definitions):
            raise NameError("Not all functions were transformed to subroutines")
        i.function_definitions=[]
    program.function_definitions=[]
    count=0
    for i in program.function_definitions:
        if isinstance(i, ast_internal_classes.Subroutine_Subprogram_Node):
            program.subroutine_definitions.append(i)
            own_ast.functions_and_subroutines.append(i.name)
            count+=1
    if count!=len(program.function_definitions):
        raise NameError("Not all functions were transformed to subroutines")
    program.function_definitions=[]
    program = ast_transforms.SignToIf().visit(program)
    program = ast_transforms.ArrayToLoop(program).visit(program)

    for transformation in own_ast.fortran_intrinsics().transformations():
        transformation.initialize(program)
        program = transformation.visit(program)

    program = ast_transforms.ForDeclarer().visit(program)
    program = ast_transforms.IndexExtractor(program, normalize_offsets).visit(program)
    program = ast_transforms.optionalArgsExpander(program)
    structs_lister=ast_transforms.StructLister()
    structs_lister.visit(program)
    struct_dep_graph=nx.DiGraph()
    for i,name in zip(structs_lister.structs,structs_lister.names):
        if name not in struct_dep_graph.nodes:
            struct_dep_graph.add_node(name)
        struct_deps_finder=ast_transforms.StructDependencyLister(structs_lister.names)
        struct_deps_finder.visit(i)
        struct_deps=struct_deps_finder.structs_used
        print(struct_deps)
        for j,pointing,point_name in zip(struct_deps,struct_deps_finder.is_pointer,struct_deps_finder.pointer_names):
            if j not in struct_dep_graph.nodes:
                struct_dep_graph.add_node(j)
            struct_dep_graph.add_edge(name,j,pointing=pointing,point_name=point_name)
    cycles=nx.algorithms.cycles.simple_cycles(struct_dep_graph)
    has_cycles=list(cycles)
    cycles_we_cannot_ignore=[]
    for cycle in has_cycles:
        print(cycle)
        for i in cycle:
            is_pointer=struct_dep_graph.get_edge_data(i,cycle[(cycle.index(i)+1)%len(cycle)])["pointing"]
            point_name=struct_dep_graph.get_edge_data(i,cycle[(cycle.index(i)+1)%len(cycle)])["point_name"]
            print(i,is_pointer)
            if is_pointer:
                actually_used_pointer_node_finder=ast_transforms.StructPointerChecker(i,cycle[(cycle.index(i)+1)%len(cycle)],point_name)
                actually_used_pointer_node_finder.visit(program)
                print(actually_used_pointer_node_finder.nodes)
                if len(actually_used_pointer_node_finder.nodes)==0:
                    print("We can ignore this cycle")
                    program=ast_transforms.StructPointerEliminator(i,cycle[(cycle.index(i)+1)%len(cycle)],point_name).visit(program)
                else:
                    cycles_we_cannot_ignore.append(cycle)    
    if len(cycles_we_cannot_ignore)>0:
        raise NameError("Structs have cyclic dependencies")
    own_ast.tables = own_ast.symbols

    ast2sdfg = AST_translator(own_ast, __file__, multiple_sdfgs=multiple_sdfgs, toplevel_subroutine=sdfg_name, normalize_offsets=normalize_offsets)
    sdfg = SDFG(sdfg_name)
    ast2sdfg.top_level = program
    ast2sdfg.globalsdfg = sdfg
    ast2sdfg.translate(program, sdfg)

    for node, parent in sdfg.all_nodes_recursive():
        if isinstance(node, nodes.NestedSDFG):
            if node.sdfg is not None:
                if 'test_function' in node.sdfg.name:
                    sdfg = node.sdfg
                    break
    sdfg.parent = None
    sdfg.parent_sdfg = None
    sdfg.parent_nsdfg_node = None
    sdfg.reset_cfg_list()

    sdfg.apply_transformations(IntrinsicSDFGTransformation)
    sdfg.expand_library_nodes()

    return sdfg


def create_sdfg_from_fortran_file(source_string: str):
    """
    Creates an SDFG from a fortran file
    :param source_string: The fortran file name
    :return: The resulting SDFG

    """
    parser = pf().create(std="f2008")
    reader = ffr(source_string)
    ast = parser(reader)
    tables = SymbolTable
    own_ast = ast_components.InternalFortranAst(ast, tables)
    program = own_ast.create_ast(ast)
    functions_and_subroutines_builder = ast_transforms.FindFunctionAndSubroutines()
    functions_and_subroutines_builder.visit(program)
    own_ast.functions_and_subroutines = functions_and_subroutines_builder.names
    program = ast_transforms.functionStatementEliminator(program)
    program = ast_transforms.CallToArray(functions_and_subroutines_builder).visit(program)
    program = ast_transforms.CallExtractor().visit(program)
    program = ast_transforms.SignToIf().visit(program)
    program = ast_transforms.ArrayToLoop().visit(program)
    program = ast_transforms.SumToLoop().visit(program)
    program = ast_transforms.ForDeclarer().visit(program)
    program = ast_transforms.IndexExtractor().visit(program)
    program = ast_transforms.optionalArgsExpander(program)
    ast2sdfg = AST_translator(own_ast, __file__)
    sdfg = SDFG(source_string)
    ast2sdfg.top_level = program
    ast2sdfg.globalsdfg = sdfg
    ast2sdfg.translate(program, sdfg)
    sdfg.apply_transformations(IntrinsicSDFGTransformation)
    sdfg.expand_library_nodes()

    return sdfg

def recursive_ast_improver(ast,
                           source_list,
                           include_list,
                           parser,
                           interface_blocks,
                           exclude_list=[],
                           missing_modules=[],
                           dep_graph=nx.DiGraph(),
                           asts={}):
    dfl = ast_utils.DefModuleLister()
    dfl.get_defined_modules(ast)
    defined_modules = dfl.list_of_modules
    main_program_mode=False
    if len(defined_modules) != 1:
        #print("Defined modules: ", defined_modules)
        print("Assumption failed: Only one module per file")
        if len(defined_modules)==0 and ast.__class__.__name__ == "Program":
            main_program_mode=True
    ufl = ast_utils.UseModuleLister()
    ufl.get_used_modules(ast)
    objects_in_modules = ufl.objects_in_use
    used_modules = ufl.list_of_modules
    
    fandsl=ast_utils.FunctionSubroutineLister()
    fandsl.get_functions_and_subroutines(ast)
    functions_and_subroutines=fandsl.list_of_functions+fandsl.list_of_subroutines #+ list(fandsl.interface_blocks.keys())
    if len(fandsl.interface_blocks) > 0:
        interface_blocks[ast.children[0].children[0].children[1].string.lower()] = fandsl.interface_blocks

    #print("Functions and subroutines: ", functions_and_subroutines)
    if not main_program_mode:
        parent_module = defined_modules[0]
    else:
        parent_module = ast.children[0].children[0].children[1].string
    for i in defined_modules:
        if i not in exclude_list:
            exclude_list.append(i)
        #if i not in dep_graph.nodes:
        dep_graph.add_node(i,info_list=fandsl)
    for i in used_modules:
        if i not in dep_graph.nodes:
            dep_graph.add_node(i)
        weight = None
        if i in objects_in_modules:
            weight=[]

            for j in objects_in_modules[i].children:
                weight.append(j)

        dep_graph.add_edge(parent_module, i, obj_list=weight)

    #print("It's turtles all the way down: ", len(exclude_list))
    modules_to_parse = []
    for i in used_modules:
        if i not in defined_modules and i not in exclude_list:
            #print("Module " + i + " not defined")
            modules_to_parse.append(i)
    added_modules = []
    for i in modules_to_parse:
        found = False
        name=i
        if i=="mo_restart_nml_and_att": 
            name="mo_restart_nmls_and_atts"
        if i=="yomhook":
            name="yomhook_dummy"    
        for j in source_list:
            if name in j:
                fname = j.split("/")
                fname = fname[len(fname) - 1]
                if fname == name + ".f90" or fname == name + ".F90":
                    found = True
                    next_file = j
                    break

        if not found:
            print("Module " + i + " not found in source list! This is bad!")
            if i not in missing_modules:
                missing_modules.append(i)
            #raise Exception("Module " + i + " not found in source list")
            continue
        if isinstance(source_list,dict):
            reader = fsr(source_list[next_file])
            next_ast = parser(reader)
            
        else:
            next_reader = ffr(file_candidate=next_file, include_dirs=include_list, source_only=source_list)
            next_ast = parser(next_reader)

        next_ast = recursive_ast_improver(next_ast,
                                          source_list,
                                          include_list,
                                          parser,
                                          exclude_list=exclude_list,
                                          missing_modules=missing_modules,
                                          interface_blocks=interface_blocks,
                                          dep_graph=dep_graph,
                                          asts=asts)
        for mod in next_ast.children:
            added_modules.append(mod)
            if mod.children[0].children[1].string not in exclude_list:
                exclude_list.append(mod.children[0].children[1].string)

    for i in added_modules:
        if ast.children.count(i) == 0:
            ast.children.append(i)
        asts[i.children[0].children[1].string.lower()] = i
    return ast

def create_sdfg_from_fortran_file_with_options(source_string: str, source_list, include_list, icon_sources_dir, icon_sdfgs_dir, normalize_offsets: bool = False):
    """
    Creates an SDFG from a fortran file
    :param source_string: The fortran file name
    :return: The resulting SDFG

    """
    parser = pf().create(std="f2008")
    reader = ffr(file_candidate=source_string, include_dirs=include_list, source_only=source_list)
    ast = parser(reader)
    exclude_list = []
    missing_modules = []
    dep_graph = nx.DiGraph()
    asts = {}
    actually_used_in_module={}
    interface_blocks = {}
    ast = recursive_ast_improver(ast,
                                 source_list,
                                 include_list,
                                 parser,
                                 interface_blocks,
                                 exclude_list=exclude_list,
                                 missing_modules=missing_modules,
                                 dep_graph=dep_graph,
                                 asts=asts)

    for mod, blocks in interface_blocks.items():

        # get incoming edges
        for in_mod, _, data in dep_graph.in_edges(mod, data=True):

            weights = data.get('obj_list')
            if weights is None:
                continue

            new_weights = []
            for weight in weights:
                name = weight.string
                if name in blocks:
                    new_weights.extend(blocks[name])
                else:
                    new_weights.append(weight)

            dep_graph[in_mod][mod]['obj_list'] = new_weights

    complete_interface_blocks = {}
    for mod, blocks in interface_blocks.items():
        complete_interface_blocks.update(blocks)

    for node, node_data in dep_graph.nodes(data=True):

        objects = node_data.get('info_list')

        if objects is None:
            continue

        new_names_in_subroutines = {}
        for subroutine, names in objects.names_in_subroutines.items():

            new_names_list = []
            for name in names:
                if name in complete_interface_blocks:
                    for replacement in complete_interface_blocks[name]:
                        new_names_list.append(replacement.string)
                else:
                    new_names_list.append(name)
            new_names_in_subroutines[subroutine] = new_names_list
        objects.names_in_subroutines = new_names_in_subroutines
    
    print(dep_graph)
    parse_order = list(reversed(list(nx.topological_sort(dep_graph))))
    simple_graph,actually_used_in_module=ast_utils.eliminate_dependencies(dep_graph)
    
    changed=True
    while changed:
        
        simpler_graph=simple_graph.copy()
        simple_graph,actually_used_in_module=ast_utils.eliminate_dependencies(simpler_graph)
        if simple_graph.number_of_nodes()==simpler_graph.number_of_nodes() and simple_graph.number_of_edges()==simpler_graph.number_of_edges(): 
            changed=False

    parse_order = list(reversed(list(nx.topological_sort(simple_graph))))

    parse_list={}
    what_to_parse_list={}
    type_to_parse_list={}
    for i in parse_order:
        edges=simple_graph.in_edges(i)
        parse_list[i]=[]
        fands_list=[]
        type_list=[]
        res=simple_graph.nodes.get(i).get("info_list")
        for j in edges:
            deps=simple_graph.get_edge_data(j[0],j[1]).get("obj_list")
            if deps is None:   
                continue
            for k in deps:
                if k.string not in parse_list[i]:
                    parse_list[i].append(k.string)
            
            
            if res is not None:
                for jj in parse_list[i]:

                    if jj in res.list_of_functions:
                        if jj not in fands_list:
                            fands_list.append(jj)
                    if jj in res.list_of_subroutines:
                        if jj not in fands_list:
                            fands_list.append(jj)
                    if jj in res.list_of_types:
                        if jj not in type_list:
                            type_list.append(jj)        
        print("Module " + i + " used names: " + str(parse_list[i]))
        if len(fands_list)>0:
            print("Module " + i + " used fands: " + str(fands_list))
            print("ACtually used: "+str(actually_used_in_module[i]))
        for j in actually_used_in_module[i]:
            if res is not None:
                if j in res.list_of_functions:

                    if j not in fands_list:
                        fands_list.append(j)

                if j in res.list_of_subroutines:
                    if j not in fands_list:
                        fands_list.append(j)  
                if j in res.list_of_types:
                    if j not in type_list:
                        type_list.append(j)        

        what_to_parse_list[i]=fands_list  
        type_to_parse_list[i]=type_list   
    top_level_ast = parse_order.pop()
    changes=True
    new_children=[]
    name_dict = {}
    rename_dict = {}
    for i in parse_order:
        local_rename_dict = {}
        edges = list(simple_graph.in_edges(i))
        names = []
        for j in edges:
            list_dict = simple_graph.get_edge_data(j[0], j[1])
            if (list_dict['obj_list'] is not None):
                for k in list_dict['obj_list']:
                    if not k.__class__.__name__ == "Name":
                        if k.__class__.__name__ == "Rename":
                            if k.children[2].string not in names:
                                names.append(k.children[2].string)
                            local_rename_dict[k.children[2].string] = k.children[1].string
                        #print("Assumption failed: Object list contains non-name node")
                    else:
                        if k.string not in names:
                            names.append(k.string)
        rename_dict[i] = local_rename_dict
        name_dict[i] = names
    rename_dict["mo_solve_nonhydro"] = {}

    for i in ast.children:
    
        if i.children[0].children[1].string not in parse_order and i.children[0].children[1].string!=top_level_ast:
            print("Module " + i.children[0].children[1].string + " not needing parsing")
        else:
            types=[]
            subroutinesandfunctions=[]
            new_spec_children=[]
            for j in i.children[1].children:
                if j.__class__.__name__=="Type_Declaration_Stmt":
                    #if j.children[0].__class__.__name__!="Declaration_Type_Spec":
                    #    new_spec_children.append(j)    
                    #else:
                        entity_decls=[]
                        for k in j.children[2].children:
                            if k.__class__.__name__=="Entity_Decl":
                                if k.children[0].string in actually_used_in_module[i.children[0].children[1].string]:
                                    entity_decls.append(k)
                                elif rename_dict[i.children[0].children[1].string].get(k.children[0].string) in actually_used_in_module[i.children[0].children[1].string]:
                                    entity_decls.append(k)    
                        if entity_decls==[]:
                            continue            
                        if j.children[2].children.__class__.__name__=="tuple":
                            print("Assumption failed: Tuple not expected")
                            new_spec_children.append(j)
                            continue
                        j.children[2].children.clear()
                        for k in entity_decls:
                            j.children[2].children.append(k)            
                        new_spec_children.append(j)
                elif j.__class__.__name__=="Derived_Type_Def":
                    if j.children[0].children[1].string in type_to_parse_list[i.children[0].children[1].string]:
                        new_spec_children.append(j)
                else:
                    new_spec_children.append(j)
            i.children[1].children.clear()
            for j in new_spec_children:
                i.children[1].children.append(j)        
            if i.children[2].__class__.__name__=="End_Module_Stmt":
                new_children.append(i)
                continue
            if i.children[0].children[1].string!=top_level_ast:
                for j in i.children[2].children:
                    if j.__class__.__name__!="Contains_Stmt":

                        if j.children[0].children[1].string in what_to_parse_list[i.children[0].children[1].string]:
                            subroutinesandfunctions.append(j)        
                i.children[2].children.clear()
                for j in subroutinesandfunctions:
                    i.children[2].children.append(j)        
            new_children.append(i)

    ast.children.clear()
    for i in new_children:
        ast.children.append(i)  
    name_dict = {}
    rename_dict = {}
    for i in parse_order:
        local_rename_dict = {}
        edges = list(simple_graph.in_edges(i))
        names = []
        for j in edges:
            list_dict = simple_graph.get_edge_data(j[0], j[1])
            if (list_dict['obj_list'] is not None):
                for k in list_dict['obj_list']:
                    if not k.__class__.__name__ == "Name":
                        if k.__class__.__name__ == "Rename":
                            if k.children[2].string not in names:
                                names.append(k.children[2].string)
                            local_rename_dict[k.children[2].string] = k.children[1].string
                        #print("Assumption failed: Object list contains non-name node")
                    else:
                        if k.string not in names:
                            names.append(k.string)
        rename_dict[i] = local_rename_dict
        name_dict[i] = names
    # for i in parse_order:
    #     edges = list(simple_graph.in_edges(i))
    #     for j in edges:
    #         list_dict = simple_graph.get_edge_data(j[0], j[1]) 
    #         names_in_edge = []
    #         if (list_dict['obj_list'] is not None):
    #             for k in list_dict['obj_list']:
    #                     names_in_edge.append(k.string)

    #         changes=True
    #         while changes:
    #             changes=False
    #             if asts.get(i) is None:
    #                 continue
    #             for k in asts[i].children[2].children:
    #                 if k.__class__.__name__ == "Contains_Stmt":
    #                     asts[i].children[2].children.remove(k)
    #                     changes=True
    #                 elif k.__class__.__name__ == "Subroutine_Subprogram":
    #                     if k.children[0].children[1].string not in names_in_edge:
    #                         asts[i].children[2].children.remove(k)
    #                         changes=True
    #                 elif k.__class__.__name__ == "Function_Subprogram":
    #                     if k.children[0].children[1].string not in names_in_edge :
    #                         asts[i].children[2].children.remove(k)
    #                         changes=True
                    
    tables = SymbolTable
    partial_ast = ast_components.InternalFortranAst(top_level_ast, tables)
    partial_modules = {}
    partial_ast.symbols["c_int"]=ast_internal_classes.Int_Literal_Node(value=4)
    partial_ast.symbols["c_int8_t"]=ast_internal_classes.Int_Literal_Node(value=1)
    partial_ast.symbols["c_int64_t"]=ast_internal_classes.Int_Literal_Node(value=8)
    partial_ast.symbols["c_int32_t"]=ast_internal_classes.Int_Literal_Node(value=4)
    partial_ast.symbols["c_size_t"]=ast_internal_classes.Int_Literal_Node(value=4)
    partial_ast.symbols["c_long"]=ast_internal_classes.Int_Literal_Node(value=8)
    partial_ast.symbols["c_signed_char"]=ast_internal_classes.Int_Literal_Node(value=1)
    partial_ast.symbols["c_char"]=ast_internal_classes.Int_Literal_Node(value=1)
    partial_ast.symbols["c_null_char"]=ast_internal_classes.Int_Literal_Node(value=1)
    functions_to_rename={}

    #Why would you ever name a file differently than the module? Especially just one random file out of thousands???
    #asts["mo_restart_nml_and_att"]=asts["mo_restart_nmls_and_atts"]
    partial_ast.to_parse_list=what_to_parse_list
    for i in parse_order:
        partial_ast.current_ast=i
        
        partial_ast.unsupported_fortran_syntax[i]=[]
        if i in ["mtime","ISO_C_BINDING", "iso_c_binding", "mo_cdi","iso_fortran_env"]:
            continue
       
        partial_ast.add_name_list_for_module(i, name_dict[i])
        try:
            partial_module = partial_ast.create_ast(asts[i])
            partial_modules[partial_module.name.name] = partial_module
        except:
            print("Module " + i + " could not be parsed ",partial_ast.unsupported_fortran_syntax[i])
            #print(partial_ast.unsupported_fortran_syntax[i])
            continue
        tmp_rename=rename_dict[i]
        for j in tmp_rename:
            #print(j)
            if partial_ast.symbols.get(j) is None:
                #raise NameError("Symbol " + j + " not found in partial ast")
                if functions_to_rename.get(i) is None:
                    functions_to_rename[i]=[j]
                else:
                    functions_to_rename[i].append(j)    
            else:
                partial_ast.symbols[tmp_rename[j]]=partial_ast.symbols[j]

        print("Parsed successfully module: ", i," ",partial_ast.unsupported_fortran_syntax[i])
        #print(partial_ast.unsupported_fortran_syntax[i])
    #try:
    partial_ast.current_ast="top level"

    program = partial_ast.create_ast(ast)
    program.module_declarations = ast_utils.parse_module_declarations(partial_ast, ast, partial_modules)
    #except:
        
    #        print(" top level module could not be parsed ", partial_ast.unsupported_fortran_syntax["top level"])
            #print(partial_ast.unsupported_fortran_syntax["top level"])
    #        return

    
    structs_lister=ast_transforms.StructLister()
    structs_lister.visit(program)
    struct_dep_graph=nx.DiGraph()
    for i,name in zip(structs_lister.structs,structs_lister.names):
        if name not in struct_dep_graph.nodes:
            struct_dep_graph.add_node(name)
        struct_deps_finder=ast_transforms.StructDependencyLister(structs_lister.names)
        struct_deps_finder.visit(i)
        struct_deps=struct_deps_finder.structs_used
        print(struct_deps)
        for j,pointing,point_name in zip(struct_deps,struct_deps_finder.is_pointer,struct_deps_finder.pointer_names):
            if j not in struct_dep_graph.nodes:
                struct_dep_graph.add_node(j)
            struct_dep_graph.add_edge(name,j,pointing=pointing,point_name=point_name)

    program.structures = ast_transforms.Structures(structs_lister.structs)

    functions_and_subroutines_builder = ast_transforms.FindFunctionAndSubroutines()
    functions_and_subroutines_builder.visit(program)
    partial_ast.functions_and_subroutines = functions_and_subroutines_builder.names
    #program = ast_transforms.functionStatementEliminator(program)
    program = ast_transforms.StructConstructorToFunctionCall(functions_and_subroutines_builder.names).visit(program)
    program = ast_transforms.CallToArray(functions_and_subroutines_builder).visit(program)
    #program = ast_transforms.TypeInterference(program).visit(program)
    #program = ast_transforms.ReplaceInterfaceBlocks(functions_and_subroutines_builder).visit(program)
    program = ast_transforms.CallExtractor().visit(program)
    program = ast_transforms.ArgumentExtractor(program).visit(program)
    program = ast_transforms.FunctionCallTransformer().visit(program)
    program = ast_transforms.FunctionToSubroutineDefiner().visit(program)
    program = ast_transforms.ElementalFunctionExpander(functions_and_subroutines_builder.names).visit(program)
    program = ast_transforms.optionalArgsExpander(program)

    
    count=0
    for i in program.function_definitions:
        if isinstance(i, ast_internal_classes.Subroutine_Subprogram_Node):
            program.subroutine_definitions.append(i)
            partial_ast.functions_and_subroutines.append(i.name)
            count+=1
    if count!=len(program.function_definitions):
        raise NameError("Not all functions were transformed to subroutines")
    for i in program.modules:
        count=0
        for j in i.function_definitions:
            if isinstance(j, ast_internal_classes.Subroutine_Subprogram_Node):
                i.subroutine_definitions.append(j)
                partial_ast.functions_and_subroutines.append(j.name)
                count+=1
        if count!=len(i.function_definitions):
            raise NameError("Not all functions were transformed to subroutines")
        i.function_definitions=[]
    program.function_definitions=[]
    program = ast_transforms.SignToIf().visit(program)
    program = ast_transforms.ArrayToLoop(program).visit(program)
    print("Before intrinsics")
    for transformation in partial_ast.fortran_intrinsics().transformations():
        transformation.initialize(program)
        program = transformation.visit(program)
    print("After intrinsics")
    program = ast_transforms.ForDeclarer().visit(program)
    program = ast_transforms.IndexExtractor(program, normalize_offsets).visit(program)
    print("After index extractor")
    structs_lister=ast_transforms.StructLister()
    structs_lister.visit(program)
    struct_dep_graph=nx.DiGraph()
    for i,name in zip(structs_lister.structs,structs_lister.names):
        if name not in struct_dep_graph.nodes:
            struct_dep_graph.add_node(name)
        struct_deps_finder=ast_transforms.StructDependencyLister(structs_lister.names)
        struct_deps_finder.visit(i)
        struct_deps=struct_deps_finder.structs_used
        print(struct_deps)
        for j,pointing,point_name in zip(struct_deps,struct_deps_finder.is_pointer,struct_deps_finder.pointer_names):
            if j not in struct_dep_graph.nodes:
                struct_dep_graph.add_node(j)
            struct_dep_graph.add_edge(name,j,pointing=pointing,point_name=point_name)
    cycles=nx.algorithms.cycles.simple_cycles(struct_dep_graph)
    has_cycles=list(cycles)
    cycles_we_cannot_ignore=[]
    for cycle in has_cycles:
        print(cycle)
        for i in cycle:
            is_pointer=struct_dep_graph.get_edge_data(i,cycle[(cycle.index(i)+1)%len(cycle)])["pointing"]
            point_name=struct_dep_graph.get_edge_data(i,cycle[(cycle.index(i)+1)%len(cycle)])["point_name"]
            print(i,is_pointer)
            if is_pointer:
                actually_used_pointer_node_finder=ast_transforms.StructPointerChecker(i,cycle[(cycle.index(i)+1)%len(cycle)],point_name,structs_lister,struct_dep_graph,"simple")
                actually_used_pointer_node_finder.visit(program)
                print(actually_used_pointer_node_finder.nodes)
                if len(actually_used_pointer_node_finder.nodes)==0:
                    print("We can ignore this cycle")
                    program=ast_transforms.StructPointerEliminator(i,cycle[(cycle.index(i)+1)%len(cycle)],point_name).visit(program)
                else:
                    cycles_we_cannot_ignore.append(cycle)    
    if len(cycles_we_cannot_ignore)>0:
        raise NameError("Structs have cyclic dependencies")

    for struct,name in zip(structs_lister.structs,structs_lister.names):
        struct_member_finder=ast_transforms.StructMemberLister()
        struct_member_finder.visit(struct)
        for member,is_pointer,point_name in zip(struct_member_finder.members,struct_member_finder.is_pointer,struct_member_finder.pointer_names):
            if is_pointer:    
                actually_used_pointer_node_finder=ast_transforms.StructPointerChecker(name,member,point_name,structs_lister,struct_dep_graph,"full")
                actually_used_pointer_node_finder.visit(program)
                found=False
                for i in actually_used_pointer_node_finder.nodes:
                    nl=ast_transforms.FindNames()
                    nl.visit(i)
                    if point_name in nl.names:
                        found=True
                        break
                print("Struct Name: ",name," Member Name: ",point_name, " Found: ", found)
                if not found:
                    print("We can delete this member")
                    program=ast_transforms.StructPointerEliminator(name,member,point_name).visit(program)
                

    program.tables=partial_ast.symbols
    program.placeholders=partial_ast.placeholders
    program.functions_and_subroutines=partial_ast.functions_and_subroutines
    unordered_modules=program.modules
    program.modules=[]
    for i in parse_order:
        for j in unordered_modules:
            if j.name.name==i:
                program.modules.append(j)
    for j in unordered_modules:
        if j.name.name==top_level_ast:
            program.modules.append(j)            
    for i in program.modules:
        print(i.name.name)
    for i in program.modules:
        for path in source_list:
            
            if path.lower().find(i.name.name.lower())!=-1:
                mypath=path
                break
        #copyfile(mypath, os.path.join(icon_sources_dir, i.name.name.lower()+".f90"))
        for j in i.subroutine_definitions:
            #if j.name.name!="solve_nh":
            if j.name.name!="velocity_tendencies":
<<<<<<< HEAD
=======
            #if j.name.name!="cells2verts_scalar_ri":
            #if j.name.name!="get_indices_c":
>>>>>>> 524332c4
                continue
            if j.execution_part is None:
                continue
            startpoint = j
            ast2sdfg = AST_translator(program, __file__,multiple_sdfgs=False,startpoint=startpoint,sdfg_path=icon_sdfgs_dir, normalize_offsets=normalize_offsets)
            sdfg = SDFG(j.name.name)
            ast2sdfg.top_level = program
            ast2sdfg.globalsdfg = sdfg
            
            ast2sdfg.translate(program, sdfg)
            sdfg.save(os.path.join(icon_sdfgs_dir, sdfg.name + "_raw_before_intrinsics.sdfg"))
            #try:
            sdfg.apply_transformations(IntrinsicSDFGTransformation)
            #    sdfg.save(os.path.join(icon_sdfgs_dir, sdfg.name + "_raw.sdfg"))
            #except:
            #    print("Intrinsics failed for ", sdfg.name)    
            #    continue
            
            try:
                sdfg.expand_library_nodes()
            except:
                print("Expansion failed for ", sdfg.name)    
                continue
            
            sdfg.validate()
            sdfg.save(os.path.join(icon_sdfgs_dir, sdfg.name + "_validated.sdfg"))
            try:    
                sdfg.simplify(verbose=True)
                sdfg.save(os.path.join(icon_sdfgs_dir, sdfg.name + "_simplified.sdfg"))
            except Exception as e:
                print("Simplification failed for ", sdfg.name)    
                print(e)
                continue
            #sdfg.save(os.path.join(icon_sdfgs_dir, sdfg.name + "_simplified.sdfg"))
            #try:  
            sdfg.compile()
            #except Exception as e:
            #    print("Compilation failed for ", sdfg.name)
            #    print(e)
            #    continue

    #return sdfg<|MERGE_RESOLUTION|>--- conflicted
+++ resolved
@@ -2858,11 +2858,8 @@
         for j in i.subroutine_definitions:
             #if j.name.name!="solve_nh":
             if j.name.name!="velocity_tendencies":
-<<<<<<< HEAD
-=======
             #if j.name.name!="cells2verts_scalar_ri":
             #if j.name.name!="get_indices_c":
->>>>>>> 524332c4
                 continue
             if j.execution_part is None:
                 continue
