--- conflicted
+++ resolved
@@ -1988,13 +1988,9 @@
             else:
                 print("Symbol not found in sdfg arrays: ", i)
         memlet_skip = []
-<<<<<<< HEAD
         new_sdfg.parent_sdfg=sdfg
         self.temporary_sym_dict[new_sdfg.name]=sym_dict
         self.temporary_link_to_parent[new_sdfg.name]=substate
-=======
-        new_sdfg.parent_sdfg = sdfg
->>>>>>> f17ed045
         if self.multiple_sdfgs == False:
             # print("Adding nested sdfg", new_sdfg.name, "to", sdfg.name)
             # print(sym_dict)
@@ -2102,13 +2098,8 @@
                     while not recursive_view_check_done:
                         recursive_view_check_done = True
                         for elem2 in views:
-<<<<<<< HEAD
                             if elem!=elem2 and elem[1].label == elem2[0] and elem2[3] == variables_in_call.index(i):
                                 recursive_view_check_done=False
-=======
-                            if elem[1].label == elem2[0] and elem2[3] == variables_in_call.index(i):
-                                recursive_view_check_done = False
->>>>>>> f17ed045
                                 elem = elem2
 
                     # check variable type, if data ref, check lowest level array indices.
@@ -2844,14 +2835,9 @@
     functions_and_subroutines_builder.visit(program)
 
     program = ast_transforms.functionStatementEliminator(program)
-<<<<<<< HEAD
-    program = ast_transforms.StructConstructorToFunctionCall(functions_and_subroutines_builder.names).visit(program)
-    program = ast_transforms.CallToArray(functions_and_subroutines_builder).visit(program)
-=======
     program = ast_transforms.StructConstructorToFunctionCall(
         ast_transforms.FindFunctionAndSubroutines.from_node(program).names).visit(program)
     program = ast_transforms.CallToArray(ast_transforms.FindFunctionAndSubroutines.from_node(program)).visit(program)
->>>>>>> f17ed045
     program = ast_transforms.IfConditionExtractor().visit(program)
     program = ast_transforms.CallExtractor().visit(program)
 
@@ -2859,14 +2845,9 @@
     program = ast_transforms.FunctionToSubroutineDefiner().visit(program)
     program = ast_transforms.PointerRemoval().visit(program)
     program = ast_transforms.ElementalFunctionExpander(
-<<<<<<< HEAD
         ast_transforms.FindFunctionAndSubroutines.from_node(program).names,
         ast = program
     ).visit(program)
-
-=======
-        ast_transforms.FindFunctionAndSubroutines.from_node(program).names, program).visit(program)
->>>>>>> f17ed045
     for i in program.modules:
         count = 0
         for j in i.function_definitions:
@@ -2886,6 +2867,8 @@
         raise NameError("Not all functions were transformed to subroutines")
     program.function_definitions = []
     program = ast_transforms.SignToIf().visit(program)
+    program = ast_transforms.ReplaceStructArgsLibraryNodes(program).visit(program)
+
     program = ast_transforms.ArgumentExtractor(program).visit(program)
 
     program = ast_transforms.TypeInference(program, assert_voids=False).visit(program)
@@ -2900,7 +2883,6 @@
                 break
             except NeedsTypeInferenceException as e:
 
-<<<<<<< HEAD
                 if prior_exception is not None:
                     if e.line_number == prior_exception.line_number and e.func_name == prior_exception.func_name:
                         print("Running additional type inference didn't help! VOID type in the same place.")
@@ -2910,14 +2892,10 @@
                 print("Running additional type inference")
                 # FIXME: optimize func
                 program = ast_transforms.TypeInference(program, assert_voids=False).visit(program)
-=======
+
     array_dims_info = ast_transforms.ArrayDimensionSymbolsMapper()
     array_dims_info.visit(program)
     program = ast_transforms.ArrayDimensionConfigInjector(array_dims_info, cfg.config_injections).visit(program)
-
-    program = ast_transforms.ArgumentExtractor(program).visit(program)
->>>>>>> f17ed045
-
 
     program = ast_transforms.ArrayToLoop(program).visit(program)
     program = ast_transforms.ForDeclarer().visit(program)
@@ -3060,173 +3038,10 @@
     cfg = ParseConfig(main=source_string, sources=sources)
     own_ast, program = create_internal_ast(cfg)
 
-<<<<<<< HEAD
     cfg = SDFGConfig({sdfg_name: f"{sdfg_name}_function"}, normalize_offsets, False)
     gmap = create_sdfg_from_internal_ast(own_ast, program, cfg)
     assert gmap.keys() == {sdfg_name}
     g = list(gmap.values())[0]
-=======
-    # Repeated!
-    # We need that to know in transformations what structures are used.
-    # The actual structure listing is repeated later to resolve cycles.
-    # Not sure if we can actually do it earlier.
-
-    functions_and_subroutines_builder = ast_transforms.FindFunctionAndSubroutines()
-    functions_and_subroutines_builder.visit(program)
-    program = ast_transforms.functionStatementEliminator(program)
-    program = ast_transforms.StructConstructorToFunctionCall(functions_and_subroutines_builder.names).visit(program)
-    program = ast_transforms.CallToArray(functions_and_subroutines_builder).visit(program)
-    program = ast_transforms.IfConditionExtractor().visit(program)
-    program = ast_transforms.CallExtractor().visit(program)
-
-    program = ast_transforms.FunctionCallTransformer().visit(program)
-    program = ast_transforms.FunctionToSubroutineDefiner().visit(program)
-    program = ast_transforms.PointerRemoval().visit(program)
-    # program = ast_transforms.ElementalFunctionExpander(functions_and_subroutines_builder.names,ast=program).visit(program)
-    for i in program.modules:
-        count = 0
-        for j in i.function_definitions:
-            if isinstance(j, ast_internal_classes.Subroutine_Subprogram_Node):
-                i.subroutine_definitions.append(j)
-                count += 1
-        if count != len(i.function_definitions):
-            raise NameError("Not all functions were transformed to subroutines")
-        i.function_definitions = []
-    program.function_definitions = []
-    count = 0
-    for i in program.function_definitions:
-        if isinstance(i, ast_internal_classes.Subroutine_Subprogram_Node):
-            program.subroutine_definitions.append(i)
-            count += 1
-    if count != len(program.function_definitions):
-        raise NameError("Not all functions were transformed to subroutines")
-    program.function_definitions = []
-    program = ast_transforms.SignToIf().visit(program)
-    program = ast_transforms.ArgumentExtractor(program).visit(program)
-
-    program = ast_transforms.TypeInference(program, assert_voids=False).visit(program)
-
-    for transformation in own_ast.fortran_intrinsics().transformations():
-        transformation.initialize(program)
-        program = transformation.visit(program)
-
-    program = ast_transforms.ArgumentExtractor(program).visit(program)
-
-    array_dims_info = ast_transforms.ArrayDimensionSymbolsMapper()
-    array_dims_info.visit(program)
-    program = ast_transforms.ArrayDimensionConfigInjector(array_dims_info, cfg.config_injections).visit(program)
-
-    program = ast_transforms.ArrayToLoop(program).visit(program)
-    program = ast_transforms.ForDeclarer().visit(program)
-    program = ast_transforms.IndexExtractor(program, normalize_offsets).visit(program)
-    program = ast_transforms.optionalArgsExpander(program)
-    program = ast_transforms.ParDeclOffsetNormalizer(program).visit(program)
-
-    structs_lister = ast_transforms.StructLister()
-    structs_lister.visit(program)
-    struct_dep_graph = nx.DiGraph()
-    for i, name in zip(structs_lister.structs, structs_lister.names):
-        if name not in struct_dep_graph.nodes:
-            struct_dep_graph.add_node(name)
-        struct_deps_finder = ast_transforms.StructDependencyLister(structs_lister.names)
-        struct_deps_finder.visit(i)
-        struct_deps = struct_deps_finder.structs_used
-        # print(struct_deps)
-        for j, pointing, point_name in zip(struct_deps, struct_deps_finder.is_pointer,
-                                           struct_deps_finder.pointer_names):
-            if j not in struct_dep_graph.nodes:
-                struct_dep_graph.add_node(j)
-            struct_dep_graph.add_edge(name, j, pointing=pointing, point_name=point_name)
-    cycles = nx.algorithms.cycles.simple_cycles(struct_dep_graph)
-    has_cycles = list(cycles)
-    cycles_we_cannot_ignore = []
-    for cycle in has_cycles:
-        print(cycle)
-        for i in cycle:
-            is_pointer = struct_dep_graph.get_edge_data(i, cycle[(cycle.index(i) + 1) % len(cycle)])["pointing"]
-            point_name = struct_dep_graph.get_edge_data(i, cycle[(cycle.index(i) + 1) % len(cycle)])["point_name"]
-            # print(i,is_pointer)
-            if is_pointer:
-                actually_used_pointer_node_finder = ast_transforms.StructPointerChecker(i, cycle[
-                    (cycle.index(i) + 1) % len(cycle)], point_name)
-                actually_used_pointer_node_finder.visit(program)
-                # print(actually_used_pointer_node_finder.nodes)
-                if len(actually_used_pointer_node_finder.nodes) == 0:
-                    print("We can ignore this cycle")
-                    program = ast_transforms.StructPointerEliminator(i, cycle[(cycle.index(i) + 1) % len(cycle)],
-                                                                     point_name).visit(program)
-                else:
-                    cycles_we_cannot_ignore.append(cycle)
-    if len(cycles_we_cannot_ignore) > 0:
-        raise NameError("Structs have cyclic dependencies")
-
-    # program =
-    # ast_transforms.ArgumentPruner(functions_and_subroutines_builder.nodes).visit(program)
-
-    ast2sdfg = AST_translator(__file__, multiple_sdfgs=multiple_sdfgs, toplevel_subroutine=sdfg_name,
-                              normalize_offsets=normalize_offsets)
-    sdfg = SDFG(sdfg_name)
-    ast2sdfg.functions_and_subroutines = functions_and_subroutines_builder.names
-    ast2sdfg.structures = program.structures
-    ast2sdfg.placeholders = program.placeholders
-    ast2sdfg.placeholders_offsets = program.placeholders_offsets
-    ast2sdfg.actual_offsets_per_sdfg[sdfg] = {}
-    ast2sdfg.top_level = program
-    ast2sdfg.globalsdfg = sdfg
-    ast2sdfg.translate(program, sdfg)
-
-    for node, parent in sdfg.all_nodes_recursive():
-        if isinstance(node, nodes.NestedSDFG):
-            if node.sdfg is not None:
-                if 'test_function' in node.sdfg.name:
-                    sdfg = node.sdfg
-                    break
-    sdfg.parent = None
-    sdfg.parent_sdfg = None
-    sdfg.parent_nsdfg_node = None
-    sdfg.reset_cfg_list()
-
-    sdfg.apply_transformations(IntrinsicSDFGTransformation)
-    sdfg.expand_library_nodes()
-
-    return sdfg
-
-
-def create_sdfg_from_fortran_file(source_string: str):
-    """
-    Creates an SDFG from a fortran file
-    :param source_string: The fortran file name
-    :return: The resulting SDFG
-
-    """
-    parser = pf().create(std="f2008")
-    reader = ffr(source_string)
-    ast = parser(reader)
-    tables = SymbolTable
-    own_ast = ast_components.InternalFortranAst()
-    program = own_ast.create_ast(ast)
-    functions_and_subroutines_builder = ast_transforms.FindFunctionAndSubroutines()
-    functions_and_subroutines_builder.visit(program)
-    own_ast.functions_and_subroutines = functions_and_subroutines_builder.names
-    program = ast_transforms.functionStatementEliminator(program)
-    program = ast_transforms.CallToArray(functions_and_subroutines_builder).visit(program)
-    program = ast_transforms.CallExtractor().visit(program)
-    program = ast_transforms.SignToIf().visit(program)
-    program = ast_transforms.ArrayToLoop().visit(program)
-    program = ast_transforms.SumToLoop().visit(program)
-    program = ast_transforms.ForDeclarer().visit(program)
-    program = ast_transforms.IndexExtractor().visit(program)
-    program = ast_transforms.optionalArgsExpander(program)
-    ast2sdfg = AST_translator(__file__)
-    sdfg = SDFG(source_string)
-    ast2sdfg.top_level = program
-    ast2sdfg.globalsdfg = sdfg
-    ast2sdfg.translate(program, sdfg)
-    sdfg.apply_transformations(IntrinsicSDFGTransformation)
-    sdfg.expand_library_nodes()
-
-    return sdfg
->>>>>>> f17ed045
 
     return g
 
