--- conflicted
+++ resolved
@@ -660,23 +660,15 @@
 
             condition = ast_utils.ProcessedWriter(sdfg, self.name_mapping,placeholders=self.placeholders,placeholders_offsets=self.placeholders_offsets,rename_dict=self.replace_names).write_code(node.cond)
 
-<<<<<<< HEAD
             increment = "i+0+1"
             if isinstance(node.iter, ast_internal_classes.BinOp_Node):
                 increment = ast_utils.ProcessedWriter(sdfg, self.name_mapping,placeholders=self.placeholders,placeholders_offsets=self.placeholders_offsets,rename_dict=self.replace_names).write_code(node.iter.rval)
             entry = {iter_name: increment}
-=======
-        begin_loop_state = sdfg.add_state("BeginLoop" + name)
-        end_loop_state = sdfg.add_state("EndLoop" + name)
-        self.last_sdfg_states[sdfg] = begin_loop_state
-        self.last_loop_continues[sdfg] = end_loop_state
-        self.translate(node.body, sdfg)
->>>>>>> 1e250896
 
             begin_loop_state = cfg.add_state("BeginLoop" + name)
             end_loop_state = cfg.add_state("EndLoop" + name)
             self.last_sdfg_states[cfg] = begin_loop_state
-            self.last_loop_continues[cfg] = final_substate
+            self.last_loop_continues[cfg] = end_loop_state
             self.translate(node.body, sdfg, cfg)
 
             cfg.add_edge(self.last_sdfg_states[cfg], end_loop_state, InterstateEdge())
@@ -2105,10 +2097,10 @@
         self.last_loop_breaks[cfg] = self.last_sdfg_states[cfg]
         cfg.add_edge(self.last_sdfg_states[cfg], self.last_loop_continues.get(cfg), InterstateEdge())
 
-    def continue2sdfg(self, node: ast_internal_classes.Continue_Node, sdfg: SDFG):
+    def continue2sdfg(self, node: ast_internal_classes.Continue_Node, sdfg: SDFG, cfg: ControlFlowRegion):
         #
-        sdfg.add_edge(self.last_sdfg_states[sdfg], self.last_loop_continues.get(sdfg), InterstateEdge())  
-        self.last_loop_continues[sdfg] = self.last_sdfg_states[sdfg]  
+        sdfg.add_edge(self.last_sdfg_states[cfg], self.last_loop_continues.get(cfg), InterstateEdge())  
+        self.last_loop_continues[cfg] = self.last_sdfg_states[cfg]  
 
 def create_ast_from_string(
     source_string: str,
