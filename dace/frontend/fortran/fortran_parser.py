--- conflicted
+++ resolved
@@ -3413,30 +3413,18 @@
                 continue
             
             sdfg.validate()
-<<<<<<< HEAD
             sdfg.save(os.path.join(icon_sdfgs_dir, sdfg.name + "_validated_f.sdfgz"),compress=True)
             #try:    
             sdfg.simplify(verbose=True)
             print(f'Saving SDFG {os.path.join(icon_sdfgs_dir, sdfg.name + "_simplified_tr.sdfgz")}')
             sdfg.save(os.path.join(icon_sdfgs_dir, sdfg.name + "_simplified_f.sdfgz"),compress=True)
-=======
-            sdfg.save(os.path.join(icon_sdfgs_dir, sdfg.name + "_validated_full.sdfgz"),compress=True)
-            #try:    
-            sdfg.simplify(verbose=True)
-            print(f'Saving SDFG {os.path.join(icon_sdfgs_dir, sdfg.name + "_simplified_full.sdfgz")}')
-            sdfg.save(os.path.join(icon_sdfgs_dir, sdfg.name + "_simplified_full.sdfgz"),compress=True)
->>>>>>> 3057e2b3
             #except Exception as e:
             #    print("Simplification failed for ", sdfg.name)    
             #    print(e)
             #    continue
             #sdfg.save(os.path.join(icon_sdfgs_dir, sdfg.name + "_simplified.sdfg"))
             #try:  
-<<<<<<< HEAD
             print(f'Compiling SDFG {os.path.join(icon_sdfgs_dir, sdfg.name + "_simplifiedf.sdfgz")}')
-=======
-            print(f'Compiling SDFG {os.path.join(icon_sdfgs_dir, sdfg.name + "s_full.sdfgz")}')
->>>>>>> 3057e2b3
             sdfg.compile()
             #except Exception as e:
             #    print("Compilation failed for ", sdfg.name)
