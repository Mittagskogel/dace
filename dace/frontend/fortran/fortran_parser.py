# Copyright 2023 ETH Zurich and the DaCe authors. All rights reserved.

import copy
import os
import warnings
from copy import deepcopy as dpcp
from dataclasses import dataclass
from itertools import chain
from pathlib import Path
from typing import List, Optional, Set, Dict, Tuple, Union

import networkx as nx
from fparser.common.readfortran import FortranFileReader as ffr, FortranStringReader
from fparser.common.readfortran import FortranStringReader as fsr
from fparser.two.Fortran2003 import Program, Name, Module_Stmt
from fparser.two.parser import ParserFactory as pf, ParserFactory
from fparser.two.symbol_table import SymbolTable
from fparser.two.utils import Base, walk

import dace.frontend.fortran.ast_components as ast_components
import dace.frontend.fortran.ast_internal_classes as ast_internal_classes
import dace.frontend.fortran.ast_transforms as ast_transforms
import dace.frontend.fortran.ast_utils as ast_utils
from dace import Language as lang
from dace import SDFG, InterstateEdge, Memlet, pointer, nodes, SDFGState
from dace import data as dat
from dace import dtypes
from dace import subsets as subs
from dace import symbolic as sym
from dace.data import Scalar, Structure
from dace.frontend.fortran.ast_desugaring import SPEC, ENTRY_POINT_OBJECT_TYPES, find_name_of_stmt, find_name_of_node, \
    identifier_specs, append_children, correct_for_function_calls, sort_modules, \
    deconstruct_enums, deconstruct_interface_calls, deconstruct_procedure_calls, prune_unused_objects, \
    deconstruct_associations, consolidate_uses, prune_branches, const_eval_nodes, lower_identifier_names, \
    inject_const_evals, \
    remove_access_statements, ident_spec, NAMED_STMTS_OF_INTEREST_TYPES, ConstTypeInjection, ConstInstanceInjection
from dace.frontend.fortran.ast_internal_classes import FNode, Main_Program_Node
from dace.frontend.fortran.ast_utils import children_of_type
from dace.frontend.fortran.intrinsics import IntrinsicSDFGTransformation, NeedsTypeInferenceException
from dace.properties import CodeBlock

global_struct_instance_counter = 0


def find_access_in_destinations(substate, substate_destinations, name):
    wv = None
    already_there = False
    for i in substate_destinations:
        if i.data == name:
            wv = i
            already_there = True
            break
    if not already_there:
        wv = substate.add_write(name)
    return wv, already_there


def find_access_in_sources(substate, substate_sources, name):
    re = None
    already_there = False
    for i in substate_sources:
        if i.data == name:
            re = i
            already_there = True
            break
    if not already_there:
        re = substate.add_read(name)
    return re, already_there


def add_views_recursive(sdfg, name, datatype_to_add, struct_views, name_mapping, registered_types, chain,
                        actual_offsets_per_sdfg, names_of_object_in_parent_sdfg, actual_offsets_per_parent_sdfg):
    if not isinstance(datatype_to_add, dat.Structure):
        # print("Not adding: ", str(datatype_to_add))
        if isinstance(datatype_to_add, dat.ContainerArray):
            datatype_to_add = datatype_to_add.stype
    for i in datatype_to_add.members:
        current_dtype = datatype_to_add.members[i].dtype
        for other_type in registered_types:
            if current_dtype.dtype == registered_types[other_type].dtype:
                other_type_obj = registered_types[other_type]
                add_views_recursive(sdfg, name, datatype_to_add.members[i], struct_views, name_mapping,
                                    registered_types, chain + [i], actual_offsets_per_sdfg,
                                    names_of_object_in_parent_sdfg, actual_offsets_per_parent_sdfg)
                # for j in other_type_obj.members:
                #    sdfg.add_view(name_mapping[name] + "_" + i +"_"+ j,other_type_obj.members[j].shape,other_type_obj.members[j].dtype)
                #    name_mapping[name + "_" + i +"_"+ j] = name_mapping[name] + "_" + i +"_"+ j
                #    struct_views[name_mapping[name] + "_" + i+"_"+ j]=[name_mapping[name],i,j]
        if len(chain) > 0:
            join_chain = "_" + "_".join(chain)
        else:
            join_chain = ""
        current_member = datatype_to_add.members[i]

        if str(datatype_to_add.members[i].dtype.base_type) in registered_types:

            view_to_member = dat.View.view(datatype_to_add.members[i])
            if sdfg.arrays.get(name_mapping[name] + join_chain + "_" + i) is None:
                sdfg.arrays[name_mapping[name] + join_chain + "_" + i] = view_to_member
        else:
            if sdfg.arrays.get(name_mapping[name] + join_chain + "_" + i) is None:
                sdfg.add_view(name_mapping[name] + join_chain + "_" + i, datatype_to_add.members[i].shape,
                              datatype_to_add.members[i].dtype, strides=datatype_to_add.members[i].strides)
        if names_of_object_in_parent_sdfg.get(name_mapping[name]) is not None:
            if actual_offsets_per_parent_sdfg.get(
                    names_of_object_in_parent_sdfg[name_mapping[name]] + join_chain + "_" + i) is not None:
                actual_offsets_per_sdfg[name_mapping[name] + join_chain + "_" + i] = actual_offsets_per_parent_sdfg[
                    names_of_object_in_parent_sdfg[name_mapping[name]] + join_chain + "_" + i]
            else:
                # print("No offsets in sdfg: ",sdfg.name ," for: ",names_of_object_in_parent_sdfg[name_mapping[name]]+ join_chain + "_" + i)
                actual_offsets_per_sdfg[name_mapping[name] + join_chain + "_" + i] = [1] * len(
                    datatype_to_add.members[i].shape)
        name_mapping[name_mapping[name] + join_chain + "_" + i] = name_mapping[name] + join_chain + "_" + i
        struct_views[name_mapping[name] + join_chain + "_" + i] = [name_mapping[name]] + chain + [i]


def add_deferred_shape_assigns_for_structs(structures: ast_transforms.Structures,
                                           decl: ast_internal_classes.Var_Decl_Node, sdfg: SDFG,
                                           assign_state: SDFGState, name: str, name_: str, placeholders,
                                           placeholders_offsets, object, names_to_replace, actual_offsets_per_sdfg):
    if not structures.is_struct(decl.type):
        # print("Not adding defferred shape assigns for: ", decl.type,decl.name)
        return

    if isinstance(object, dat.ContainerArray):
        struct_type = object.stype
    else:
        struct_type = object
    global global_struct_instance_counter
    local_counter = global_struct_instance_counter
    global_struct_instance_counter += 1
    overall_ast_struct_type = structures.get_definition(decl.type)
    counter = 0
    listofmember = list(struct_type.members)
    # print("Struct: "+decl.name +" Struct members: "+ str(len(listofmember))+ " Definition members: "+str(len(list(overall_ast_struct_type.vars.items()))))

    for ast_struct_type in overall_ast_struct_type.vars.items():
        ast_struct_type = ast_struct_type[1]
        var = struct_type.members[ast_struct_type.name]

        if isinstance(var, dat.ContainerArray):
            var_type = var.stype
        else:
            var_type = var

        # print(ast_struct_type.name,var_type.__class__)
        if isinstance(object.members[ast_struct_type.name], dat.Structure):

            add_deferred_shape_assigns_for_structs(structures, ast_struct_type, sdfg, assign_state,
                                                   f"{name}->{ast_struct_type.name}", f"{ast_struct_type.name}_{name_}",
                                                   placeholders, placeholders_offsets,
                                                   object.members[ast_struct_type.name], names_to_replace,
                                                   actual_offsets_per_sdfg)
        elif isinstance(var_type, dat.Structure):
            add_deferred_shape_assigns_for_structs(structures, ast_struct_type, sdfg, assign_state,
                                                   f"{name}->{ast_struct_type.name}", f"{ast_struct_type.name}_{name_}",
                                                   placeholders, placeholders_offsets, var_type, names_to_replace,
                                                   actual_offsets_per_sdfg)
        # print(ast_struct_type)
        # print(ast_struct_type.__class__)

        if ast_struct_type.sizes is None or len(ast_struct_type.sizes) == 0:
            continue
        offsets_to_replace = []
        sanity_count = 0

        for offset in ast_struct_type.offsets:
            if isinstance(offset, ast_internal_classes.Name_Node):
                if hasattr(offset, "name"):
                    if sdfg.symbols.get(offset.name) is None:
                        sdfg.add_symbol(offset.name, dtypes.int32)
                sanity_count += 1
                if offset.name.startswith('__f2dace_SOA'):
                    newoffset = offset.name + "_" + name_ + "_" + str(local_counter)
                    sdfg.append_global_code(f"{dtypes.int32.ctype} {newoffset};\n")
                    # prog hack
                    if name.endswith("prog"):
                        sdfg.append_init_code(f"{newoffset} = {name}[0]->{offset.name};\n")
                    else:
                        sdfg.append_init_code(f"{newoffset} = {name}->{offset.name};\n")

                    sdfg.add_symbol(newoffset, dtypes.int32)
                    offsets_to_replace.append(newoffset)
                    names_to_replace[offset.name] = newoffset
                else:
                    # print("not replacing",offset.name)
                    offsets_to_replace.append(offset.name)
            else:
                sanity_count += 1
                # print("not replacing not namenode",offset)
                offsets_to_replace.append(offset)
        if sanity_count == len(ast_struct_type.offsets):
            # print("adding offsets for: "+name.replace("->","_")+"_"+ast_struct_type.name)
            actual_offsets_per_sdfg[name.replace("->", "_") + "_" + ast_struct_type.name] = offsets_to_replace

        # for assumed shape, all vars starts with the same prefix
        for size in ast_struct_type.sizes:
            if isinstance(size, ast_internal_classes.Name_Node):  # and  size.name.startswith('__f2dace_A'):

                if hasattr(size, "name"):
                    if sdfg.symbols.get(size.name) is None:
                        # new_name=sdfg._find_new_name(size.name)
                        sdfg.add_symbol(size.name, dtypes.int32)

                    if size.name.startswith('__f2dace_SA'):
                        # newsize=ast_internal_classes.Name_Node(name=size.name+"_"+str(local_counter),parent=size.parent,type=size.type)
                        newsize = size.name + "_" + name_ + "_" + str(local_counter)
                        names_to_replace[size.name] = newsize
                        # var_type.sizes[var_type.sizes.index(size)]=newsize
                        sdfg.append_global_code(f"{dtypes.int32.ctype} {newsize};\n")
                        if name.endswith("prog"):
                            sdfg.append_init_code(f"{newsize} = {name}[0]->{size.name};\n")
                        else:
                            sdfg.append_init_code(f"{newsize} = {name}->{size.name};\n")
                        sdfg.add_symbol(newsize, dtypes.int32)
                        if isinstance(object, dat.Structure):
                            shape2 = dpcp(object.members[ast_struct_type.name].shape)
                        else:
                            shape2 = dpcp(object.stype.members[ast_struct_type.name].shape)
                        shapelist = list(shape2)
                        shapelist[ast_struct_type.sizes.index(size)] = sym.pystr_to_symbolic(newsize)
                        shape_replace = tuple(shapelist)
                        viewname = f"{name}->{ast_struct_type.name}"

                        viewname = viewname.replace("->", "_")
                        # view=sdfg.arrays[viewname]
                        strides = [dat._prod(shapelist[:i]) for i in range(len(shapelist))]
                        if isinstance(object.members[ast_struct_type.name], dat.ContainerArray):
                            tmpobject = dat.ContainerArray(object.members[ast_struct_type.name].stype, shape_replace,
                                                           strides=strides)


                        elif isinstance(object.members[ast_struct_type.name], dat.Array):
                            tmpobject = dat.Array(object.members[ast_struct_type.name].dtype, shape_replace,
                                                  strides=strides)

                        else:
                            raise ValueError("Unknown type" + str(tmpobject.__class__))
                        object.members.pop(ast_struct_type.name)
                        object.members[ast_struct_type.name] = tmpobject
                        tmpview = dat.View.view(object.members[ast_struct_type.name])
                        if sdfg.arrays.get(viewname) is not None:
                            del sdfg.arrays[viewname]
                        sdfg.arrays[viewname] = tmpview
                        # if placeholders.get(size.name) is not None:
                        #    placeholders[newsize]=placeholders[size.name]


class AST_translator:
    """  
    This class is responsible for translating the internal AST into a SDFG.
    """

    def __init__(self, source: str, multiple_sdfgs: bool = False, startpoint=None, sdfg_path=None,
                 toplevel_subroutine: Optional[str] = None, subroutine_used_names: Optional[Set[str]] = None,
                 normalize_offsets=False, do_not_make_internal_variables_argument: bool = False):
        """
        :ast: The internal fortran AST to be used for translation
        :source: The source file name from which the AST was generated
        :do_not_make_internal_variables_argument: Avoid turning internal variables of the entry point into arguments.
            This essentially avoids the hack with `transient_mode = False`, since we can rely on `startpoint` for
            arbitrary entry point anyway.
        """
        # TODO: Refactor the callers who rely on the hack with `transient_mode = False`, then remove the
        #  `do_not_make_internal_variables_argument` argument entirely, since we don't need it at that point.
        self.sdfg_path = sdfg_path
        self.count_of_struct_symbols_lifted = 0
        self.registered_types = {}
        self.transient_mode = True
        self.startpoint = startpoint
        self.top_level = None
        self.globalsdfg = None
        self.multiple_sdfgs = multiple_sdfgs
        self.name_mapping = ast_utils.NameMap()
        self.actual_offsets_per_sdfg = {}
        self.names_of_object_in_parent_sdfg = {}
        self.contexts = {}
        self.views = 0
        self.libstates = []
        self.file_name = source
        self.unallocated_arrays = []
        self.all_array_names = []
        self.last_sdfg_states = {}
        self.last_loop_continues = {}
        self.last_loop_continues_stack = {}
        self.already_has_edge_back_continue = {}
        self.last_loop_breaks = {}
        self.last_returns = {}
        self.module_vars = []
        self.sdfgs_count = 0
        self.libraries = {}
        self.local_not_transient_because_assign = {}
        self.struct_views = {}
        self.last_call_expression = {}
        self.struct_view_count = 0
        self.structures = None
        self.placeholders = None
        self.placeholders_offsets = None
        self.replace_names = {}
        self.toplevel_subroutine = toplevel_subroutine
        self.subroutine_used_names = subroutine_used_names
        self.normalize_offsets = normalize_offsets
        self.do_not_make_internal_variables_argument = do_not_make_internal_variables_argument
        self.ast_elements = {
            ast_internal_classes.If_Stmt_Node: self.ifstmt2sdfg,
            ast_internal_classes.For_Stmt_Node: self.forstmt2sdfg,
            ast_internal_classes.Map_Stmt_Node: self.forstmt2sdfg,
            ast_internal_classes.Execution_Part_Node: self.basicblock2sdfg,
            ast_internal_classes.Subroutine_Subprogram_Node: self.subroutine2sdfg,
            ast_internal_classes.BinOp_Node: self.binop2sdfg,
            ast_internal_classes.Decl_Stmt_Node: self.declstmt2sdfg,
            ast_internal_classes.Var_Decl_Node: self.vardecl2sdfg,
            ast_internal_classes.Symbol_Decl_Node: self.symbol2sdfg,
            ast_internal_classes.Symbol_Array_Decl_Node: self.symbolarray2sdfg,
            ast_internal_classes.Call_Expr_Node: self.call2sdfg,
            ast_internal_classes.Program_Node: self.ast2sdfg,
            ast_internal_classes.Write_Stmt_Node: self.write2sdfg,
            ast_internal_classes.Allocate_Stmt_Node: self.allocate2sdfg,
            ast_internal_classes.Break_Node: self.break2sdfg,
            ast_internal_classes.Continue_Node: self.continue2sdfg,
            ast_internal_classes.Derived_Type_Def_Node: self.derivedtypedef2sdfg,
            ast_internal_classes.Pointer_Assignment_Stmt_Node: self.pointerassignment2sdfg,
            ast_internal_classes.While_Stmt_Node: self.whilestmt2sdfg,
        }

    def get_dace_type(self, type):
        """  
        This function matches the fortran type to the corresponding dace type
        by referencing the ast_utils.fortrantypes2dacetypes dictionary.
        """
        if isinstance(type, str):
            if type in ast_utils.fortrantypes2dacetypes:
                return ast_utils.fortrantypes2dacetypes[type]
            elif type in self.registered_types:
                return self.registered_types[type]
            else:
                # TODO: This is bandaid.
                if type == "VOID":
                    return ast_utils.fortrantypes2dacetypes["DOUBLE"]
                    raise ValueError("Unknown type " + type)
                else:
                    raise ValueError("Unknown type " + type)

    def get_name_mapping_in_context(self, sdfg: SDFG):
        """
        This function returns a copy of the name mapping union
         for the given sdfg and the top-level sdfg.
        """
        a = self.name_mapping[self.globalsdfg].copy()
        if sdfg is not self.globalsdfg:
            a.update(self.name_mapping[sdfg])
        return a

    def get_arrays_in_context(self, sdfg: SDFG):
        """
        This function returns a copy of the union of arrays 
        for the given sdfg and the top-level sdfg.
        """
        a = self.globalsdfg.arrays.copy()
        if sdfg is not self.globalsdfg:
            a.update(sdfg.arrays)
        return a

    def get_memlet_range(self, sdfg: SDFG, variables: List[ast_internal_classes.FNode], var_name: str,
                         var_name_tasklet: str) -> str:
        """
        This function returns the memlet range for the given variable.
        :param sdfg: The sdfg in which the variable is used
        :param variables: The list of variables in the current context
        :param var_name: The name of the variable for which the memlet range should be returned
        :param var_name_tasklet: The name of the variable in the tasklet
        :return: The memlet range for the given variable
        """
        var = self.get_arrays_in_context(sdfg).get(var_name)

        if len(var.shape) == 0:
            return ""

        if (len(var.shape) == 1 and var.shape[0] == 1):
            return "0"

        for o_v in variables:
            if o_v.name == var_name_tasklet:
                return ast_utils.generate_memlet(o_v, sdfg, self, self.normalize_offsets)

    def translate(self, node: ast_internal_classes.FNode, sdfg: SDFG):
        """
        This function is responsible for translating the AST into a SDFG.
        :param node: The node to be translated
        :param sdfg: The SDFG to which the node should be translated
        :note: This function is recursive and will call itself for all child nodes
        :note: This function will call the appropriate function for the node type
        :note: The dictionary ast_elements, part of the class itself contains all functions that are called for the different node types
        """
        if node.__class__ in self.ast_elements:
            self.ast_elements[node.__class__](node, sdfg)
        elif isinstance(node, list):
            for i in node:
                self.translate(i, sdfg)
        else:
            warnings.warn(f"WARNING: {node.__class__.__name__}")

    def ast2sdfg(self, node: ast_internal_classes.Program_Node, sdfg: SDFG):
        """
        This function is responsible for translating the Fortran AST into a SDFG.
        :param node: The node to be translated
        :param sdfg: The SDFG to which the node should be translated
        :note: This function is recursive and will call itself for all child nodes
        :note: This function will call the appropriate function for the node type
        :note: The dictionary ast_elements, part of the class itself contains all functions that are called for the different node types
        """
        self.globalsdfg = sdfg
        for i in node.modules:
            structs_lister = ast_transforms.StructLister()
            if i.specification_part is not None:
                structs_lister.visit(i.specification_part)
            struct_dep_graph = nx.DiGraph()
            for ii, name in zip(structs_lister.structs, structs_lister.names):
                if name not in struct_dep_graph.nodes:
                    struct_dep_graph.add_node(name)
                struct_deps_finder = ast_transforms.StructDependencyLister(structs_lister.names)
                struct_deps_finder.visit(ii)
                struct_deps = struct_deps_finder.structs_used
                # print(struct_deps)
                for j, pointing, point_name in zip(struct_deps, struct_deps_finder.is_pointer,
                                                   struct_deps_finder.pointer_names):
                    if j not in struct_dep_graph.nodes:
                        struct_dep_graph.add_node(j)
                    struct_dep_graph.add_edge(name, j, pointing=pointing, point_name=point_name)
            parse_order = list(reversed(list(nx.topological_sort(struct_dep_graph))))
            for jj in parse_order:
                for j in i.specification_part.typedecls:
                    if j.name.name == jj:
                        self.translate(j, sdfg)
                        if j.__class__.__name__ != "Derived_Type_Def_Node":
                            for k in j.vardecl:
                                self.module_vars.append((k.name, i.name))
            if i.specification_part is not None:

                # this works with CloudSC
                # unsure about ICON
                self.transient_mode = self.do_not_make_internal_variables_argument

                for j in i.specification_part.symbols:
                    self.translate(j, sdfg)
                    if isinstance(j, ast_internal_classes.Symbol_Array_Decl_Node):
                        self.module_vars.append((j.name, i.name))
                    elif isinstance(j, ast_internal_classes.Symbol_Decl_Node):
                        self.module_vars.append((j.name, i.name))
                    else:
                        raise ValueError("Unknown symbol type")
                for j in i.specification_part.specifications:
                    self.translate(j, sdfg)
                    for k in j.vardecl:
                        self.module_vars.append((k.name, i.name))
        # this works with CloudSC
        # unsure about ICON
        self.transient_mode = True
        ast_utils.add_simple_state_to_sdfg(self, sdfg, "GlobalDefEnd")
        if self.startpoint is None:
            self.startpoint = node.main_program
        assert self.startpoint is not None, "No main program or start point found"

        if self.startpoint.specification_part is not None:
            # this works with CloudSC
            # unsure about ICON
            self.transient_mode = self.do_not_make_internal_variables_argument

            for i in self.startpoint.specification_part.typedecls:
                self.translate(i, sdfg)
            for i in self.startpoint.specification_part.symbols:
                self.translate(i, sdfg)

            for i in self.startpoint.specification_part.specifications:
                self.translate(i, sdfg)
            for i in self.startpoint.specification_part.specifications:
                ast_utils.add_simple_state_to_sdfg(self, sdfg, "start_struct_size")
                assign_state = ast_utils.add_simple_state_to_sdfg(self, sdfg, "assign_struct_sizes")
                for decl in i.vardecl:
                    if decl.name in sdfg.symbols:
                        continue
                    add_deferred_shape_assigns_for_structs(self.structures, decl, sdfg, assign_state, decl.name,
                                                           decl.name, self.placeholders,
                                                           self.placeholders_offsets,
                                                           sdfg.arrays[self.name_mapping[sdfg][decl.name]],
                                                           self.replace_names,
                                                           self.actual_offsets_per_sdfg[sdfg])

        if not isinstance(self.startpoint, Main_Program_Node):
            # this works with CloudSC
            # unsure about ICON
            arg_names = [ast_utils.get_name(i) for i in self.startpoint.args]
            for arr_name, arr in sdfg.arrays.items():

                if arr.transient and arr_name in arg_names:
                    print(f"Changing the transient status to false of {arr_name} because it's a function argument")
                    arr.transient = False

        # for i in sdfg.arrays:
        #     if i in sdfg.symbols:
        #         sdfg.arrays.pop(i)

        self.transient_mode = True
        self.translate(self.startpoint.execution_part.execution, sdfg)
        sdfg.validate()



    def pointerassignment2sdfg(self, node: ast_internal_classes.Pointer_Assignment_Stmt_Node, sdfg: SDFG):
        """
        This function is responsible for translating Fortran pointer assignments into a SDFG.
        :param node: The node to be translated
        :param sdfg: The SDFG to which the node should be translated
        """
        if self.name_mapping[sdfg][node.name_pointer.name] in sdfg.arrays:
            shapenames = [sdfg.arrays[self.name_mapping[sdfg][node.name_pointer.name]].shape[i] for i in
                          range(len(sdfg.arrays[self.name_mapping[sdfg][node.name_pointer.name]].shape))]
            offsetnames = self.actual_offsets_per_sdfg[sdfg][node.name_pointer.name]
            [sdfg.arrays[self.name_mapping[sdfg][node.name_pointer.name]].offset[i] for i in
             range(len(sdfg.arrays[self.name_mapping[sdfg][node.name_pointer.name]].offset))]
            # for i in shapenames:
            #    if str(i) in sdfg.symbols:
            #        sdfg.symbols.pop(str(i))
            # if sdfg.parent_nsdfg_node is not None:
            # if str(i) in sdfg.parent_nsdfg_node.symbol_mapping:
            # sdfg.parent_nsdfg_node.symbol_mapping.pop(str(i))

            # for i in offsetnames:
            # if str(i) in sdfg.symbols:
            #    sdfg.symbols.pop(str(i))
            # if sdfg.parent_nsdfg_node is not None:
            # if str(i) in sdfg.parent_nsdfg_node.symbol_mapping:
            # sdfg.parent_nsdfg_node.symbol_mapping.pop(str(i))
            sdfg.arrays.pop(self.name_mapping[sdfg][node.name_pointer.name])
        if isinstance(node.name_target, ast_internal_classes.Data_Ref_Node):
            if node.name_target.parent_ref.name not in self.name_mapping[sdfg]:
                raise ValueError("Unknown variable " + node.name_target.name)
            if isinstance(node.name_target.part_ref, ast_internal_classes.Data_Ref_Node):
                self.name_mapping[sdfg][node.name_pointer.name] = self.name_mapping[sdfg][
                    node.name_target.parent_ref.name + "_" + node.name_target.part_ref.parent_ref.name + "_" + node.name_target.part_ref.part_ref.name]
                # self.replace_names[node.name_pointer.name]=self.name_mapping[sdfg][node.name_target.parent_ref.name+"_"+node.name_target.part_ref.parent_ref.name+"_"+node.name_target.part_ref.part_ref.name]
                target = sdfg.arrays[self.name_mapping[sdfg][
                    node.name_target.parent_ref.name + "_" + node.name_target.part_ref.parent_ref.name + "_" + node.name_target.part_ref.part_ref.name]]
                # for i in self.actual_offsets_per_sdfg[sdfg]:
                #    print(i)
                actual_offsets = self.actual_offsets_per_sdfg[sdfg][
                    node.name_target.parent_ref.name + "_" + node.name_target.part_ref.parent_ref.name + "_" + node.name_target.part_ref.part_ref.name]

                for i in shapenames:
                    self.replace_names[str(i)] = str(target.shape[shapenames.index(i)])
                for i in offsetnames:
                    self.replace_names[str(i)] = str(actual_offsets[offsetnames.index(i)])
            else:
                self.name_mapping[sdfg][node.name_pointer.name] = self.name_mapping[sdfg][
                    node.name_target.parent_ref.name + "_" + node.name_target.part_ref.name]
                self.replace_names[node.name_pointer.name] = self.name_mapping[sdfg][
                    node.name_target.parent_ref.name + "_" + node.name_target.part_ref.name]
                target = sdfg.arrays[
                    self.name_mapping[sdfg][node.name_target.parent_ref.name + "_" + node.name_target.part_ref.name]]
                actual_offsets = self.actual_offsets_per_sdfg[sdfg][
                    node.name_target.parent_ref.name + "_" + node.name_target.part_ref.name]
                for i in shapenames:
                    self.replace_names[str(i)] = str(target.shape[shapenames.index(i)])
                for i in offsetnames:
                    self.replace_names[str(i)] = str(actual_offsets[offsetnames.index(i)])

        elif isinstance(node.name_pointer, ast_internal_classes.Data_Ref_Node):
            raise ValueError("Not imlemented yet")

        else:
            if node.name_target.name not in self.name_mapping[sdfg]:
                raise ValueError("Unknown variable " + node.name_target.name)
            found = False
            for i in self.unallocated_arrays:
                if i[0] == node.name_pointer.name:
                    if found:
                        raise ValueError("Multiple unallocated arrays with the same name")
                    fount = True
                    self.unallocated_arrays.remove(i)
            self.name_mapping[sdfg][node.name_pointer.name] = self.name_mapping[sdfg][node.name_target.name]

    def derivedtypedef2sdfg(self, node: ast_internal_classes.Derived_Type_Def_Node, sdfg: SDFG):
        """
        This function is responsible for registering Fortran derived type declarations into a SDFG as nested data types.
        :param node: The node to be translated
        :param sdfg: The SDFG to which the node should be translated
        """
        name = node.name.name
        if node.component_part is None:
            components = []
        else:
            components = node.component_part.component_def_stmts
        dict_setup = {}
        for i in components:
            j = i.vars
            for k in j.vardecl:
                complex_datatype = False
                datatype = self.get_dace_type(k.type)
                if isinstance(datatype, dat.Structure):
                    complex_datatype = True
                if k.sizes is not None:
                    sizes = []
                    offset = []
                    offset_value = 0 if self.normalize_offsets else -1
                    for i in k.sizes:
                        tw = ast_utils.TaskletWriter([], [], sdfg, self.name_mapping, placeholders=self.placeholders,
                                                     placeholders_offsets=self.placeholders_offsets,
                                                     rename_dict=self.replace_names)
                        text = tw.write_code(i)
                        sizes.append(sym.pystr_to_symbolic(text))
                        offset.append(offset_value)
                    strides = [dat._prod(sizes[:i]) for i in range(len(sizes))]
                    if not complex_datatype:
                        dict_setup[k.name] = dat.Array(
                            datatype,
                            sizes,
                            strides=strides,
                            offset=offset,
                        )
                    else:
                        dict_setup[k.name] = dat.ContainerArray(datatype, sizes, strides=strides, offset=offset)

                else:
                    if not complex_datatype:
                        dict_setup[k.name] = dat.Scalar(datatype)
                    else:
                        dict_setup[k.name] = datatype

        structure_obj = Structure(dict_setup, name)
        self.registered_types[name] = structure_obj

    def basicblock2sdfg(self, node: ast_internal_classes.Execution_Part_Node, sdfg: SDFG):
        """
        This function is responsible for translating Fortran basic blocks into a SDFG.
        :param node: The node to be translated
        :param sdfg: The SDFG to which the node should be translated
        """

        for i in node.execution:
            self.translate(i, sdfg)
            

    def allocate2sdfg(self, node: ast_internal_classes.Allocate_Stmt_Node, sdfg: SDFG):
        """
        This function is responsible for translating Fortran allocate statements into a SDFG.
        :param node: The node to be translated
        :param sdfg: The SDFG to which the node should be translated
        :note: We pair the allocate with a list of unallocated arrays.
        """
        for i in node.allocation_list:
            for j in self.unallocated_arrays:
                if j[0] == i.name.name and sdfg == j[2]:
                    datatype = j[1]
                    transient = j[3]
                    self.unallocated_arrays.remove(j)
                    offset_value = 0 if self.normalize_offsets else -1
                    sizes = []
                    offset = []
                    for j in i.shape.shape_list:
                        tw = ast_utils.TaskletWriter([], [], sdfg, self.name_mapping, placeholders=self.placeholders,
                                                     placeholders_offsets=self.placeholders_offsets,
                                                     rename_dict=self.replace_names)
                        text = tw.write_code(j)
                        sizes.append(sym.pystr_to_symbolic(text))
                        offset.append(offset_value)
                    strides = [dat._prod(sizes[:i]) for i in range(len(sizes))]
                    self.name_mapping[sdfg][i.name.name] = sdfg._find_new_name(i.name.name)

                    self.all_array_names.append(self.name_mapping[sdfg][i.name.name])
                    if self.contexts.get(sdfg.name) is None:
                        self.contexts[sdfg.name] = ast_utils.Context(name=sdfg.name)
                    if i.name.name not in self.contexts[sdfg.name].containers:
                        self.contexts[sdfg.name].containers.append(i.name.name)
                    sdfg.add_array(self.name_mapping[sdfg][i.name.name],
                                   shape=sizes,
                                   dtype=datatype,
                                   offset=offset,
                                   strides=strides,
                                   transient=transient)

    def write2sdfg(self, node: ast_internal_classes.Write_Stmt_Node, sdfg: SDFG):
        # TODO implement
        print("Uh oh")
        # raise NotImplementedError("Fortran write statements are not implemented yet")

    def ifstmt2sdfg(self, node: ast_internal_classes.If_Stmt_Node, sdfg: SDFG):
        """
        This function is responsible for translating Fortran if statements into a SDFG.
        :param node: The node to be translated
        :param sdfg: The SDFG to which the node should be translated
        """

        name = f"If_l_{str(node.line_number[0])}_c_{str(node.line_number[1])}"
        begin_state = ast_utils.add_simple_state_to_sdfg(self, sdfg, f"Begin{name}")
        guard_substate = sdfg.add_state(f"Guard{name}")
        sdfg.add_edge(begin_state, guard_substate, InterstateEdge())

        condition = ast_utils.ProcessedWriter(sdfg, self.name_mapping, self.placeholders, self.placeholders_offsets,
                                              self.replace_names).write_code(node.cond)

        body_ifstart_state = sdfg.add_state(f"BodyIfStart{name}")
        self.last_sdfg_states[sdfg] = body_ifstart_state
        self.translate(node.body, sdfg)
        final_substate = sdfg.add_state(f"MergeState{name}")

        sdfg.add_edge(guard_substate, body_ifstart_state, InterstateEdge(condition))

        if self.last_sdfg_states[sdfg] not in [
            self.last_loop_breaks.get(sdfg),
            self.last_loop_continues.get(sdfg),
            self.last_returns.get(sdfg),
            self.already_has_edge_back_continue.get(sdfg)
        ]:
            body_ifend_state = ast_utils.add_simple_state_to_sdfg(self, sdfg, f"BodyIfEnd{name}")
            sdfg.add_edge(body_ifend_state, final_substate, InterstateEdge())

        if len(node.body_else.execution) > 0:
            name_else = f"Else_l_{str(node.line_number[0])}_c_{str(node.line_number[1])}"
            body_elsestart_state = sdfg.add_state("BodyElseStart" + name_else)
            self.last_sdfg_states[sdfg] = body_elsestart_state
            self.translate(node.body_else, sdfg)
            body_elseend_state = ast_utils.add_simple_state_to_sdfg(self, sdfg, f"BodyElseEnd{name_else}")
            sdfg.add_edge(guard_substate, body_elsestart_state, InterstateEdge("not (" + condition + ")"))
            sdfg.add_edge(body_elseend_state, final_substate, InterstateEdge())
        else:
            sdfg.add_edge(guard_substate, final_substate, InterstateEdge("not (" + condition + ")"))
        self.last_sdfg_states[sdfg] = final_substate

    def whilestmt2sdfg(self, node: ast_internal_classes.While_Stmt_Node, sdfg: SDFG):

        # raise NotImplementedError("Fortran while statements are not implemented yet")
        name = "While_l_" + str(node.line_number[0]) + "_c_" + str(node.line_number[1])
        begin_state = ast_utils.add_simple_state_to_sdfg(self, sdfg, "Begin" + name)
        guard_substate = sdfg.add_state("Guard" + name)
        final_substate = sdfg.add_state("Merge" + name)
        self.last_sdfg_states[sdfg] = final_substate

        sdfg.add_edge(begin_state, guard_substate, InterstateEdge())

        condition = ast_utils.ProcessedWriter(sdfg, self.name_mapping, placeholders=self.placeholders,
                                              placeholders_offsets=self.placeholders_offsets,
                                              rename_dict=self.replace_names).write_code(node.cond)

        begin_loop_state = sdfg.add_state("BeginWhile" + name)
        end_loop_state = sdfg.add_state("EndWhile" + name)
        self.last_sdfg_states[sdfg] = begin_loop_state
        self.last_loop_continues[sdfg] = end_loop_state
        if self.last_loop_continues_stack.get(sdfg) is None:
            self.last_loop_continues_stack[sdfg] = []
        self.last_loop_continues_stack[sdfg].append(end_loop_state)
        self.translate(node.body, sdfg)

        sdfg.add_edge(self.last_sdfg_states[sdfg], end_loop_state, InterstateEdge())
        sdfg.add_edge(guard_substate, begin_loop_state, InterstateEdge(condition))
        sdfg.add_edge(end_loop_state, guard_substate, InterstateEdge())
        sdfg.add_edge(guard_substate, final_substate, InterstateEdge(f"not ({condition})"))
        self.last_sdfg_states[sdfg] = final_substate

        if len(self.last_loop_continues_stack[sdfg]) > 0:
            self.last_loop_continues[sdfg] = self.last_loop_continues_stack[sdfg][-1]
        else:
            self.last_loop_continues[sdfg] = None

    def forstmt2sdfg(self, node: ast_internal_classes.For_Stmt_Node, sdfg: SDFG):
        """
        This function is responsible for translating Fortran for statements into a SDFG.
        :param node: The node to be translated
        :param sdfg: The SDFG to which the node should be translated
        """

        declloop = False
        name = "FOR_l_" + str(node.line_number[0]) + "_c_" + str(node.line_number[1])
        begin_state = ast_utils.add_simple_state_to_sdfg(self, sdfg, "Begin" + name)
        guard_substate = sdfg.add_state("Guard" + name)
        final_substate = sdfg.add_state("Merge" + name)
        self.last_sdfg_states[sdfg] = final_substate
        decl_node = node.init
        entry = {}
        if isinstance(decl_node, ast_internal_classes.BinOp_Node):
            if sdfg.symbols.get(decl_node.lval.name) is not None:
                iter_name = decl_node.lval.name
            elif self.name_mapping[sdfg].get(decl_node.lval.name) is not None:
                iter_name = self.name_mapping[sdfg][decl_node.lval.name]
            else:
                raise ValueError("Unknown variable " + decl_node.lval.name)
            entry[iter_name] = ast_utils.ProcessedWriter(sdfg, self.name_mapping, placeholders=self.placeholders,
                                                         placeholders_offsets=self.placeholders_offsets,
                                                         rename_dict=self.replace_names).write_code(decl_node.rval)

        sdfg.add_edge(begin_state, guard_substate, InterstateEdge(assignments=entry))

        condition = ast_utils.ProcessedWriter(sdfg, self.name_mapping, placeholders=self.placeholders,
                                              placeholders_offsets=self.placeholders_offsets,
                                              rename_dict=self.replace_names).write_code(node.cond)

        increment = "i+0+1"
        if isinstance(node.iter, ast_internal_classes.BinOp_Node):
            increment = ast_utils.ProcessedWriter(sdfg, self.name_mapping, placeholders=self.placeholders,
                                                  placeholders_offsets=self.placeholders_offsets,
                                                  rename_dict=self.replace_names).write_code(node.iter.rval)
        entry = {iter_name: increment}

        begin_loop_state = sdfg.add_state("BeginLoop" + name)
        end_loop_state = sdfg.add_state("EndLoop" + name)
        self.last_sdfg_states[sdfg] = begin_loop_state
        self.last_loop_continues[sdfg] = end_loop_state
        if self.last_loop_continues_stack.get(sdfg) is None:
            self.last_loop_continues_stack[sdfg] = []
        self.last_loop_continues_stack[sdfg].append(end_loop_state)
        self.translate(node.body, sdfg)

        sdfg.add_edge(self.last_sdfg_states[sdfg], end_loop_state, InterstateEdge())
        sdfg.add_edge(guard_substate, begin_loop_state, InterstateEdge(condition))
        sdfg.add_edge(end_loop_state, guard_substate, InterstateEdge(assignments=entry))
        sdfg.add_edge(guard_substate, final_substate, InterstateEdge(f"not ({condition})"))
        self.last_sdfg_states[sdfg] = final_substate
        self.last_loop_continues_stack[sdfg].pop()
        if len(self.last_loop_continues_stack[sdfg]) > 0:
            self.last_loop_continues[sdfg] = self.last_loop_continues_stack[sdfg][-1]
        else:
            self.last_loop_continues[sdfg] = None

    def symbol2sdfg(self, node: ast_internal_classes.Symbol_Decl_Node, sdfg: SDFG):
        """
        This function is responsible for translating Fortran symbol declarations into a SDFG.
        :param node: The node to be translated
        :param sdfg: The SDFG to which the node should be translated
        """
        if node.name == "modname": return

        if node.name.startswith("__f2dace_A_"):
            # separate name by removing the prefix and the suffix starting with _d_
            array_name = node.name[11:]
            array_name = array_name[:array_name.index("_d_")]
            if array_name in sdfg.arrays:
                return  # already declared
        if node.name.startswith("__f2dace_OA_"):
            # separate name by removing the prefix and the suffix starting with _d_
            array_name = node.name[12:]
            array_name = array_name[:array_name.index("_d_")]
            if array_name in sdfg.arrays:
                return

        if self.contexts.get(sdfg.name) is None:
            self.contexts[sdfg.name] = ast_utils.Context(name=sdfg.name)
        if self.contexts[sdfg.name].constants.get(node.name) is None:
            if isinstance(node.init, ast_internal_classes.Int_Literal_Node) or isinstance(
                    node.init, ast_internal_classes.Real_Literal_Node):
                self.contexts[sdfg.name].constants[node.name] = node.init.value
            elif isinstance(node.init, ast_internal_classes.Name_Node):
                self.contexts[sdfg.name].constants[node.name] = self.contexts[sdfg.name].constants[node.init.name]
            else:
                tw = ast_utils.TaskletWriter([], [], sdfg, self.name_mapping, placeholders=self.placeholders,
                                             placeholders_offsets=self.placeholders_offsets,
                                             rename_dict=self.replace_names)
                if node.init is not None:
                    text = tw.write_code(node.init)
                    self.contexts[sdfg.name].constants[node.name] = sym.pystr_to_symbolic(text)

        datatype = self.get_dace_type(node.type)
        if node.name not in sdfg.symbols:
            sdfg.add_symbol(node.name, datatype)
            if self.last_sdfg_states.get(sdfg) is None:
                bstate = sdfg.add_state("SDFGbegin", is_start_state=True)
                self.last_sdfg_states[sdfg] = bstate
            if node.init is not None:
                substate = sdfg.add_state(f"Dummystate_{node.name}")
                increment = ast_utils.TaskletWriter([], [], sdfg, self.name_mapping, placeholders=self.placeholders,
                                                    placeholders_offsets=self.placeholders_offsets,
                                                    rename_dict=self.replace_names).write_code(node.init)

                entry = {node.name: increment}
                sdfg.add_edge(self.last_sdfg_states[sdfg], substate, InterstateEdge(assignments=entry))
                self.last_sdfg_states[sdfg] = substate

    def symbolarray2sdfg(self, node: ast_internal_classes.Symbol_Array_Decl_Node, sdfg: SDFG):

        return NotImplementedError(
            "Symbol_Decl_Node not implemented. This should be done via a transformation that itemizes the constant array."
        )

    def subroutine2sdfg(self, node: ast_internal_classes.Subroutine_Subprogram_Node, sdfg: SDFG):
        """
        This function is responsible for translating Fortran subroutine declarations into a SDFG.
        :param node: The node to be translated
        :param sdfg: The SDFG to which the node should be translated
        """

        if node.execution_part is None:
            return
        if len(node.execution_part.execution) == 0:
            return

        print("TRANSLATE SUBROUTINE", node.name.name)

        # First get the list of read and written variables
        inputnodefinder = ast_transforms.FindInputs()
        inputnodefinder.visit(node)
        input_vars = inputnodefinder.nodes
        outputnodefinder = ast_transforms.FindOutputs(thourough=True)
        outputnodefinder.visit(node)
        output_vars = outputnodefinder.nodes
        write_names = list(dict.fromkeys([i.name for i in output_vars]))
        read_names = list(dict.fromkeys([i.name for i in input_vars]))

        # Collect the parameters and the function signature to comnpare and link
        parameters = node.args.copy()
        my_name_sdfg = node.name.name + str(self.sdfgs_count)
        new_sdfg = SDFG(my_name_sdfg)
        self.sdfgs_count += 1
        self.actual_offsets_per_sdfg[new_sdfg] = {}
        self.names_of_object_in_parent_sdfg[new_sdfg] = {}
        substate = ast_utils.add_simple_state_to_sdfg(self, sdfg, "state" + my_name_sdfg)

        variables_in_call = []
        if self.last_call_expression.get(sdfg) is not None:
            variables_in_call = self.last_call_expression[sdfg]

        # Sanity check to make sure the parameter numbers match
        if not ((len(variables_in_call) == len(parameters)) or
                (len(variables_in_call) == len(parameters) + 1
                 and not isinstance(node.result_type, ast_internal_classes.Void))):
            print("Subroutine", node.name.name)
            print('Variables in call', len(variables_in_call))
            print('Parameters', len(parameters))
            # for i in variables_in_call:
            #    print("VAR CALL: ", i.name)
            # for j in parameters:
            #    print("LOCAL TO UPDATE: ", j.name)
            raise ValueError("number of parameters does not match the function signature")

        # creating new arrays for nested sdfg
        ins_in_new_sdfg = []
        outs_in_new_sdfg = []

        views = []
        ind_count = 0

        var2 = []
        literals = []
        literal_values = []
        par2 = []
        to_fix = []
        symbol_arguments = []

        # First we need to check if the parameters are literals or variables
        for arg_i, variable in enumerate(variables_in_call):
            if isinstance(variable, ast_internal_classes.Name_Node):
                varname = variable.name
            elif isinstance(variable, ast_internal_classes.Actual_Arg_Spec_Node):
                varname = variable.arg_name.name
            elif isinstance(variable, ast_internal_classes.Array_Subscript_Node):
                varname = variable.name.name
            elif isinstance(variable, ast_internal_classes.Data_Ref_Node):
                varname = ast_utils.get_name(variable)
            elif isinstance(variable, ast_internal_classes.BinOp_Node):
                varname = variable.rval.name

            if isinstance(variable, ast_internal_classes.Literal) or varname == "LITERAL":
                literals.append(parameters[arg_i])
                literal_values.append(variable)
                continue
            elif varname in sdfg.symbols:
                symbol_arguments.append((parameters[arg_i], variable))
                continue

            par2.append(parameters[arg_i])
            var2.append(variable)

        # This handles the case where the function is called with literals
        variables_in_call = var2
        parameters = par2
        assigns = []
        self.local_not_transient_because_assign[my_name_sdfg] = []
        for lit, litval in zip(literals, literal_values):
            local_name = lit
            self.local_not_transient_because_assign[my_name_sdfg].append(local_name.name)
            assigns.append(
                ast_internal_classes.BinOp_Node(lval=ast_internal_classes.Name_Node(name=local_name.name),
                                                rval=litval,
                                                op="=",
                                                line_number=node.line_number))
        sym_dict = {}
        # This handles the case where the function is called with symbols
        for parameter, symbol in symbol_arguments:
            sym_dict[parameter.name] = symbol.name
            if parameter.name != symbol.name:
                self.local_not_transient_because_assign[my_name_sdfg].append(parameter.name)

                new_sdfg.add_symbol(parameter.name, dtypes.int32)
                assigns.append(
                    ast_internal_classes.BinOp_Node(lval=ast_internal_classes.Name_Node(name=parameter.name),
                                                    rval=ast_internal_classes.Name_Node(name=symbol.name),
                                                    op="=",
                                                    line_number=node.line_number))

        # This handles the case where the function is called with variables starting with the case that the variable is local to the calling SDFG
        needs_replacement = {}
        substate_sources = []
        substate_destinations = []
        for variable_in_call in variables_in_call:
            all_arrays = self.get_arrays_in_context(sdfg)

            sdfg_name = self.name_mapping.get(sdfg).get(ast_utils.get_name(variable_in_call))
            globalsdfg_name = self.name_mapping.get(self.globalsdfg).get(ast_utils.get_name(variable_in_call))
            matched = False
            view_ranges = {}
            for array_name, array in all_arrays.items():

                if array_name in [sdfg_name]:
                    matched = True
                    local_name = parameters[variables_in_call.index(variable_in_call)]
                    self.names_of_object_in_parent_sdfg[new_sdfg][local_name.name] = sdfg_name
                    self.name_mapping[new_sdfg][local_name.name] = new_sdfg._find_new_name(local_name.name)
                    self.all_array_names.append(self.name_mapping[new_sdfg][local_name.name])
                    if local_name.name in read_names:
                        ins_in_new_sdfg.append(self.name_mapping[new_sdfg][local_name.name])
                    if local_name.name in write_names:
                        outs_in_new_sdfg.append(self.name_mapping[new_sdfg][local_name.name])

                    indices = 0
                    index_list = []
                    shape = []
                    tmp_node = variable_in_call
                    strides = list(array.strides)
                    offsets = list(array.offset)
                    mysize = 1
                    needs_extra_view = False

                    if isinstance(variable_in_call, ast_internal_classes.Data_Ref_Node):
                        done = False
                        bonus_step = False
                        depth = 0
                        tmpvar = variable_in_call
                        local_name = parameters[variables_in_call.index(variable_in_call)]
                        top_structure_name = self.name_mapping[sdfg][ast_utils.get_name(tmpvar.parent_ref)]
                        top_structure = sdfg.arrays[top_structure_name]
                        current_parent_structure = top_structure
                        current_parent_structure_name = top_structure_name
                        name_chain = [top_structure_name]
                        while not done:
                            if isinstance(tmpvar.part_ref, ast_internal_classes.Data_Ref_Node):

                                tmpvar = tmpvar.part_ref
                                depth += 1
                                current_member_name = ast_utils.get_name(tmpvar.parent_ref)
                                if isinstance(tmpvar.parent_ref, ast_internal_classes.Array_Subscript_Node):
                                    print("Array Subscript Node")
                                if bonus_step == True:
                                    print("Bonus Step")
                                current_member = current_parent_structure.members[current_member_name]
                                concatenated_name = "_".join(name_chain)
                                local_shape = current_member.shape
                                new_shape = []
                                local_indices = 0
                                local_strides = list(current_member.strides)
                                local_offsets = list(current_member.offset)
                                local_index_list = []
                                local_size = 1
                                if isinstance(tmpvar.parent_ref, ast_internal_classes.Array_Subscript_Node):
                                    changed_indices = 0
                                    for i in tmpvar.parent_ref.indices:
                                        if isinstance(i, ast_internal_classes.ParDecl_Node):
                                            if i.type == "ALL":
                                                new_shape.append(local_shape[local_indices])
                                                local_size = local_size * local_shape[local_indices]
                                                local_index_list.append(None)
                                            else:
                                                raise NotImplementedError("Index in ParDecl should be ALL")
                                        else:

                                            text = ast_utils.ProcessedWriter(sdfg, self.name_mapping,
                                                                             placeholders=self.placeholders,
                                                                             placeholders_offsets=self.placeholders_offsets,
                                                                             rename_dict=self.replace_names).write_code(
                                                i)
                                            local_index_list.append(sym.pystr_to_symbolic(text))
                                            local_strides.pop(local_indices - changed_indices)
                                            local_offsets.pop(local_indices - changed_indices)
                                            changed_indices += 1
                                        local_indices = local_indices + 1
                                local_all_indices = [None] * (
                                        len(local_shape) - len(local_index_list)) + local_index_list
                                if self.normalize_offsets:
                                    subset = subs.Range([(i, i, 1) if i is not None else (0, s - 1, 1)
                                                         for i, s in zip(local_all_indices, local_shape)])
                                else:
                                    subset = subs.Range([(i, i, 1) if i is not None else (1, s, 1)
                                                         for i, s in zip(local_all_indices, local_shape)])
                                smallsubset = subs.Range([(0, s - 1, 1) for s in new_shape])
                                bonus_step = False
                                if isinstance(current_member, dat.ContainerArray):
                                    if len(new_shape) == 0:
                                        stype = current_member.stype
                                        view_to_container = dat.View.view(current_member)
                                        sdfg.arrays[concatenated_name + "_" + current_member_name + "_" + str(
                                            self.struct_view_count)] = view_to_container
                                        while isinstance(stype, dat.ContainerArray):
                                            stype = stype.stype
                                        bonus_step = True
                                        # sdfg.add_view(concatenated_name+"_"+current_member_name+"_"+str(self.struct_view_count),current_member.shape,current_member.dtype)
                                        view_to_member = dat.View.view(stype)
                                        sdfg.arrays[concatenated_name + "_" + current_member_name + "_m_" + str(
                                            self.struct_view_count)] = view_to_member
                                        # sdfg.add_view(concatenated_name+"_"+current_member_name+"_"+str(self.struct_view_count),current_member.stype.dtype)
                                else:
                                    view_to_member = dat.View.view(current_member)
                                    sdfg.arrays[concatenated_name + "_" + current_member_name + "_" + str(
                                        self.struct_view_count)] = view_to_member
                                    # sdfg.add_view(concatenated_name+"_"+current_member_name+"_"+str(self.struct_view_count),current_member.shape,current_member.dtype,strides=current_member.strides,offset=current_member.offset)

                                already_there_1 = False
                                already_there_2 = False
                                already_there_22 = False
                                already_there_3 = False
                                already_there_33 = False
                                already_there_4 = False
                                re = None
                                wv = None
                                wr = None
                                rv = None
                                wv2 = None
                                wr2 = None
                                if current_parent_structure_name == top_structure_name:
                                    top_level = True
                                else:
                                    top_level = False
                                if local_name.name in read_names:

                                    re, already_there_1 = find_access_in_sources(substate, substate_sources,
                                                                                 current_parent_structure_name)
                                    wv, already_there_2 = find_access_in_destinations(substate, substate_destinations,
                                                                                      concatenated_name + "_" + current_member_name + "_" + str(
                                                                                          self.struct_view_count))

                                    if not bonus_step:
                                        mem = Memlet.simple(current_parent_structure_name + "." + current_member_name,
                                                            subset)
                                        substate.add_edge(re, None, wv, "views", dpcp(mem))
                                    else:
                                        firstmem = Memlet.simple(
                                            current_parent_structure_name + "." + current_member_name,
                                            subs.Range.from_array(sdfg.arrays[
                                                                      concatenated_name + "_" + current_member_name + "_" + str(
                                                                          self.struct_view_count)]))
                                        wv2, already_there_22 = find_access_in_destinations(substate,
                                                                                            substate_destinations,
                                                                                            concatenated_name + "_" + current_member_name + "_m_" + str(
                                                                                                self.struct_view_count))
                                        mem = Memlet.simple(concatenated_name + "_" + current_member_name + "_" + str(
                                            self.struct_view_count), subset)
                                        substate.add_edge(re, None, wv, "views", dpcp(firstmem))
                                        substate.add_edge(wv, None, wv2, "views", dpcp(mem))

                                if local_name.name in write_names:

                                    wr, already_there_3 = find_access_in_destinations(substate, substate_destinations,
                                                                                      current_parent_structure_name)
                                    rv, already_there_4 = find_access_in_sources(substate, substate_sources,
                                                                                 concatenated_name + "_" + current_member_name + "_" + str(
                                                                                     self.struct_view_count))

                                    if not bonus_step:
                                        mem2 = Memlet.simple(current_parent_structure_name + "." + current_member_name,
                                                             subset)
                                        substate.add_edge(rv, "views", wr, None, dpcp(mem2))
                                    else:
                                        firstmem = Memlet.simple(
                                            current_parent_structure_name + "." + current_member_name,
                                            subs.Range.from_array(sdfg.arrays[
                                                                      concatenated_name + "_" + current_member_name + "_" + str(
                                                                          self.struct_view_count)]))
                                        wr2, already_there_33 = find_access_in_sources(substate, substate_sources,
                                                                                       concatenated_name + "_" + current_member_name + "_m_" + str(
                                                                                           self.struct_view_count))
                                        mem2 = Memlet.simple(concatenated_name + "_" + current_member_name + "_" + str(
                                            self.struct_view_count), subset)
                                        substate.add_edge(wr2, "views", rv, None, dpcp(mem2))
                                        substate.add_edge(rv, "views", wr, None, dpcp(firstmem))

                                if not already_there_1:
                                    if re is not None:
                                        if not top_level:
                                            substate_sources.append(re)
                                        else:
                                            substate_destinations.append(re)

                                if not already_there_2:
                                    if wv is not None:
                                        substate_destinations.append(wv)

                                if not already_there_3:
                                    if wr is not None:
                                        if not top_level:
                                            substate_destinations.append(wr)
                                        else:
                                            substate_sources.append(wr)
                                if not already_there_4:
                                    if rv is not None:
                                        substate_sources.append(rv)

                                if bonus_step == True:
                                    if not already_there_22:
                                        if wv2 is not None:
                                            substate_destinations.append(wv2)
                                    if not already_there_33:
                                        if wr2 is not None:
                                            substate_sources.append(wr2)

                                if not bonus_step:
                                    current_parent_structure_name = concatenated_name + "_" + current_member_name + "_" + str(
                                        self.struct_view_count)
                                else:
                                    current_parent_structure_name = concatenated_name + "_" + current_member_name + "_m_" + str(
                                        self.struct_view_count)
                                current_parent_structure = current_parent_structure.members[current_member_name]
                                self.struct_view_count += 1
                                name_chain.append(current_member_name)
                            else:
                                done = True
                                tmpvar = tmpvar.part_ref
                                concatenated_name = "_".join(name_chain)
                                array_name = ast_utils.get_name(tmpvar)
                                member_name = ast_utils.get_name(tmpvar)
                                if bonus_step == True:
                                    print("Bonus Step")
                                    last_view_name = concatenated_name + "_m_" + str(self.struct_view_count - 1)
                                else:
                                    if depth > 0:
                                        last_view_name = concatenated_name + "_" + str(self.struct_view_count - 1)
                                    else:
                                        last_view_name = concatenated_name
                                if isinstance(current_parent_structure, dat.ContainerArray):
                                    stype = current_parent_structure.stype
                                    while isinstance(stype, dat.ContainerArray):
                                        stype = stype.stype

                                    array = stype.members[ast_utils.get_name(tmpvar)]

                                else:
                                    array = current_parent_structure.members[ast_utils.get_name(tmpvar)]  # FLAG

                                if isinstance(array, dat.ContainerArray):
                                    view_to_member = dat.View.view(array)
                                    sdfg.arrays[concatenated_name + "_" + array_name + "_" + str(
                                        self.struct_view_count)] = view_to_member

                                else:
                                    view_to_member = dat.View.view(array)
                                    sdfg.arrays[concatenated_name + "_" + array_name + "_" + str(
                                        self.struct_view_count)] = view_to_member

                                    # sdfg.add_view(concatenated_name+"_"+array_name+"_"+str(self.struct_view_count),array.shape,array.dtype,strides=array.strides,offset=array.offset)
                                last_view_name_read = None
                                re = None
                                wv = None
                                wr = None
                                rv = None
                                already_there_1 = False
                                already_there_2 = False
                                already_there_3 = False
                                already_there_4 = False
                                if current_parent_structure_name == top_structure_name:
                                    top_level = True
                                else:
                                    top_level = False
                                if local_name.name in read_names:
                                    for i in substate_destinations:
                                        if i.data == last_view_name:
                                            re = i
                                            already_there_1 = True
                                            break
                                    if not already_there_1:
                                        re = substate.add_read(last_view_name)

                                    for i in substate_sources:
                                        if i.data == concatenated_name + "_" + array_name + "_" + str(
                                                self.struct_view_count):
                                            wv = i
                                            already_there_2 = True
                                            break
                                    if not already_there_2:
                                        wv = substate.add_write(
                                            concatenated_name + "_" + array_name + "_" + str(self.struct_view_count))

                                    mem = Memlet.from_array(last_view_name + "." + member_name, array)
                                    substate.add_edge(re, None, wv, "views", dpcp(mem))
                                    last_view_name_read = concatenated_name + "_" + array_name + "_" + str(
                                        self.struct_view_count)
                                last_view_name_write = None
                                if local_name.name in write_names:
                                    for i in substate_sources:
                                        if i.data == last_view_name:
                                            wr = i
                                            already_there_3 = True
                                            break
                                    if not already_there_3:
                                        wr = substate.add_write(last_view_name)
                                    for i in substate_destinations:
                                        if i.data == concatenated_name + "_" + array_name + "_" + str(
                                                self.struct_view_count):
                                            rv = i
                                            already_there_4 = True
                                            break
                                    if not already_there_4:
                                        rv = substate.add_read(
                                            concatenated_name + "_" + array_name + "_" + str(self.struct_view_count))

                                    mem2 = Memlet.from_array(last_view_name + "." + member_name, array)
                                    substate.add_edge(rv, "views", wr, None, dpcp(mem2))
                                    last_view_name_write = concatenated_name + "_" + array_name + "_" + str(
                                        self.struct_view_count)
                                if not already_there_1:
                                    if re is not None:
                                        if not top_level:
                                            substate_sources.append(re)
                                        else:
                                            substate_destinations.append(re)
                                if not already_there_2:
                                    if wv is not None:
                                        substate_destinations.append(wv)
                                if not already_there_3:
                                    if wr is not None:
                                        if not top_level:
                                            substate_destinations.append(wr)
                                        else:
                                            substate_sources.append(wr)
                                if not already_there_4:
                                    if rv is not None:
                                        substate_sources.append(rv)
                                mapped_name_overwrite = concatenated_name + "_" + array_name
                                self.views = self.views + 1
                                views.append([mapped_name_overwrite, wv, rv, variables_in_call.index(variable_in_call)])

                                if last_view_name_write is not None and last_view_name_read is not None:
                                    if last_view_name_read != last_view_name_write:
                                        raise NotImplementedError("Read and write views should be the same")
                                    else:
                                        last_view_name = last_view_name_read
                                if last_view_name_read is not None and last_view_name_write is None:
                                    last_view_name = last_view_name_read
                                if last_view_name_write is not None and last_view_name_read is None:
                                    last_view_name = last_view_name_write
                                mapped_name_overwrite = concatenated_name + "_" + array_name
                                strides = list(array.strides)
                                offsets = list(array.offset)
                                self.struct_view_count += 1

                                if isinstance(array, dat.ContainerArray) and isinstance(tmpvar,
                                                                                        ast_internal_classes.Array_Subscript_Node):
                                    current_member_name = ast_utils.get_name(tmpvar)
                                    current_member = current_parent_structure.members[current_member_name]
                                    concatenated_name = "_".join(name_chain)
                                    local_shape = current_member.shape
                                    new_shape = []
                                    local_indices = 0
                                    local_strides = list(current_member.strides)
                                    local_offsets = list(current_member.offset)
                                    local_index_list = []
                                    local_size = 1
                                    changed_indices = 0
                                    for i in tmpvar.indices:
                                        if isinstance(i, ast_internal_classes.ParDecl_Node):
                                            if i.type == "ALL":
                                                new_shape.append(local_shape[local_indices])
                                                local_size = local_size * local_shape[local_indices]
                                                local_index_list.append(None)
                                            else:
                                                raise NotImplementedError("Index in ParDecl should be ALL")
                                        else:
                                            text = ast_utils.ProcessedWriter(sdfg, self.name_mapping,
                                                                             placeholders=self.placeholders,
                                                                             placeholders_offsets=self.placeholders_offsets,
                                                                             rename_dict=self.replace_names).write_code(
                                                i)
                                            local_index_list.append(sym.pystr_to_symbolic(text))
                                            local_strides.pop(local_indices - changed_indices)
                                            local_offsets.pop(local_indices - changed_indices)
                                            changed_indices += 1
                                        local_indices = local_indices + 1
                                    local_all_indices = [None] * (
                                            len(local_shape) - len(local_index_list)) + local_index_list
                                    if self.normalize_offsets:
                                        subset = subs.Range([(i, i, 1) if i is not None else (0, s - 1, 1)
                                                             for i, s in zip(local_all_indices, local_shape)])
                                    else:
                                        subset = subs.Range([(i, i, 1) if i is not None else (1, s, 1)
                                                             for i, s in zip(local_all_indices, local_shape)])
                                    smallsubset = subs.Range([(0, s - 1, 1) for s in new_shape])
                                    if isinstance(current_member, dat.ContainerArray):
                                        if len(new_shape) == 0:
                                            stype = current_member.stype
                                            while isinstance(stype, dat.ContainerArray):
                                                stype = stype.stype
                                            bonus_step = True
                                            # sdfg.add_view(concatenated_name+"_"+current_member_name+"_"+str(self.struct_view_count),current_member.shape,current_member.dtype)
                                            view_to_member = dat.View.view(stype)
                                            sdfg.arrays[concatenated_name + "_" + current_member_name + "_" + str(
                                                self.struct_view_count)] = view_to_member
                                            # sdfg.add_view(concatenated_name+"_"+current_member_name+"_"+str(self.struct_view_count),current_member.stype.dtype)
                                        else:
                                            view_to_member = dat.View.view(current_member)
                                            sdfg.arrays[concatenated_name + "_" + current_member_name + "_" + str(
                                                self.struct_view_count)] = view_to_member

                                            # sdfg.add_view(concatenated_name+"_"+current_member_name+"_"+str(self.struct_view_count),current_member.shape,current_member.dtype,strides=current_member.strides,offset=current_member.offset)
                                    already_there_1 = False
                                    already_there_2 = False
                                    already_there_3 = False
                                    already_there_4 = False
                                    re = None
                                    wv = None
                                    wr = None
                                    rv = None
                                    if current_parent_structure_name == top_structure_name:
                                        top_level = True
                                    else:
                                        top_level = False
                                    if local_name.name in read_names:
                                        for i in substate_destinations:
                                            if i.data == last_view_name:
                                                re = i
                                                already_there_1 = True
                                                break
                                        if not already_there_1:
                                            re = substate.add_read(last_view_name)

                                        for i in substate_sources:
                                            if i.data == concatenated_name + "_" + current_member_name + "_" + str(
                                                    self.struct_view_count):
                                                wv = i
                                                already_there_2 = True
                                                break
                                        if not already_there_2:
                                            wv = substate.add_write(
                                                concatenated_name + "_" + current_member_name + "_" + str(
                                                    self.struct_view_count))

                                        if isinstance(current_member, dat.ContainerArray):
                                            mem = Memlet.simple(last_view_name, subset)
                                        else:
                                            mem = Memlet.simple(
                                                current_parent_structure_name + "." + current_member_name, subset)
                                        substate.add_edge(re, None, wv, "views", dpcp(mem))

                                    if local_name.name in write_names:
                                        for i in substate_sources:
                                            if i.data == last_view_name:
                                                wr = i
                                                already_there_3 = True
                                                break
                                        if not already_there_3:
                                            wr = substate.add_write(last_view_name)

                                        for i in substate_destinations:
                                            if i.data == concatenated_name + "_" + current_member_name + "_" + str(
                                                    self.struct_view_count):
                                                rv = i
                                                already_there_4 = True
                                                break
                                        if not already_there_4:
                                            rv = substate.add_read(
                                                concatenated_name + "_" + current_member_name + "_" + str(
                                                    self.struct_view_count))

                                        if isinstance(current_member, dat.ContainerArray):
                                            mem2 = Memlet.simple(last_view_name, subset)
                                        else:
                                            mem2 = Memlet.simple(
                                                current_parent_structure_name + "." + current_member_name, subset)

                                        substate.add_edge(rv, "views", wr, None, dpcp(mem2))
                                    if not already_there_1:
                                        if re is not None:
                                            if not top_level:
                                                substate_sources.append(re)
                                            else:
                                                substate_destinations.append(re)
                                    if not already_there_2:
                                        if wv is not None:
                                            substate_destinations.append(wv)
                                    if not already_there_3:
                                        if wr is not None:
                                            if not top_level:
                                                substate_destinations.append(wr)
                                            else:
                                                substate_sources.append(wr)
                                    if not already_there_4:
                                        if rv is not None:
                                            substate_sources.append(rv)
                                    last_view_name = concatenated_name + "_" + current_member_name + "_" + str(
                                        self.struct_view_count)
                                    if not isinstance(current_member, dat.ContainerArray):
                                        mapped_name_overwrite = concatenated_name + "_" + current_member_name
                                        needs_replacement[mapped_name_overwrite] = last_view_name
                                    else:
                                        mapped_name_overwrite = concatenated_name + "_" + current_member_name
                                        needs_replacement[mapped_name_overwrite] = last_view_name
                                        mapped_name_overwrite = concatenated_name + "_" + current_member_name + "_" + str(
                                            self.struct_view_count)
                                    self.views = self.views + 1
                                    views.append(
                                        [mapped_name_overwrite, wv, rv, variables_in_call.index(variable_in_call)])

                                    strides = list(view_to_member.strides)
                                    offsets = list(view_to_member.offset)
                                    self.struct_view_count += 1

                        if isinstance(tmpvar, ast_internal_classes.Array_Subscript_Node):
                            needs_extra_view = False

                            changed_indices = 0
                            for i in tmpvar.indices:
                                if isinstance(i, ast_internal_classes.ParDecl_Node):
                                    if i.type == "ALL":
                                        shape.append(array.shape[indices])
                                        mysize = mysize * array.shape[indices]
                                        index_list.append(None)
                                    else:
                                        start = i.range[0]
                                        stop = i.range[1]
                                        text_start = ast_utils.ProcessedWriter(sdfg, self.name_mapping,
                                                                                 placeholders=self.placeholders,
                                                                                 placeholders_offsets=self.placeholders_offsets,
                                                                                 rename_dict=self.replace_names).write_code(start)
                                        text_stop = ast_utils.ProcessedWriter(sdfg, self.name_mapping,
                                                                                placeholders=self.placeholders,
                                                                                placeholders_offsets=self.placeholders_offsets,
                                                                                rename_dict=self.replace_names).write_code(stop)
                                        shape.append(sym.pystr_to_symbolic("( "+ text_stop + ") - ( "+ text_start + ") "))
                                        mysize=mysize*sym.pystr_to_symbolic("( "+ text_stop + ") - ( "+ text_start + ") ")
                                        index_list.append(None)
                                        needs_extra_view=True
                                        # raise NotImplementedError("Index in ParDecl should be ALL")
                                else:
                                    text = ast_utils.ProcessedWriter(sdfg, self.name_mapping,
                                                                     placeholders=self.placeholders,
                                                                     placeholders_offsets=self.placeholders_offsets,
                                                                     rename_dict=self.replace_names).write_code(i)
                                    index_list.append([sym.pystr_to_symbolic(text), sym.pystr_to_symbolic(text)])
                                    strides.pop(indices - changed_indices)
                                    offsets.pop(indices - changed_indices)
                                    changed_indices += 1
                                    needs_extra_view = True
                                indices = indices + 1



                        elif isinstance(tmpvar, ast_internal_classes.Name_Node):
                            shape = list(array.shape)
                        else:
                            raise NotImplementedError("Unknown part_ref type")

                        if shape == () or shape == (1,) or shape == [] or shape == [1]:
                            # FIXME 6.03.2024
                            # print(array,array.__class__.__name__)
                            if isinstance(array, dat.ContainerArray):
                                if isinstance(array.stype, dat.ContainerArray):
                                    if isinstance(array.stype.stype, dat.Structure):
                                        element_type = array.stype.stype
                                    else:
                                        element_type = array.stype.stype.dtype

                                elif isinstance(array.stype, dat.Structure):
                                    element_type = array.stype
                                else:
                                    element_type = array.stype.dtype
                                    # print(element_type,element_type.__class__.__name__)
                                # print(array.base_type,array.base_type.__class__.__name__)
                            elif isinstance(array, dat.Structure):
                                element_type = array
                            elif isinstance(array, pointer):
                                if hasattr(array, "stype"):
                                    if hasattr(array.stype, "free_symbols"):
                                        element_type = array.stype
                                        # print("get stype")
                            elif isinstance(array, dat.Array):
                                element_type = array.dtype
                            elif isinstance(array, dat.Scalar):
                                element_type = array.dtype

                            else:
                                if hasattr(array, "dtype"):
                                    if hasattr(array.dtype, "free_symbols"):
                                        element_type = array.dtype
                                        # print("get dtype")

                            if isinstance(element_type, pointer):
                                # print("pointer-ized")
                                found = False
                                if hasattr(element_type, "dtype"):
                                    if hasattr(element_type.dtype, "free_symbols"):
                                        element_type = element_type.dtype
                                        found = True
                                        # print("get dtype")
                                if hasattr(element_type, "stype"):
                                    if hasattr(element_type.stype, "free_symbols"):
                                        element_type = element_type.stype
                                        found = True
                                        # print("get stype")
                                if hasattr(element_type, "base_type"):
                                    if hasattr(element_type.base_type, "free_symbols"):
                                        element_type = element_type.base_type
                                        found = True
                                        # print("get base_type")
                                # if not found:
                                #    print(dir(element_type))
                            # print("array info: "+str(array),array.__class__.__name__)
                            # print(element_type,element_type.__class__.__name__)
                            if hasattr(element_type, "name") and element_type.name in self.registered_types:
                                datatype = self.get_dace_type(element_type.name)
                                datatype_to_add = copy.deepcopy(datatype)
                                datatype_to_add.transient = False
                                # print(datatype_to_add,datatype_to_add.__class__.__name__)
                                new_sdfg.add_datadesc(self.name_mapping[new_sdfg][local_name.name], datatype_to_add)

                                if self.struct_views.get(new_sdfg) is None:
                                    self.struct_views[new_sdfg] = {}

                                add_views_recursive(new_sdfg, local_name.name, datatype_to_add,
                                                    self.struct_views[new_sdfg], self.name_mapping[new_sdfg],
                                                    self.registered_types, [], self.actual_offsets_per_sdfg[new_sdfg],
                                                    self.names_of_object_in_parent_sdfg[new_sdfg],
                                                    self.actual_offsets_per_sdfg[sdfg])

                            else:
                                new_sdfg.add_scalar(self.name_mapping[new_sdfg][local_name.name], array.dtype,
                                                    array.storage)
                        else:
                            element_type = array.dtype.base_type
                            if element_type in self.registered_types:
                                raise NotImplementedError("Nested derived types not implemented")
                                datatype_to_add = copy.deepcopy(element_type)
                                datatype_to_add.transient = False
                                new_sdfg.add_datadesc(self.name_mapping[new_sdfg][local_name.name], datatype_to_add)
                                # arr_dtype = datatype[sizes]
                                # arr_dtype.offset = [offset_value for _ in sizes]
                                # sdfg.add_datadesc(self.name_mapping[sdfg][node.name], arr_dtype)
                            else:

                                if needs_extra_view:
                                    offsets_zero = []
                                    for index in offsets:
                                        offsets_zero.append(0)
                                    
                                    viewname, view = sdfg.add_view(last_view_name + "_view_" + str(self.views),
                                                                shape,
                                                                array.dtype,
                                                                storage=array.storage,
                                                                strides=strides,
                                                                offset=offsets_zero)
                                    from dace import subsets

                                    all_indices = [None] * (len(array.shape) - len(index_list)) + index_list
                                    if self.normalize_offsets:
                                        subset = subsets.Range([(i[0] - 1, i[1] - 1, 1) if i is not None else (0, s - 1, 1)
                                                                for i, s in zip(all_indices, array.shape)])
                                    else:
                                        subset = subsets.Range([(i[0], i[1], 1) if i is not None else (1, s, 1)
                                                                for i, s in zip(all_indices, array.shape)])
                                    smallsubset = subsets.Range([(0, s - 1, 1) for s in shape])

                                    # memlet = Memlet(f'{array_name}[{subset}]->{smallsubset}')
                                    # memlet2 = Memlet(f'{viewname}[{smallsubset}]->{subset}')
                                    memlet = Memlet(f'{last_view_name}[{subset}]')
                                    memlet2 = Memlet(f'{last_view_name}[{subset}]')
                                    wv = None
                                    rv = None
                                    if local_name.name in read_names:
                                        for i in substate_destinations:
                                            if i.data == last_view_name:
                                                re = i
                                                already_there_1 = True
                                                break
                                        if not already_there_1:
                                            re = substate.add_read(last_view_name)

                                        
                                        wv = substate.add_write(viewname)
                                        substate.add_edge(re, None, wv, 'views', dpcp(memlet))
                                    if local_name.name in write_names:
                                        for i in substate_sources:
                                            if i.data == last_view_name:
                                                wr = i
                                                already_there_3 = True
                                                break
                                        if not already_there_3:
                                            wr = substate.add_write(last_view_name)
                                        rv = substate.add_read(viewname)
                                        
                                        substate.add_edge(rv, 'views', wr, None, dpcp(memlet2))

                                    self.views = self.views + 1
                                    views.append([last_view_name, wv, rv, variables_in_call.index(variable_in_call)])

                                new_sdfg.add_array(self.name_mapping[new_sdfg][local_name.name],
                                                   shape,
                                                   array.dtype,
                                                   array.storage,
                                                   strides=strides,
                                                   offset=offsets)
                    else:

                        if isinstance(variable_in_call, ast_internal_classes.Array_Subscript_Node):
                            changed_indices = 0
                            for i in variable_in_call.indices:
                                if isinstance(i, ast_internal_classes.ParDecl_Node):
                                    if i.type == "ALL":
                                        shape.append(array.shape[indices])
                                        mysize = mysize * array.shape[indices]
                                        index_list.append(None)
                                    else:
                                        start = i.range[0]
                                        stop = i.range[1]
                                        text_start = ast_utils.ProcessedWriter(sdfg, self.name_mapping,
                                                                               placeholders=self.placeholders,
                                                                               placeholders_offsets=self.placeholders_offsets,
                                                                               rename_dict=self.replace_names).write_code(
                                            start)
                                        text_stop = ast_utils.ProcessedWriter(sdfg, self.name_mapping,
                                                                              placeholders=self.placeholders,
                                                                              placeholders_offsets=self.placeholders_offsets,
                                                                              rename_dict=self.replace_names).write_code(
                                            stop)
                                        symb_size = sym.pystr_to_symbolic(text_stop + " - ( " + text_start + " )+1")
                                        shape.append(symb_size)
                                        mysize = mysize * symb_size
                                        index_list.append(
                                            [sym.pystr_to_symbolic(text_start), sym.pystr_to_symbolic(text_stop)])
                                        # raise NotImplementedError("Index in ParDecl should be ALL")
                                else:
                                    text = ast_utils.ProcessedWriter(sdfg, self.name_mapping,
                                                                     placeholders=self.placeholders,
                                                                     placeholders_offsets=self.placeholders_offsets,
                                                                     rename_dict=self.replace_names).write_code(i)
                                    index_list.append([sym.pystr_to_symbolic(text), sym.pystr_to_symbolic(text)])
                                    strides.pop(indices - changed_indices)
                                    offsets.pop(indices - changed_indices)
                                    changed_indices += 1
                                indices = indices + 1

                        if isinstance(variable_in_call, ast_internal_classes.Name_Node):
                            shape = list(array.shape)

                        # print("Data_Ref_Node")
                        # Functionally, this identifies the case where the array is in fact a scalar
                        if shape == () or shape == (1,) or shape == [] or shape == [1]:
                            if hasattr(array, "name") and array.name in self.registered_types:
                                datatype = self.get_dace_type(array.name)
                                datatype_to_add = copy.deepcopy(array)
                                datatype_to_add.transient = False
                                new_sdfg.add_datadesc(self.name_mapping[new_sdfg][local_name.name], datatype_to_add)

                                if self.struct_views.get(new_sdfg) is None:
                                    self.struct_views[new_sdfg] = {}
                                add_views_recursive(new_sdfg, local_name.name, datatype_to_add,
                                                    self.struct_views[new_sdfg], self.name_mapping[new_sdfg],
                                                    self.registered_types, [], self.actual_offsets_per_sdfg[new_sdfg],
                                                    self.names_of_object_in_parent_sdfg[new_sdfg],
                                                    self.actual_offsets_per_sdfg[sdfg])

                            else:
                                new_sdfg.add_scalar(self.name_mapping[new_sdfg][local_name.name], array.dtype,
                                                    array.storage)
                        else:
                            # This is the case where the array is not a scalar and we need to create a view
                            if not (shape == () or shape == (1,) or shape == [] or shape == [1]):
                                offsets_zero = []
                                for index in offsets:
                                    offsets_zero.append(0)
                                viewname, view = sdfg.add_view(array_name + "_view_" + str(self.views),
                                                               shape,
                                                               array.dtype,
                                                               storage=array.storage,
                                                               strides=strides,
                                                               offset=offsets_zero)
                                from dace import subsets

                                all_indices = [None] * (len(array.shape) - len(index_list)) + index_list
                                if self.normalize_offsets:
                                    subset = subsets.Range([(i[0] - 1, i[1] - 1, 1) if i is not None else (0, s - 1, 1)
                                                            for i, s in zip(all_indices, array.shape)])
                                else:
                                    subset = subsets.Range([(i[0], i[1], 1) if i is not None else (1, s, 1)
                                                            for i, s in zip(all_indices, array.shape)])
                                smallsubset = subsets.Range([(0, s - 1, 1) for s in shape])

                                #memlet = Memlet(f'{array_name}[{subset}]->{smallsubset}')
                                #memlet2 = Memlet(f'{viewname}[{smallsubset}]->{subset}')
                                memlet = Memlet(f'{array_name}[{subset}]')
                                memlet2 = Memlet(f'{array_name}[{subset}]')
                                wv = None
                                rv = None
                                if local_name.name in read_names:
                                    r = substate.add_read(array_name)
                                    wv = substate.add_write(viewname)
                                    substate.add_edge(r, None, wv, 'views', dpcp(memlet))
                                if local_name.name in write_names:
                                    rv = substate.add_read(viewname)
                                    w = substate.add_write(array_name)
                                    substate.add_edge(rv, 'views', w, None, dpcp(memlet2))

                                self.views = self.views + 1
                                views.append([array_name, wv, rv, variables_in_call.index(variable_in_call)])

                            new_sdfg.add_array(self.name_mapping[new_sdfg][local_name.name],
                                               shape,
                                               array.dtype,
                                               array.storage,
                                               strides=strides,
                                               offset=offsets)

            if not matched:
                # This handles the case where the function is called with global variables
                for array_name, array in all_arrays.items():
                    if array_name in [globalsdfg_name]:
                        local_name = parameters[variables_in_call.index(variable_in_call)]
                        self.name_mapping[new_sdfg][local_name.name] = new_sdfg._find_new_name(local_name.name)
                        self.all_array_names.append(self.name_mapping[new_sdfg][local_name.name])
                        if local_name.name in read_names:
                            ins_in_new_sdfg.append(self.name_mapping[new_sdfg][local_name.name])
                        if local_name.name in write_names:
                            outs_in_new_sdfg.append(self.name_mapping[new_sdfg][local_name.name])

                        indices = 0
                        if isinstance(variable_in_call, ast_internal_classes.Array_Subscript_Node):
                            indices = len(variable_in_call.indices)

                        shape = array.shape[indices:]

                        if shape == () or shape == (1,):
                            new_sdfg.add_scalar(self.name_mapping[new_sdfg][local_name.name], array.dtype,
                                                array.storage)
                        else:
                            new_sdfg.add_array(self.name_mapping[new_sdfg][local_name.name],
                                               shape,
                                               array.dtype,
                                               array.storage,
                                               strides=array.strides,
                                               offset=array.offset)

        # Preparing symbol dictionary for nested sdfg
        
        for i in sdfg.symbols:
            sym_dict[i] = i

        not_found_write_names = []
        not_found_read_names = []
        for i in write_names:
            if self.name_mapping[new_sdfg].get(i) is None:
                not_found_write_names.append(i)
        for i in read_names:
            if self.name_mapping[new_sdfg].get(i) is None:
                not_found_read_names.append(i)

        # This handles the library states that are needed to inject dataflow to prevent library calls from being reordered
        # Currently not sufficient for all cases
        for i in self.libstates:
            self.name_mapping[new_sdfg][i] = new_sdfg._find_new_name(i)
            self.all_array_names.append(self.name_mapping[new_sdfg][i])
            if i in read_names:
                ins_in_new_sdfg.append(self.name_mapping[new_sdfg][i])
            if i in write_names:
                outs_in_new_sdfg.append(self.name_mapping[new_sdfg][i])
            new_sdfg.add_scalar(self.name_mapping[new_sdfg][i], dtypes.int32, transient=False)
        addedmemlets = []

        globalmemlets = []
        names_list = []
        if node.specification_part is not None:
            if node.specification_part.specifications is not None:
                namefinder = ast_transforms.FindDefinedNames()
                for i in node.specification_part.specifications:
                    namefinder.visit(i)
                names_list = namefinder.names
        # This handles the case where the function is called with read variables found in a module
        cached_names=[a[0] for a in self.module_vars]
        for i in not_found_read_names:
            if i in names_list:
                continue
            if i in cached_names:
                if self.name_mapping[sdfg].get(i) is not None:
                    self.name_mapping[new_sdfg][i] = new_sdfg._find_new_name(i)
                    addedmemlets.append(i)
                    self.all_array_names.append(self.name_mapping[new_sdfg][i])
                    if i in read_names:
                        ins_in_new_sdfg.append(self.name_mapping[new_sdfg][i])
                    if i in write_names:
                        outs_in_new_sdfg.append(self.name_mapping[new_sdfg][i])
                    array_in_global = sdfg.arrays[self.name_mapping[sdfg][i]]
                    if isinstance(array_in_global, Scalar):
                        new_sdfg.add_scalar(self.name_mapping[new_sdfg][i], array_in_global.dtype, transient=False)
                    elif (hasattr(array_in_global, 'type') and array_in_global.type == "Array") or isinstance(
                            array_in_global, dat.Array):
                        new_sdfg.add_array(self.name_mapping[new_sdfg][i],
                                           array_in_global.shape,
                                           array_in_global.dtype,
                                           array_in_global.storage,
                                           transient=False,
                                           strides=array_in_global.strides,
                                           offset=array_in_global.offset)
                elif self.name_mapping[self.globalsdfg].get(i) is not None:
                    self.name_mapping[new_sdfg][i] = new_sdfg._find_new_name(i)
                    globalmemlets.append(i)
                    self.all_array_names.append(self.name_mapping[new_sdfg][i])
                    if i in read_names:
                        ins_in_new_sdfg.append(self.name_mapping[new_sdfg][i])
                    if i in write_names:
                        outs_in_new_sdfg.append(self.name_mapping[new_sdfg][i])

                    array_in_global = self.globalsdfg.arrays[self.name_mapping[self.globalsdfg][i]]
                    if isinstance(array_in_global, Scalar):
                        new_sdfg.add_scalar(self.name_mapping[new_sdfg][i], array_in_global.dtype, transient=False)
                    elif (hasattr(array_in_global, 'type') and array_in_global.type == "Array") or isinstance(
                            array_in_global, dat.Array):
                        new_sdfg.add_array(self.name_mapping[new_sdfg][i],
                                           array_in_global.shape,
                                           array_in_global.dtype,
                                           array_in_global.storage,
                                           transient=False,
                                           strides=array_in_global.strides,
                                           offset=array_in_global.offset)
        # This handles the case where the function is called with wrriten but not read variables found in a module
        for i in not_found_write_names:
            if i in not_found_read_names:
                continue
            if i in names_list:
                continue
            if i in [a[0] for a in self.module_vars]:
                if self.name_mapping[sdfg].get(i) is not None:
                    self.name_mapping[new_sdfg][i] = new_sdfg._find_new_name(i)
                    addedmemlets.append(i)
                    self.all_array_names.append(self.name_mapping[new_sdfg][i])
                    if i in read_names:
                        ins_in_new_sdfg.append(self.name_mapping[new_sdfg][i])
                    if i in write_names:
                        outs_in_new_sdfg.append(self.name_mapping[new_sdfg][i])

                    array = sdfg.arrays[self.name_mapping[sdfg][i]]
                    if isinstance(array_in_global, Scalar):
                        new_sdfg.add_scalar(self.name_mapping[new_sdfg][i], array_in_global.dtype, transient=False)
                    elif (hasattr(array_in_global, 'type') and array_in_global.type == "Array") or isinstance(
                            array_in_global, dat.Array):
                        new_sdfg.add_array(self.name_mapping[new_sdfg][i],
                                           array_in_global.shape,
                                           array_in_global.dtype,
                                           array_in_global.storage,
                                           transient=False,
                                           strides=array_in_global.strides,
                                           offset=array_in_global.offset)
                elif self.name_mapping[self.globalsdfg].get(i) is not None:
                    self.name_mapping[new_sdfg][i] = new_sdfg._find_new_name(i)
                    globalmemlets.append(i)
                    self.all_array_names.append(self.name_mapping[new_sdfg][i])
                    if i in read_names:
                        ins_in_new_sdfg.append(self.name_mapping[new_sdfg][i])
                    if i in write_names:
                        outs_in_new_sdfg.append(self.name_mapping[new_sdfg][i])

                    array = self.globalsdfg.arrays[self.name_mapping[self.globalsdfg][i]]
                    if isinstance(array_in_global, Scalar):
                        new_sdfg.add_scalar(self.name_mapping[new_sdfg][i], array_in_global.dtype, transient=False)
                    elif (hasattr(array_in_global, 'type') and array_in_global.type == "Array") or isinstance(
                            array_in_global, dat.Array):
                        new_sdfg.add_array(self.name_mapping[new_sdfg][i],
                                           array_in_global.shape,
                                           array_in_global.dtype,
                                           array_in_global.storage,
                                           transient=False,
                                           strides=array_in_global.strides,
                                           offset=array_in_global.offset)
        all_symbols = new_sdfg.free_symbols
        missing_symbols = [s for s in all_symbols if s not in sym_dict]
        for i in missing_symbols:
            if i in sdfg.arrays:
                sym_dict[i] = i
                print("Force adding symbol to nested sdfg: ", i)
            else:
                print("Symbol not found in sdfg arrays: ", i)
        memlet_skip = []
        new_sdfg.parent_sdfg=sdfg        
        if self.multiple_sdfgs == False:
            # print("Adding nested sdfg", new_sdfg.name, "to", sdfg.name)
            # print(sym_dict)
            if node.execution_part is not None:
                if node.specification_part is not None and node.specification_part.uses is not None:
                    for j in node.specification_part.uses:
                        for k in j.list:
                            if self.contexts.get(new_sdfg.name) is None:
                                self.contexts[new_sdfg.name] = ast_utils.Context(name=new_sdfg.name)
                            if self.contexts[new_sdfg.name].constants.get(
                                    ast_utils.get_name(k)) is None and self.contexts[
                                self.globalsdfg.name].constants.get(
                                ast_utils.get_name(k)) is not None:
                                self.contexts[new_sdfg.name].constants[ast_utils.get_name(k)] = self.contexts[
                                    self.globalsdfg.name].constants[ast_utils.get_name(k)]

                            pass

                    old_mode = self.transient_mode
                    # print("For ",sdfg_name," old mode is ",old_mode)
                    self.transient_mode = True
                    for j in node.specification_part.symbols:
                        if isinstance(j, ast_internal_classes.Symbol_Decl_Node):
                            self.symbol2sdfg(j, new_sdfg)
                        else:
                            raise NotImplementedError("Symbol not implemented")

                    for j in node.specification_part.specifications:
                        self.declstmt2sdfg(j, new_sdfg)
                    self.transient_mode = old_mode
                

                
                for i in new_sdfg.symbols:
                    if i in new_sdfg.arrays:
                        new_sdfg.arrays.pop(i)
                        if i in ins_in_new_sdfg:
                            for var in variables_in_call:
                                if i==ast_utils.get_name(parameters[variables_in_call.index(var)]):
                                    sym_dict[i]=ast_utils.get_name(var)
                                    memlet_skip.append(ast_utils.get_name(var))        
                            ins_in_new_sdfg.remove(i)
                            
                        if i in outs_in_new_sdfg:
                            outs_in_new_sdfg.remove(i)
                            for var in variables_in_call:
                                if i==ast_utils.get_name(parameters[variables_in_call.index(var)]):
                                    sym_dict[i]=ast_utils.get_name(var)
                                    memlet_skip.append(ast_utils.get_name(var))      
                            
            internal_sdfg = substate.add_nested_sdfg(new_sdfg,
                                                     sdfg,
                                                     ins_in_new_sdfg,
                                                     outs_in_new_sdfg,
                                                     symbol_mapping=sym_dict)
        else:
            internal_sdfg = substate.add_nested_sdfg(None,
                                                     sdfg,
                                                     ins_in_new_sdfg,
                                                     outs_in_new_sdfg,
                                                     symbol_mapping=sym_dict,
                                                     name="External_nested_" + new_sdfg.name)
            # if self.multiple_sdfgs==False:
            # Now adding memlets

        for i in self.libstates:
            memlet = "0"
            if i in write_names:
                ast_utils.add_memlet_write(substate, self.name_mapping[sdfg][i], internal_sdfg,
                                           self.name_mapping[new_sdfg][i], memlet)
            if i in read_names:
                ast_utils.add_memlet_read(substate, self.name_mapping[sdfg][i], internal_sdfg,
                                          self.name_mapping[new_sdfg][i], memlet)

        for i in variables_in_call:
            if ast_utils.get_name(i) in memlet_skip:
                continue
            local_name = parameters[variables_in_call.index(i)]
            if self.name_mapping.get(sdfg).get(ast_utils.get_name(i)) is not None:
                var = sdfg.arrays.get(self.name_mapping[sdfg][ast_utils.get_name(i)])
                mapped_name = self.name_mapping[sdfg][ast_utils.get_name(i)]
                if needs_replacement.get(mapped_name) is not None:
                    mapped_name = needs_replacement[mapped_name]
                    var = sdfg.arrays[mapped_name]
            # TODO: FIx symbols in function calls
            elif ast_utils.get_name(i) in sdfg.symbols:
                var = ast_utils.get_name(i)
                mapped_name = ast_utils.get_name(i)
            elif self.name_mapping.get(self.globalsdfg).get(ast_utils.get_name(i)) is not None:
                var = self.globalsdfg.arrays.get(self.name_mapping[self.globalsdfg][ast_utils.get_name(i)])
                mapped_name = self.name_mapping[self.globalsdfg][ast_utils.get_name(i)]
            else:
                raise NameError("Variable name not found: " + ast_utils.get_name(i))

            if not hasattr(var, "shape") or len(var.shape) == 0:
                memlet = ""
            elif (len(var.shape) == 1 and var.shape[0] == 1):
                memlet = "0"
            else:
                memlet = ast_utils.generate_memlet(i, sdfg, self, self.normalize_offsets)

            found = False
            for elem in views:
                if mapped_name == elem[0] and elem[3] == variables_in_call.index(i):
                    found = True
                    recursive_view_check_done=False
                    while not recursive_view_check_done:
                        recursive_view_check_done=True
                        for elem2 in views:
                            if elem[1].label == elem2[0] and elem2[3] == variables_in_call.index(i):
                                recursive_view_check_done=False
                                elem = elem2
                                
                    #check variable type, if data ref, check lowest level array indices.
                    tmp_var = i
                    was_data_ref = False
                    while isinstance(tmp_var, ast_internal_classes.Data_Ref_Node):
                        was_data_ref = True
                        tmp_var = tmp_var.part_ref

                    memlet = ast_utils.generate_memlet_view(tmp_var, sdfg, self, self.normalize_offsets,mapped_name,elem[1].label,was_data_ref )

                    if local_name.name in write_names:
                        #memlet = subs.Range([(0, s - 1, 1) for s in sdfg.arrays[elem[2].label].shape])
                        substate.add_memlet_path(internal_sdfg,
                                                 elem[2],
                                                 src_conn=self.name_mapping[new_sdfg][local_name.name],
                                                 memlet=Memlet(expr=elem[2].label, subset=memlet))
                    if local_name.name in read_names:
                        #memlet = subs.Range([(0, s - 1, 1) for s in sdfg.arrays[elem[1].label].shape])
                        substate.add_memlet_path(elem[1],
                                                 internal_sdfg,
                                                 dst_conn=self.name_mapping[new_sdfg][local_name.name],
                                                 memlet=Memlet(expr=elem[1].label, subset=memlet))
                    if found:
                        break

            if not found:
                if local_name.name in write_names:
                    ast_utils.add_memlet_write(substate, mapped_name, internal_sdfg,
                                               self.name_mapping[new_sdfg][local_name.name], memlet)
                if local_name.name in read_names:
                    ast_utils.add_memlet_read(substate, mapped_name, internal_sdfg,
                                              self.name_mapping[new_sdfg][local_name.name], memlet)

        for i in addedmemlets:
            local_name = ast_internal_classes.Name_Node(name=i)
            memlet = ast_utils.generate_memlet(ast_internal_classes.Name_Node(name=i), sdfg, self,
                                               self.normalize_offsets)
            if local_name.name in write_names:
                ast_utils.add_memlet_write(substate, self.name_mapping[sdfg][i], internal_sdfg,
                                           self.name_mapping[new_sdfg][i], memlet)
            if local_name.name in read_names:
                ast_utils.add_memlet_read(substate, self.name_mapping[sdfg][i], internal_sdfg,
                                          self.name_mapping[new_sdfg][i], memlet)
        for i in globalmemlets:
            local_name = ast_internal_classes.Name_Node(name=i)
            found = False
            parent_sdfg = sdfg
            nested_sdfg = new_sdfg
            first = True
            while not found and parent_sdfg is not None:
                if self.name_mapping.get(parent_sdfg).get(i) is not None:
                    found = True
                else:
                    self.name_mapping[parent_sdfg][i] = parent_sdfg._find_new_name(i)
                    self.all_array_names.append(self.name_mapping[parent_sdfg][i])
                    array_in_global = self.globalsdfg.arrays[self.name_mapping[self.globalsdfg][i]]
                    if isinstance(array_in_global, Scalar):
                        parent_sdfg.add_scalar(self.name_mapping[parent_sdfg][i], array_in_global.dtype,
                                               transient=False)
                    elif (hasattr(array_in_global, 'type') and array_in_global.type == "Array") or isinstance(
                            array_in_global, dat.Array):
                        parent_sdfg.add_array(self.name_mapping[parent_sdfg][i],
                                              array_in_global.shape,
                                              array_in_global.dtype,
                                              array_in_global.storage,
                                              transient=False,
                                              strides=array_in_global.strides,
                                              offset=array_in_global.offset)

                if first:
                    first = False
                else:
                    if local_name.name in write_names:
                        nested_sdfg.parent_nsdfg_node.add_out_connector(self.name_mapping[parent_sdfg][i], force=True)
                    if local_name.name in read_names:
                        nested_sdfg.parent_nsdfg_node.add_in_connector(self.name_mapping[parent_sdfg][i], force=True)

                memlet = ast_utils.generate_memlet(ast_internal_classes.Name_Node(name=i), parent_sdfg, self,
                                                   self.normalize_offsets)
                if local_name.name in write_names:
                    ast_utils.add_memlet_write(nested_sdfg.parent, self.name_mapping[parent_sdfg][i],
                                               nested_sdfg.parent_nsdfg_node,
                                               self.name_mapping[nested_sdfg][i], memlet)
                if local_name.name in read_names:
                    ast_utils.add_memlet_read(nested_sdfg.parent, self.name_mapping[parent_sdfg][i],
                                              nested_sdfg.parent_nsdfg_node,
                                              self.name_mapping[nested_sdfg][i], memlet)
                if not found:
                    nested_sdfg = parent_sdfg
                    parent_sdfg = parent_sdfg.parent_sdfg

        if self.multiple_sdfgs == False:
            

<<<<<<< HEAD
=======
                            pass

                    old_mode = self.transient_mode
                    # print("For ",sdfg_name," old mode is ",old_mode)
                    self.transient_mode = True
                    for j in node.specification_part.symbols:
                        if isinstance(j, ast_internal_classes.Symbol_Decl_Node):
                            self.symbol2sdfg(j, new_sdfg)
                        else:
                            raise NotImplementedError("Symbol not implemented")

                    for j in node.specification_part.specifications:
                        self.declstmt2sdfg(j, new_sdfg)
                    self.transient_mode = old_mode


                #for i in new_sdfg.arrays:
                #    if i in new_sdfg.symbols:
                #        new_sdfg.arrays.pop(i)
>>>>>>> ad349587

                for i in assigns:
                    self.translate(i, new_sdfg)
                self.translate(node.execution_part, new_sdfg)
                #import copy
                #
                new_sdfg.validate()
                new_sdfg.apply_transformations(IntrinsicSDFGTransformation)
                from dace.transformation.dataflow import RemoveSliceView
                new_sdfg.apply_transformations_repeated([RemoveSliceView])
                from dace.transformation.passes.lift_struct_views import LiftStructViews
                from dace.transformation.pass_pipeline import FixedPointPipeline
                FixedPointPipeline([LiftStructViews()]).apply_pass(new_sdfg, {})
                new_sdfg.validate()
                #tmp_sdfg=copy.deepcopy(new_sdfg)
                new_sdfg.simplify()
                new_sdfg.validate()
                sdfg.validate()

        if self.multiple_sdfgs == True:
            internal_sdfg.path = self.sdfg_path + new_sdfg.name + ".sdfg"
            # new_sdfg.save(path.join(self.sdfg_path, new_sdfg.name + ".sdfg"))

    def binop2sdfg(self, node: ast_internal_classes.BinOp_Node, sdfg: SDFG):
        """
        This parses binary operations to tasklets in a new state or creates
        a function call with a nested SDFG if the operation is a function
        call rather than a simple assignment.
        :param node: The node to be translated
        :param sdfg: The SDFG to which the node should be translated
        """

        calls = ast_transforms.FindFunctionCalls()
        calls.visit(node)
        if len(calls.nodes) == 1:
            augmented_call = calls.nodes[0]
            from dace.frontend.fortran.intrinsics import FortranIntrinsics
            if augmented_call.name.name not in ["pow", "atan2", "tanh", "__dace_epsilon",
                                                *FortranIntrinsics.retained_function_names()]:
                augmented_call.args.append(node.lval)
                augmented_call.hasret = True
                self.call2sdfg(augmented_call, sdfg)
                return

        outputnodefinder = ast_transforms.FindOutputs(thourough=False)
        outputnodefinder.visit(node)
        output_vars = outputnodefinder.nodes
        output_names = []
        output_names_tasklet = []

        for i in output_vars:
            mapped_name = self.get_name_mapping_in_context(sdfg).get(i.name)
            arrays = self.get_arrays_in_context(sdfg)

            if mapped_name in arrays and mapped_name not in output_names:
                output_names.append(mapped_name)
                output_names_tasklet.append(i.name)

        inputnodefinder = ast_transforms.FindInputs()
        inputnodefinder.visit(node)
        input_vars = inputnodefinder.nodes
        input_names = []
        input_names_tasklet = []

        for i in input_vars:
            mapped_name = self.get_name_mapping_in_context(sdfg).get(i.name)
            arrays = self.get_arrays_in_context(sdfg)
            if i.name in sdfg.symbols:
                continue
            if mapped_name in arrays:  # and mapped_name not in input_names:
                count = input_names.count(mapped_name)
                input_names.append(mapped_name)
                input_names_tasklet.append(i.name + "_" + str(count) + "_in")

        substate = ast_utils.add_simple_state_to_sdfg(
            self, sdfg, "_state_l" + str(node.line_number[0]) + "_c" + str(node.line_number[1]))

        output_names_changed = [o_t + "_out" for o_t in output_names]

        tasklet = ast_utils.add_tasklet(substate, "_l" + str(node.line_number[0]) + "_c" + str(node.line_number[1]),
                                        input_names_tasklet, output_names_changed, "text", node.line_number,
                                        self.file_name)

        for i, j in zip(input_names, input_names_tasklet):
            memlet_range = self.get_memlet_range(sdfg, input_vars, i, j)
            src = ast_utils.add_memlet_read(substate, i, tasklet, j, memlet_range)
            # if self.struct_views.get(sdfg) is not None:
            #   if self.struct_views[sdfg].get(i) is not None:
            #     chain= self.struct_views[sdfg][i]
            #     access_parent=substate.add_access(chain[0])
            #     name=chain[0]
            #     for i in range(1,len(chain)):
            #         view_name=name+"_"+chain[i]
            #         access_child=substate.add_access(view_name)
            #         substate.add_edge(access_parent, None,access_child, 'views',  Memlet.simple(name+"."+chain[i],subs.Range.from_array(sdfg.arrays[view_name])))
            #         name=view_name
            #         access_parent=access_child

            #     substate.add_edge(access_parent, None,src,'views',  Memlet(data=name, subset=memlet_range))

        for i, j, k in zip(output_names, output_names_tasklet, output_names_changed):
            memlet_range = self.get_memlet_range(sdfg, output_vars, i, j)
            ast_utils.add_memlet_write(substate, i, tasklet, k, memlet_range)
        tw = ast_utils.TaskletWriter(output_names, output_names_changed, sdfg, self.name_mapping, input_names,
                                     input_names_tasklet, placeholders=self.placeholders,
                                     placeholders_offsets=self.placeholders_offsets, rename_dict=self.replace_names)

        text = tw.write_code(node)
        # print(sdfg.name,node.line_number,output_names,output_names_changed,input_names,input_names_tasklet)
        tasklet.code = CodeBlock(text, lang.Python)

    def call2sdfg(self, node: ast_internal_classes.Call_Expr_Node, sdfg: SDFG):
        """
        This parses function calls to a nested SDFG 
        or creates a tasklet with an external library call.
        :param node: The node to be translated
        :param sdfg: The SDFG to which the node should be translated
        """

        self.last_call_expression[sdfg] = node.args
        match_found = False
        rettype = "INTEGER"
        hasret = False
        for fsname in self.functions_and_subroutines:
            if fsname.name == node.name.name:

                for i in self.top_level.function_definitions:
                    if i.name.name == node.name.name:
                        self.function2sdfg(i, sdfg)
                        return
                for i in self.top_level.subroutine_definitions:
                    if i.name.name == node.name.name:
                        self.subroutine2sdfg(i, sdfg)
                        return
                for j in self.top_level.modules:
                    for i in j.function_definitions:
                        if i.name.name == node.name.name:
                            self.function2sdfg(i, sdfg)
                            return
                    for i in j.subroutine_definitions:
                        if i.name.name == node.name.name:
                            self.subroutine2sdfg(i, sdfg)
                            return
        else:
            # This part handles the case that it's an external library call
            libstate = self.libraries.get(node.name.name)
            if not isinstance(rettype, ast_internal_classes.Void) and hasattr(node, "hasret"):
                if node.hasret:
                    hasret = True
                    retval = node.args.pop(len(node.args) - 1)
            if node.name == "free":
                return
            input_names_tasklet = {}
            output_names_tasklet = []
            input_names = []
            output_names = []
            special_list_in = {}
            special_list_out = []
            if libstate is not None:
                special_list_in[self.name_mapping[sdfg][libstate] + "_task"] = dtypes.pointer(
                    sdfg.arrays.get(self.name_mapping[sdfg][libstate]).dtype)
                special_list_out.append(self.name_mapping[sdfg][libstate] + "_task_out")
            used_vars = [
                node for node in ast_transforms.mywalk(node) if isinstance(node, ast_internal_classes.Name_Node)
            ]

            for i in used_vars:
                for j in sdfg.arrays:
                    if self.name_mapping.get(sdfg).get(i.name) == j and j not in input_names:
                        elem = sdfg.arrays.get(j)
                        scalar = False
                        if len(elem.shape) == 0:
                            scalar = True
                        elif (len(elem.shape) == 1 and elem.shape[0] == 1):
                            scalar = True
                        if not scalar and not node.name.name in ["fprintf", "printf"]:
                            output_names.append(j)
                            output_names_tasklet.append(i.name)

                        input_names_tasklet[i.name] = dtypes.pointer(elem.dtype)
                        input_names.append(j)

            output_names_changed = []
            for o, o_t in zip(output_names, output_names_tasklet):
                output_names_changed.append(o_t + "_out")

            tw = ast_utils.TaskletWriter(output_names_tasklet.copy(), output_names_changed.copy(), sdfg,
                                         self.name_mapping, placeholders=self.placeholders,
                                         placeholders_offsets=self.placeholders_offsets, rename_dict=self.replace_names)
            if not isinstance(rettype, ast_internal_classes.Void) and hasret:
                if isinstance(retval, ast_internal_classes.Name_Node):
                    special_list_in[retval.name] = pointer(self.get_dace_type(rettype))
                    special_list_out.append(retval.name + "_out")
                elif isinstance(retval, ast_internal_classes.Array_Subscript_Node):
                    special_list_in[retval.name.name] = pointer(self.get_dace_type(rettype))
                    special_list_out.append(retval.name.name + "_out")
                else:
                    raise NotImplementedError("Return type not implemented")

                text = tw.write_code(
                    ast_internal_classes.BinOp_Node(lval=retval, op="=", rval=node, line_number=node.line_number))

            else:
                text = tw.write_code(node)
            substate = ast_utils.add_simple_state_to_sdfg(self, sdfg, "_state" + str(node.line_number[0]))

            tasklet = ast_utils.add_tasklet(substate, str(node.line_number[0]), {
                **input_names_tasklet,
                **special_list_in
            }, output_names_changed + special_list_out, "text", node.line_number, self.file_name)
            if libstate is not None:
                ast_utils.add_memlet_read(substate, self.name_mapping[sdfg][libstate], tasklet,
                                          self.name_mapping[sdfg][libstate] + "_task", "0")

                ast_utils.add_memlet_write(substate, self.name_mapping[sdfg][libstate], tasklet,
                                           self.name_mapping[sdfg][libstate] + "_task_out", "0")
            if not isinstance(rettype, ast_internal_classes.Void) and hasret:
                if isinstance(retval, ast_internal_classes.Name_Node):
                    ast_utils.add_memlet_read(substate, self.name_mapping[sdfg][retval.name], tasklet, retval.name, "0")

                    ast_utils.add_memlet_write(substate, self.name_mapping[sdfg][retval.name], tasklet,
                                               retval.name + "_out", "0")
                if isinstance(retval, ast_internal_classes.Array_Subscript_Node):
                    ast_utils.add_memlet_read(substate, self.name_mapping[sdfg][retval.name.name], tasklet,
                                              retval.name.name, "0")

                    ast_utils.add_memlet_write(substate, self.name_mapping[sdfg][retval.name.name], tasklet,
                                               retval.name.name + "_out", "0")

            for i, j in zip(input_names, input_names_tasklet):
                memlet_range = self.get_memlet_range(sdfg, used_vars, i, j)
                ast_utils.add_memlet_read(substate, i, tasklet, j, memlet_range)

            for i, j, k in zip(output_names, output_names_tasklet, output_names_changed):
                memlet_range = self.get_memlet_range(sdfg, used_vars, i, j)
                ast_utils.add_memlet_write(substate, i, tasklet, k, memlet_range)

            setattr(tasklet, "code", CodeBlock(text, lang.Python))

    def declstmt2sdfg(self, node: ast_internal_classes.Decl_Stmt_Node, sdfg: SDFG):
        """
        This function translates a variable declaration statement to an access node on the sdfg
        :param node: The node to translate
        :param sdfg: The sdfg to attach the access node to
        :note This function is the top level of the declaration, most implementation is in vardecl2sdfg
        """
        for i in node.vardecl:
            self.translate(i, sdfg)

    def vardecl2sdfg(self, node: ast_internal_classes.Var_Decl_Node, sdfg: SDFG):
        """
        This function translates a variable declaration to an access node on the sdfg
        :param node: The node to translate
        :param sdfg: The sdfg to attach the access node to

        """
        if node.name == "modname": return

        # if the sdfg is the toplevel-sdfg, the variable is a global variable
        is_arg = False
        if isinstance(node.parent,
                      (ast_internal_classes.Subroutine_Subprogram_Node, ast_internal_classes.Function_Subprogram_Node)):
            if hasattr(node.parent, "args"):
                for i in node.parent.args:
                    name = ast_utils.get_name(i)
                    if name == node.name:
                        is_arg = True
                        if self.local_not_transient_because_assign.get(sdfg.name) is not None:
                            if name in self.local_not_transient_because_assign[sdfg.name]:
                                is_arg = False
                        break

        # if this is a variable declared in the module,
        # then we will not add it unless it is used by the functions.
        # It would be sufficient to check the main entry function,
        # since it must pass this variable through call
        # to other functions.
        # However, I am not completely sure how to determine which function is the main one.
        #
        # we ignore the variable that is not used at all in all functions
        # this is a module variaable that can be removed
        if not is_arg:
            if self.subroutine_used_names is not None:

                if node.name not in self.subroutine_used_names:
                    print(
                        f"Ignoring module variable {node.name} because it is not used in the the top level subroutine")
                    return

        if is_arg:
            transient = False
        else:
            transient = self.transient_mode
        # find the type
        datatype = self.get_dace_type(node.type)
        # if hasattr(node, "alloc"):
        #    if node.alloc:
        #        self.unallocated_arrays.append([node.name, datatype, sdfg, transient])
        #        return
        # get the dimensions
        # print(node.name)
        if node.sizes is not None:
            sizes = []
            offset = []
            actual_offsets = []
            offset_value = 0 if self.normalize_offsets else -1
            for i in node.sizes:
                stuff = [ii for ii in ast_transforms.mywalk(i) if isinstance(ii, ast_internal_classes.Data_Ref_Node)]
                if len(stuff) > 0:
                    count = self.count_of_struct_symbols_lifted
                    sdfg.add_symbol("tmp_struct_symbol_" + str(count), dtypes.int32)
                    symname = "tmp_struct_symbol_" + str(count)
                    if sdfg.parent_sdfg is not None:
                        sdfg.parent_sdfg.add_symbol("tmp_struct_symbol_" + str(count), dtypes.int32)
                        sdfg.parent_nsdfg_node.symbol_mapping[
                            "tmp_struct_symbol_" + str(count)] = "tmp_struct_symbol_" + str(count)
                        for edge in sdfg.parent.parent_graph.in_edges(sdfg.parent):
                            assign = ast_utils.ProcessedWriter(sdfg.parent_sdfg, self.name_mapping,
                                                               placeholders=self.placeholders,
                                                               placeholders_offsets=self.placeholders_offsets,
                                                               rename_dict=self.replace_names).write_code(i)
                            edge.data.assignments["tmp_struct_symbol_" + str(count)] = assign
                            # print(edge)
                    else:
                        assign = ast_utils.ProcessedWriter(sdfg, self.name_mapping, placeholders=self.placeholders,
                                                           placeholders_offsets=self.placeholders_offsets,
                                                           rename_dict=self.replace_names).write_code(i)

                        sdfg.append_global_code(f"{dtypes.int32.ctype} {symname};\n")
                        sdfg.append_init_code(
                            "tmp_struct_symbol_" + str(count) + "=" + assign.replace(".", "->") + ";\n")
                    tw = ast_utils.TaskletWriter([], [], sdfg, self.name_mapping, placeholders=self.placeholders,
                                                 placeholders_offsets=self.placeholders_offsets,
                                                 rename_dict=self.replace_names)
                    text = tw.write_code(
                        ast_internal_classes.Name_Node(name="tmp_struct_symbol_" + str(count), type="INTEGER",
                                                       line_number=node.line_number))
                    sizes.append(sym.pystr_to_symbolic(text))
                    actual_offset_value = node.offsets[node.sizes.index(i)]
                    if isinstance(actual_offset_value, ast_internal_classes.Array_Subscript_Node):
                        # print(node.name,actual_offset_value.name.name)
                        raise NotImplementedError("Array subscript in offset not implemented")
                    if isinstance(actual_offset_value, int):
                        actual_offset_value = ast_internal_classes.Int_Literal_Node(value=str(actual_offset_value))
                    aotext = tw.write_code(actual_offset_value)
                    actual_offsets.append(str(sym.pystr_to_symbolic(aotext)))

                    self.actual_offsets_per_sdfg[sdfg][node.name] = actual_offsets
                    # otext = tw.write_code(offset_value)

                    # TODO: shouldn't this use node.offset??
                    offset.append(offset_value)
                    self.count_of_struct_symbols_lifted += 1
                else:
                    tw = ast_utils.TaskletWriter([], [], sdfg, self.name_mapping, placeholders=self.placeholders,
                                                 placeholders_offsets=self.placeholders_offsets,
                                                 rename_dict=self.replace_names)
                    text = tw.write_code(i)
                    actual_offset_value = node.offsets[node.sizes.index(i)]
                    if isinstance(actual_offset_value, int):
                        actual_offset_value = ast_internal_classes.Int_Literal_Node(value=str(actual_offset_value))
                    aotext = tw.write_code(actual_offset_value)
                    actual_offsets.append(str(sym.pystr_to_symbolic(aotext)))
                    # otext = tw.write_code(offset_value)
                    sizes.append(sym.pystr_to_symbolic(text))
                    offset.append(offset_value)
                    self.actual_offsets_per_sdfg[sdfg][node.name] = actual_offsets

        else:
            sizes = None
        # create and check name - if variable is already defined (function argument and defined in declaration part) simply stop
        if self.name_mapping[sdfg].get(node.name) is not None:
            # here we must replace local placeholder sizes that have already made it to tasklets via size and ubound calls
            if sizes is not None:
                actual_sizes = sdfg.arrays[self.name_mapping[sdfg][node.name]].shape
                # print(node.name,sdfg.name,self.names_of_object_in_parent_sdfg.get(sdfg).get(node.name))
                # print(sdfg.parent_sdfg.name,self.actual_offsets_per_sdfg[sdfg.parent_sdfg].get(self.names_of_object_in_parent_sdfg[sdfg][node.name]))
                # print(sdfg.parent_sdfg.arrays.get(self.name_mapping[sdfg.parent_sdfg].get(self.names_of_object_in_parent_sdfg.get(sdfg).get(node.name))))
                if self.actual_offsets_per_sdfg[sdfg.parent_sdfg].get(
                        self.names_of_object_in_parent_sdfg[sdfg][node.name]) is not None:
                    actual_offsets = self.actual_offsets_per_sdfg[sdfg.parent_sdfg][
                        self.names_of_object_in_parent_sdfg[sdfg][node.name]]
                else:
                    actual_offsets = [1] * len(actual_sizes)

                index = 0
                for i in node.sizes:
                    if isinstance(i, ast_internal_classes.Name_Node):
                        if i.name.startswith("__f2dace_A"):
                            self.replace_names[i.name] = str(actual_sizes[index])
                            # node.parent.execution_part=ast_transforms.RenameVar(i.name,str(actual_sizes[index])).visit(node.parent.execution_part)
                    index += 1
                index = 0
                for i in node.offsets:
                    if isinstance(i, ast_internal_classes.Name_Node):
                        if i.name.startswith("__f2dace_OA"):
                            self.replace_names[i.name] = str(actual_offsets[index])
                            # node.parent.execution_part=ast_transforms.RenameVar(i.name,str(actual_offsets[index])).visit(node.parent.execution_part)
                    index += 1
            elif sizes is None:
                if isinstance(datatype, Structure):
                    datatype_to_add = copy.deepcopy(datatype)
                    datatype_to_add.transient = transient
                    # if node.name=="p_nh":
                    # print("Adding local struct",self.name_mapping[sdfg][node.name],datatype_to_add)
                    if self.struct_views.get(sdfg) is None:
                        self.struct_views[sdfg] = {}
                    add_views_recursive(sdfg, node.name, datatype_to_add, self.struct_views[sdfg],
                                        self.name_mapping[sdfg], self.registered_types, [],
                                        self.actual_offsets_per_sdfg[sdfg], self.names_of_object_in_parent_sdfg[sdfg],
                                        self.actual_offsets_per_sdfg[sdfg.parent_sdfg])

            return

        if node.name in sdfg.symbols:
            return

        self.name_mapping[sdfg][node.name] = sdfg._find_new_name(node.name)

        if sizes is None:
            if isinstance(datatype, Structure):
                datatype_to_add = copy.deepcopy(datatype)
                datatype_to_add.transient = transient
                # if node.name=="p_nh":
                # print("Adding local struct",self.name_mapping[sdfg][node.name],datatype_to_add)
                sdfg.add_datadesc(self.name_mapping[sdfg][node.name], datatype_to_add)
                if self.struct_views.get(sdfg) is None:
                    self.struct_views[sdfg] = {}
                add_views_recursive(sdfg, node.name, datatype_to_add, self.struct_views[sdfg], self.name_mapping[sdfg],
                                    self.registered_types, [], self.actual_offsets_per_sdfg[sdfg], {}, {})
                # for i in datatype_to_add.members:
                #     current_dtype=datatype_to_add.members[i].dtype
                #     for other_type in self.registered_types:
                #         if current_dtype.dtype==self.registered_types[other_type].dtype:
                #             other_type_obj=self.registered_types[other_type]
                #             for j in other_type_obj.members:
                #                 sdfg.add_view(self.name_mapping[sdfg][node.name] + "_" + i +"_"+ j,other_type_obj.members[j].shape,other_type_obj.members[j].dtype)
                #                 self.name_mapping[sdfg][node.name + "_" + i +"_"+ j] = self.name_mapping[sdfg][node.name] + "_" + i +"_"+ j
                #                 self.struct_views[sdfg][self.name_mapping[sdfg][node.name] + "_" + i+"_"+ j]=[self.name_mapping[sdfg][node.name],j]
                #     sdfg.add_view(self.name_mapping[sdfg][node.name] + "_" + i,datatype_to_add.members[i].shape,datatype_to_add.members[i].dtype)
                #     self.name_mapping[sdfg][node.name + "_" + i] = self.name_mapping[sdfg][node.name] + "_" + i
                #     self.struct_views[sdfg][self.name_mapping[sdfg][node.name] + "_" + i]=[self.name_mapping[sdfg][node.name],i]

            else:

                sdfg.add_scalar(self.name_mapping[sdfg][node.name], dtype=datatype, transient=transient)
        else:
            strides = [dat._prod(sizes[:i]) for i in range(len(sizes))]

            if isinstance(datatype, Structure):
                datatype.transient = transient
                arr_dtype = datatype[sizes]
                arr_dtype.offset = [offset_value for _ in sizes]
                container = dat.ContainerArray(stype=datatype, shape=sizes, offset=offset, transient=transient)
                # print("Adding local container array",self.name_mapping[sdfg][node.name],sizes,datatype,offset,strides,transient)
                sdfg.arrays[self.name_mapping[sdfg][node.name]] = container
                # sdfg.add_datadesc(self.name_mapping[sdfg][node.name], arr_dtype)

            else:
                # print("Adding local array",self.name_mapping[sdfg][node.name],sizes,datatype,offset,strides,transient)
                sdfg.add_array(self.name_mapping[sdfg][node.name],
                               shape=sizes,
                               dtype=datatype,
                               offset=offset,
                               strides=strides,
                               transient=transient)

        self.all_array_names.append(self.name_mapping[sdfg][node.name])
        if self.contexts.get(sdfg.name) is None:
            self.contexts[sdfg.name] = ast_utils.Context(name=sdfg.name)
        if node.name not in self.contexts[sdfg.name].containers:
            self.contexts[sdfg.name].containers.append(node.name)

        if hasattr(node, "init") and node.init is not None:
            if isinstance(node.init, ast_internal_classes.Array_Constructor_Node):
                new_exec = ast_transforms.ReplaceArrayConstructor().visit(ast_internal_classes.BinOp_Node(lval=ast_internal_classes.Name_Node(name=node.name, type=node.type),
                                                op="=", rval=node.init, line_number=node.line_number, parent=node.parent,type=node.type))
                self.translate(new_exec, sdfg)
            else:
                self.translate(
                    ast_internal_classes.BinOp_Node(lval=ast_internal_classes.Name_Node(name=node.name, type=node.type),
                                                op="=", rval=node.init, line_number=node.line_number,parent=node.parent,type=node.type), sdfg)

    def break2sdfg(self, node: ast_internal_classes.Break_Node, sdfg: SDFG):

        self.last_loop_breaks[sdfg] = self.last_sdfg_states[sdfg]
        sdfg.add_edge(self.last_sdfg_states[sdfg], self.last_loop_continues.get(sdfg), InterstateEdge())

    def continue2sdfg(self, node: ast_internal_classes.Continue_Node, sdfg: SDFG):
        #
        sdfg.add_edge(self.last_sdfg_states[sdfg], self.last_loop_continues.get(sdfg), InterstateEdge())
        self.already_has_edge_back_continue[sdfg] = self.last_sdfg_states[sdfg]


def create_ast_from_string(
        source_string: str,
        sdfg_name: str,
        transform: bool = False,
        normalize_offsets: bool = False,
        multiple_sdfgs: bool = False
):
    """
    Creates an AST from a Fortran file in a string
    :param source_string: The fortran file as a string
    :param sdfg_name: The name to be given to the resulting SDFG
    :return: The resulting AST

    """
    parser = pf().create(std="f2008")
    reader = fsr(source_string)
    ast = parser(reader)
    tables = SymbolTable
    own_ast = ast_components.InternalFortranAst()
    program = own_ast.create_ast(ast)

    structs_lister = ast_transforms.StructLister()
    structs_lister.visit(program)
    struct_dep_graph = nx.DiGraph()
    for i, name in zip(structs_lister.structs, structs_lister.names):
        if name not in struct_dep_graph.nodes:
            struct_dep_graph.add_node(name)
        struct_deps_finder = ast_transforms.StructDependencyLister(structs_lister.names)
        struct_deps_finder.visit(i)
        struct_deps = struct_deps_finder.structs_used
        for j, pointing, point_name in zip(struct_deps, struct_deps_finder.is_pointer,
                                           struct_deps_finder.pointer_names):
            if j not in struct_dep_graph.nodes:
                struct_dep_graph.add_node(j)
            struct_dep_graph.add_edge(name, j, pointing=pointing, point_name=point_name)

    program.structures = ast_transforms.Structures(structs_lister.structs)

    functions_and_subroutines_builder = ast_transforms.FindFunctionAndSubroutines()
    functions_and_subroutines_builder.visit(program)

    if transform:
        program = ast_transforms.functionStatementEliminator(program)
        program = ast_transforms.CallToArray(functions_and_subroutines_builder).visit(program)
        program = ast_transforms.CallExtractor().visit(program)
        program = ast_transforms.SignToIf().visit(program)
        program = ast_transforms.ArrayToLoop(program).visit(program)

        for transformation in own_ast.fortran_intrinsics().transformations():
            transformation.initialize(program)
            program = transformation.visit(program)

        program = ast_transforms.ForDeclarer().visit(program)
        program = ast_transforms.IndexExtractor(program, normalize_offsets).visit(program)

        program = ast_transforms.optionalArgsExpander(program)

    return program, own_ast


class ParseConfig:
    def __init__(self,
                 main: Union[None, Path, str] = None,
                 sources: Union[None, List[Path], Dict[str, str]] = None,
                 includes: Union[None, List[Path], Dict[str, str]] = None,
                 entry_points: Union[None, SPEC, List[SPEC]] = None,
                 config_injections: Optional[List[Union[ConstTypeInjection, ConstInstanceInjection]]] = None):
        # Make the configs canonical, by processing the various types upfront.
        if isinstance(main, Path):
            main = main.read_text()
        main = FortranStringReader(main)
        if not sources:
            sources: Dict[str, str] = {}
        elif isinstance(sources, list):
            sources: Dict[str, str] = {str(p): p.read_text() for p in sources}
        if not includes:
            includes: List[Path] = []
        if not entry_points:
            entry_points = []
        elif isinstance(entry_points, tuple):
            entry_points = [entry_points]

        self.main = main
        self.sources = sources
        self.includes = includes
        self.entry_points = entry_points
        self.config_injections = config_injections


def create_fparser_ast(cfg: ParseConfig) -> Program:
    parser = ParserFactory().create(std="f2008")
    ast = parser(cfg.main)
    ast = recursive_ast_improver(ast, cfg.sources, cfg.includes, parser)
    ast = lower_identifier_names(ast)
    assert isinstance(ast, Program)
    return ast


def create_internal_ast(cfg: ParseConfig) -> Tuple[ast_components.InternalFortranAst, FNode]:
    ast = create_fparser_ast(cfg)

    ast = deconstruct_enums(ast)
    ast = deconstruct_associations(ast)
    ast = correct_for_function_calls(ast)
    ast = deconstruct_procedure_calls(ast)
    ast = deconstruct_interface_calls(ast)

    if not cfg.entry_points:
        # Keep all the possible entry points.
        entry_points = [ident_spec(ast_utils.singular(children_of_type(c, NAMED_STMTS_OF_INTEREST_TYPES)))
                        for c in ast.children if isinstance(c, ENTRY_POINT_OBJECT_TYPES)]
    else:
        eps = cfg.entry_points
        if isinstance(eps, tuple):
            eps = [eps]
        ident_map = identifier_specs(ast)
        entry_points = [ep for ep in eps if ep in ident_map]
    ast = prune_unused_objects(ast, entry_points)
    assert isinstance(ast, Program)

    iast = ast_components.InternalFortranAst()
    prog = iast.create_ast(ast)
    assert isinstance(prog, FNode)
    iast.finalize_ast(prog)
    return iast, prog


class SDFGConfig:
    def __init__(self,
                 entry_points: Dict[str, Union[str, List[str]]],
                 normalize_offsets: bool = True,
                 multiple_sdfgs: bool = False):
        for k in entry_points:
            if isinstance(entry_points[k], str):
                entry_points[k] = [entry_points[k]]
        self.entry_points = entry_points
        self.normalize_offsets = normalize_offsets
        self.multiple_sdfgs = multiple_sdfgs


def create_sdfg_from_internal_ast(own_ast: ast_components.InternalFortranAst, program: FNode, cfg: SDFGConfig):
    # Repeated!
    # We need that to know in transformations what structures are used.
    # The actual structure listing is repeated later to resolve cycles.
    # Not sure if we can actually do it earlier.

    program = ast_transforms.functionStatementEliminator(program)
    program = ast_transforms.StructConstructorToFunctionCall(
        ast_transforms.FindFunctionAndSubroutines.from_node(program).names).visit(program)
    program = ast_transforms.CallToArray(ast_transforms.FindFunctionAndSubroutines.from_node(program)).visit(program)
    program = ast_transforms.CallExtractor().visit(program)

    program = ast_transforms.FunctionCallTransformer().visit(program)
    program = ast_transforms.FunctionToSubroutineDefiner().visit(program)
    program = ast_transforms.PointerRemoval().visit(program)
    program = ast_transforms.ElementalFunctionExpander(
        ast_transforms.FindFunctionAndSubroutines.from_node(program).names).visit(program)
    for i in program.modules:
        count = 0
        for j in i.function_definitions:
            if isinstance(j, ast_internal_classes.Subroutine_Subprogram_Node):
                i.subroutine_definitions.append(j)
                count += 1
        if count != len(i.function_definitions):
            raise NameError("Not all functions were transformed to subroutines")
        i.function_definitions = []
    program.function_definitions = []
    count = 0
    for i in program.function_definitions:
        if isinstance(i, ast_internal_classes.Subroutine_Subprogram_Node):
            program.subroutine_definitions.append(i)
            count += 1
    if count != len(program.function_definitions):
        raise NameError("Not all functions were transformed to subroutines")
    program.function_definitions = []
    program = ast_transforms.SignToIf().visit(program)
    program = ast_transforms.ReplaceStructArgsLibraryNodes(program).visit(program)
    program = ast_transforms.ArrayToLoop(program).visit(program)

    for transformation in own_ast.fortran_intrinsics().transformations():
        transformation.initialize(program)
        program = transformation.visit(program)

    program = ast_transforms.ArgumentExtractor(program).visit(program)

    program = ast_transforms.ForDeclarer().visit(program)
    program = ast_transforms.IndexExtractor(program, cfg.normalize_offsets).visit(program)
    program = ast_transforms.optionalArgsExpander(program)
    program = ast_transforms.allocatableReplacer(program)

    structs_lister = ast_transforms.StructLister()
    structs_lister.visit(program)
    struct_dep_graph = nx.DiGraph()
    for i, name in zip(structs_lister.structs, structs_lister.names):
        if name not in struct_dep_graph.nodes:
            struct_dep_graph.add_node(name)
        struct_deps_finder = ast_transforms.StructDependencyLister(structs_lister.names)
        struct_deps_finder.visit(i)
        struct_deps = struct_deps_finder.structs_used
        # print(struct_deps)
        for j, pointing, point_name in zip(struct_deps, struct_deps_finder.is_pointer,
                                           struct_deps_finder.pointer_names):
            if j not in struct_dep_graph.nodes:
                struct_dep_graph.add_node(j)
            struct_dep_graph.add_edge(name, j, pointing=pointing, point_name=point_name)
    cycles = nx.algorithms.cycles.simple_cycles(struct_dep_graph)
    has_cycles = list(cycles)
    cycles_we_cannot_ignore = []
    for cycle in has_cycles:
        print(cycle)
        for i in cycle:
            is_pointer = struct_dep_graph.get_edge_data(i, cycle[(cycle.index(i) + 1) % len(cycle)])["pointing"]
            point_name = struct_dep_graph.get_edge_data(i, cycle[(cycle.index(i) + 1) % len(cycle)])["point_name"]
            # print(i,is_pointer)
            if is_pointer:
                actually_used_pointer_node_finder = ast_transforms.StructPointerChecker(i, cycle[
                    (cycle.index(i) + 1) % len(cycle)], point_name)
                actually_used_pointer_node_finder.visit(program)
                # print(actually_used_pointer_node_finder.nodes)
                if len(actually_used_pointer_node_finder.nodes) == 0:
                    print("We can ignore this cycle")
                    program = ast_transforms.StructPointerEliminator(i, cycle[(cycle.index(i) + 1) % len(cycle)],
                                                                     point_name).visit(program)
                else:
                    cycles_we_cannot_ignore.append(cycle)
    if len(cycles_we_cannot_ignore) > 0:
        raise NameError("Structs have cyclic dependencies")

    # TODO: `ArgumentPruner` does not cleanly remove arguments (and it's not entirely clear that arguments must be
    #  pruned on the frontend in the first place), so disable until it is fixed.
    # ast_transforms.ArgumentPruner(functions_and_subroutines_builder.nodes).visit(program)

    gmap = {}
    for ep, ep_spec in cfg.entry_points.items():
        # Find where to look for the entry point.
        assert ep_spec
        mod, pt = ep_spec[:-1], ep_spec[-1]
        assert len(mod) <= 1, f"currently only one level of entry point search is supported, got: {ep_spec}"
        ep_box = program  # This is where we will search for our entry point.
        if mod:
            mod = mod[0]
            mod = [m for m in program.modules if m.name.name == mod]
            assert len(mod) <= 1, f"found multiple modules with the same name: {mod}"
            if not mod:
                # Could not even find the module, so skip.
                continue
            ep_box = mod[0]

        # Find the actual entry point.
        fn = [f for f in ep_box.subroutine_definitions if f.name.name == pt]
        if not mod and program.main_program and program.main_program.name.name.name == pt:
            # The main program can be a valid entry point, so include that when appropriate.
            fn.append(program.main_program)
        assert len(fn) <= 1, f"found multiple subroutines with the same name {ep}"
        if not fn:
            continue
        fn = fn[0]

        # Do the actual translation.
        ast2sdfg = AST_translator(__file__, multiple_sdfgs=cfg.multiple_sdfgs, startpoint=fn, toplevel_subroutine=None,
                                  normalize_offsets=cfg.normalize_offsets, do_not_make_internal_variables_argument=True)
        g = SDFG(ep)
        ast2sdfg.functions_and_subroutines = ast_transforms.FindFunctionAndSubroutines.from_node(program).names
        ast2sdfg.structures = program.structures
        ast2sdfg.placeholders = program.placeholders
        ast2sdfg.placeholders_offsets = program.placeholders_offsets
        ast2sdfg.actual_offsets_per_sdfg[g] = {}
        ast2sdfg.top_level = program
        ast2sdfg.globalsdfg = g
        ast2sdfg.translate(program, g)
        g.apply_transformations(IntrinsicSDFGTransformation)
        g.expand_library_nodes()
        gmap[ep] = g

    return gmap


def create_sdfg_from_string(
        source_string: str,
        sdfg_name: str,
        normalize_offsets: bool = True,
        multiple_sdfgs: bool = False,
        sources: List[str] = None,
):
    """
    Creates an SDFG from a fortran file in a string
    :param source_string: The fortran file as a string
    :param sdfg_name: The name to be given to the resulting SDFG
    :return: The resulting SDFG

    """
    cfg = ParseConfig(main=source_string, sources=sources)
    own_ast, program = create_internal_ast(cfg)

    # Repeated!
    # We need that to know in transformations what structures are used.
    # The actual structure listing is repeated later to resolve cycles.
    # Not sure if we can actually do it earlier.

    functions_and_subroutines_builder = ast_transforms.FindFunctionAndSubroutines()
    functions_and_subroutines_builder.visit(program)
    program = ast_transforms.functionStatementEliminator(program)
    program = ast_transforms.StructConstructorToFunctionCall(functions_and_subroutines_builder.names).visit(program)
    program = ast_transforms.CallToArray(functions_and_subroutines_builder).visit(program)
    program = ast_transforms.IfConditionExtractor().visit(program)
    program = ast_transforms.CallExtractor().visit(program)

    program = ast_transforms.FunctionCallTransformer().visit(program)
    program = ast_transforms.FunctionToSubroutineDefiner().visit(program)
    program = ast_transforms.PointerRemoval().visit(program)
    # program = ast_transforms.ElementalFunctionExpander(functions_and_subroutines_builder.names,ast=program).visit(program)
    for i in program.modules:
        count = 0
        for j in i.function_definitions:
            if isinstance(j, ast_internal_classes.Subroutine_Subprogram_Node):
                i.subroutine_definitions.append(j)
                count += 1
        if count != len(i.function_definitions):
            raise NameError("Not all functions were transformed to subroutines")
        i.function_definitions = []
    program.function_definitions = []
    count = 0
    for i in program.function_definitions:
        if isinstance(i, ast_internal_classes.Subroutine_Subprogram_Node):
            program.subroutine_definitions.append(i)
            count += 1
    if count != len(program.function_definitions):
        raise NameError("Not all functions were transformed to subroutines")
    program.function_definitions = []
    program = ast_transforms.SignToIf().visit(program)
    program = ast_transforms.ArrayToLoop(program).visit(program)

    for transformation in own_ast.fortran_intrinsics().transformations():
        transformation.initialize(program)
        program = transformation.visit(program)

    program = ast_transforms.ArgumentExtractor(program).visit(program)

    program = ast_transforms.ForDeclarer().visit(program)
    program = ast_transforms.IndexExtractor(program, normalize_offsets).visit(program)
    program = ast_transforms.optionalArgsExpander(program)
    program = ast_transforms.ParDeclOffsetNormalizer(program).visit(program)


    structs_lister = ast_transforms.StructLister()
    structs_lister.visit(program)
    struct_dep_graph = nx.DiGraph()
    for i, name in zip(structs_lister.structs, structs_lister.names):
        if name not in struct_dep_graph.nodes:
            struct_dep_graph.add_node(name)
        struct_deps_finder = ast_transforms.StructDependencyLister(structs_lister.names)
        struct_deps_finder.visit(i)
        struct_deps = struct_deps_finder.structs_used
        # print(struct_deps)
        for j, pointing, point_name in zip(struct_deps, struct_deps_finder.is_pointer,
                                           struct_deps_finder.pointer_names):
            if j not in struct_dep_graph.nodes:
                struct_dep_graph.add_node(j)
            struct_dep_graph.add_edge(name, j, pointing=pointing, point_name=point_name)
    cycles = nx.algorithms.cycles.simple_cycles(struct_dep_graph)
    has_cycles = list(cycles)
    cycles_we_cannot_ignore = []
    for cycle in has_cycles:
        print(cycle)
        for i in cycle:
            is_pointer = struct_dep_graph.get_edge_data(i, cycle[(cycle.index(i) + 1) % len(cycle)])["pointing"]
            point_name = struct_dep_graph.get_edge_data(i, cycle[(cycle.index(i) + 1) % len(cycle)])["point_name"]
            # print(i,is_pointer)
            if is_pointer:
                actually_used_pointer_node_finder = ast_transforms.StructPointerChecker(i, cycle[
                    (cycle.index(i) + 1) % len(cycle)], point_name)
                actually_used_pointer_node_finder.visit(program)
                # print(actually_used_pointer_node_finder.nodes)
                if len(actually_used_pointer_node_finder.nodes) == 0:
                    print("We can ignore this cycle")
                    program = ast_transforms.StructPointerEliminator(i, cycle[(cycle.index(i) + 1) % len(cycle)],
                                                                     point_name).visit(program)
                else:
                    cycles_we_cannot_ignore.append(cycle)
    if len(cycles_we_cannot_ignore) > 0:
        raise NameError("Structs have cyclic dependencies")

    # program =
    # ast_transforms.ArgumentPruner(functions_and_subroutines_builder.nodes).visit(program)

    ast2sdfg = AST_translator(__file__, multiple_sdfgs=multiple_sdfgs, toplevel_subroutine=sdfg_name,
                              normalize_offsets=normalize_offsets)
    sdfg = SDFG(sdfg_name)
    ast2sdfg.functions_and_subroutines = functions_and_subroutines_builder.names
    ast2sdfg.structures = program.structures
    ast2sdfg.placeholders = program.placeholders
    ast2sdfg.placeholders_offsets = program.placeholders_offsets
    ast2sdfg.actual_offsets_per_sdfg[sdfg] = {}
    ast2sdfg.top_level = program
    ast2sdfg.globalsdfg = sdfg
    ast2sdfg.translate(program, sdfg)

    for node, parent in sdfg.all_nodes_recursive():
        if isinstance(node, nodes.NestedSDFG):
            if node.sdfg is not None:
                if 'test_function' in node.sdfg.name:
                    sdfg = node.sdfg
                    break
    sdfg.parent = None
    sdfg.parent_sdfg = None
    sdfg.parent_nsdfg_node = None
    sdfg.reset_cfg_list()

    sdfg.apply_transformations(IntrinsicSDFGTransformation)
    sdfg.expand_library_nodes()

    return sdfg


def create_sdfg_from_fortran_file(source_string: str):
    """
    Creates an SDFG from a fortran file
    :param source_string: The fortran file name
    :return: The resulting SDFG

    """
    parser = pf().create(std="f2008")
    reader = ffr(source_string)
    ast = parser(reader)
    tables = SymbolTable
    own_ast = ast_components.InternalFortranAst()
    program = own_ast.create_ast(ast)
    functions_and_subroutines_builder = ast_transforms.FindFunctionAndSubroutines()
    functions_and_subroutines_builder.visit(program)
    own_ast.functions_and_subroutines = functions_and_subroutines_builder.names
    program = ast_transforms.functionStatementEliminator(program)
    program = ast_transforms.CallToArray(functions_and_subroutines_builder).visit(program)
    program = ast_transforms.CallExtractor().visit(program)
    program = ast_transforms.SignToIf().visit(program)
    program = ast_transforms.ArrayToLoop().visit(program)
    program = ast_transforms.SumToLoop().visit(program)
    program = ast_transforms.ForDeclarer().visit(program)
    program = ast_transforms.IndexExtractor().visit(program)
    program = ast_transforms.optionalArgsExpander(program)
    ast2sdfg = AST_translator(__file__)
    sdfg = SDFG(source_string)
    ast2sdfg.top_level = program
    ast2sdfg.globalsdfg = sdfg
    ast2sdfg.translate(program, sdfg)
    sdfg.apply_transformations(IntrinsicSDFGTransformation)
    sdfg.expand_library_nodes()

    return sdfg


def compute_dep_graph(ast: Program, start_point: Union[str, List[str]]) -> nx.DiGraph:
    """
    Compute a dependency graph among all the top level objects in the program.
    """
    if isinstance(start_point, str):
        start_point = [start_point]

    dep_graph = nx.DiGraph()
    exclude = set()
    to_process = start_point
    while to_process:
        item_name, to_process = to_process[0], to_process[1:]
        item = ast_utils.atmost_one(c for c in ast.children if find_name_of_node(c) == item_name)
        if not item:
            print(f"Could not find: {item}")
            continue

        fandsl = ast_utils.FunctionSubroutineLister()
        fandsl.get_functions_and_subroutines(item)
        dep_graph.add_node(item_name, info_list=fandsl)

        used_modules, objects_in_modules = ast_utils.get_used_modules(item)
        for mod in used_modules:
            if mod not in dep_graph.nodes:
                dep_graph.add_node(mod)
            obj_list = []
            if dep_graph.has_edge(item_name, mod):
                edge = dep_graph.get_edge_data(item_name, mod)
                if 'obj_list' in edge:
                    obj_list = edge.get('obj_list')
                    assert isinstance(obj_list, list)
            if mod in objects_in_modules:
                ast_utils.extend_with_new_items_from(obj_list, objects_in_modules[mod])
            dep_graph.add_edge(item_name, mod, obj_list=obj_list)
            if mod not in exclude:
                to_process.append(mod)
                exclude.add(mod)

    return dep_graph


def recursive_ast_improver(ast: Program, source_list: Dict[str, str], include_list, parser):
    exclude = set()

    NAME_REPLACEMENTS = {
        'mo_restart_nml_and_att': 'mo_restart_nmls_and_atts',
        'yomhook': 'yomhook_dummy',
    }

    def _recursive_ast_improver(_ast: Base):
        defined_modules = ast_utils.get_defined_modules(_ast)
        used_modules, objects_in_modules = ast_utils.get_used_modules(_ast)

        modules_to_parse = [mod for mod in used_modules if mod not in chain(defined_modules, exclude)]
        added_modules = []
        for mod in modules_to_parse:
            name = mod.lower()
            if name in NAME_REPLACEMENTS:
                name = NAME_REPLACEMENTS[name]

            mod_file = [srcf for srcf in source_list if os.path.basename(srcf).lower() == f"{name}.f90"]
            assert len(mod_file) <= 1, f"Found multiple files for the same module `{mod}`: {mod_file}"
            if not mod_file:
                print(f"Ignoring error: cannot find a file for `{mod}`")
                continue
            mod_file = mod_file[0]

            reader = fsr(source_list[mod_file], include_dirs=include_list)
            try:
                next_ast = parser(reader)
            except Exception as e:
                raise RuntimeError(f"{mod_file} could not be parsed: {e}") from e

            _recursive_ast_improver(next_ast)

            for c in reversed(next_ast.children):
                if c in added_modules:
                    added_modules.remove(c)
                added_modules.insert(0, c)
                c_stmt = c.children[0]
                c_name = ast_utils.singular(ast_utils.children_of_type(c_stmt, Name)).string
                exclude.add(c_name)

        for mod in reversed(added_modules):
            if mod not in _ast.children:
                _ast.children.append(mod)

    _recursive_ast_improver(ast)

    # Add all the free-floating subprograms from other source files in case we missed them.
    ast = collect_floating_subprograms(ast, source_list, include_list, parser)
    # Sort the modules in the order of their dependency.
    ast = sort_modules(ast)

    return ast


def collect_floating_subprograms(ast: Program, source_list: Dict[str, str], include_list, parser) -> Program:
    known_names: Set[str] = {nm.string for nm in walk(ast, Name)}

    known_floaters: Set[str] = set()
    for esp in ast.children:
        name = find_name_of_node(esp)
        if name:
            known_floaters.add(name)

    known_sub_asts: Dict[str, Program] = {}
    for src, content in source_list.items():

        # TODO: Should be fixed in FParser.
        # FParser cannot handle `convert=...` argument in the `open()` statement.
        content = content.replace(',convert="big_endian"', '')

        reader = fsr(content, include_dirs=include_list)
        try:
            sub_ast = parser(reader)
        except Exception as e:
            print(f"Ignoring {src} due to error: {e}")
            continue
        known_sub_asts[src] = sub_ast

    # Since the order is not topological, we need to incrementally find more connected floating subprograms.
    changed = True
    while changed:
        changed = False
        new_floaters = []
        for src, sub_ast in known_sub_asts.items():
            # Find all the new floating subprograms that are known to be needed so far.
            for esp in sub_ast.children:
                name = find_name_of_node(esp)
                if name and name in known_names and name not in known_floaters:
                    # We have found a new floating subprogram that's needed.
                    known_floaters.add(name)
                    known_names.update({nm.string for nm in walk(esp, Name)})
                    new_floaters.append(esp)
        if new_floaters:
            # Append the new floating subprograms to our main AST.
            append_children(ast, new_floaters)
            changed = True
    return ast


def name_and_rename_dict_creator(parse_order: list,dep_graph:nx.DiGraph)->Tuple[Dict[str, List[str]], Dict[str, Dict[str, str]]]:
    name_dict = {}
    rename_dict = {}
    for i in parse_order:
        local_rename_dict = {}
        edges = list(dep_graph.in_edges(i))
        names = []
        for j in edges:
            list_dict = dep_graph.get_edge_data(j[0], j[1])
            if (list_dict['obj_list'] is not None):
                for k in list_dict['obj_list']:
                    if not k.__class__.__name__ == "Name":
                        if k.__class__.__name__ == "Rename":
                            if k.children[2].string not in names:
                                names.append(k.children[2].string)
                            local_rename_dict[k.children[2].string] = k.children[1].string
                        # print("Assumption failed: Object list contains non-name node")
                    else:
                        if k.string not in names:
                            names.append(k.string)
        rename_dict[i] = local_rename_dict
        name_dict[i] = names
    return name_dict, rename_dict


@dataclass
class FindUsedFunctionsConfig:
    root: str
    needed_functions: List[str]
    skip_functions: List[str]


def create_sdfg_from_fortran_file_with_options(
        cfg: ParseConfig,
        ast: Program,
        sdfgs_dir,
        subroutine_name: Optional[str] = None,
        normalize_offsets: bool = True,
        propagation_info=None,
        enum_propagator_files: Optional[List[str]] = None,
        enum_propagator_ast=None,
        used_functions_config: Optional[FindUsedFunctionsConfig] = None,
        already_parsed_ast=False
):
    """
    Creates an SDFG from a fortran file
    :param source_string: The fortran file name
    :return: The resulting SDFG

    """
    if not already_parsed_ast:
        ast = deconstruct_enums(ast)
        ast = deconstruct_associations(ast)
        ast = remove_access_statements(ast)
        ast = inject_const_evals(ast, cfg.config_injections)
        ast = correct_for_function_calls(ast)
        ast = deconstruct_procedure_calls(ast)
        ast = deconstruct_interface_calls(ast)
        ast = const_eval_nodes(ast)
        ast = prune_branches(ast)
        ast = prune_unused_objects(ast, cfg.entry_points)
        #ast = assign_globally_unique_subprogram_names(ast, {('radiation_interface', 'radiation')})
        #ast = assign_globally_unique_variable_names(ast, {'config','thermodynamics','flux','gas','cloud','aerosol','single_level'})
        ast = consolidate_uses(ast)
    else:
        ast = correct_for_function_calls(ast)

    dep_graph = compute_dep_graph(ast, 'radiation_interface')
    parse_order = list(reversed(list(nx.topological_sort(dep_graph))))

    what_to_parse_list = {}
    name_dict, rename_dict = name_and_rename_dict_creator(parse_order, dep_graph)

    tables = SymbolTable
    partial_ast = ast_components.InternalFortranAst()
    partial_modules = {}
    partial_ast.symbols["c_int"] = ast_internal_classes.Int_Literal_Node(value=4)
    partial_ast.symbols["c_int8_t"] = ast_internal_classes.Int_Literal_Node(value=1)
    partial_ast.symbols["c_int64_t"] = ast_internal_classes.Int_Literal_Node(value=8)
    partial_ast.symbols["c_int32_t"] = ast_internal_classes.Int_Literal_Node(value=4)
    partial_ast.symbols["c_size_t"] = ast_internal_classes.Int_Literal_Node(value=4)
    partial_ast.symbols["c_long"] = ast_internal_classes.Int_Literal_Node(value=8)
    partial_ast.symbols["c_signed_char"] = ast_internal_classes.Int_Literal_Node(value=1)
    partial_ast.symbols["c_char"] = ast_internal_classes.Int_Literal_Node(value=1)
    partial_ast.symbols["c_null_char"] = ast_internal_classes.Int_Literal_Node(value=1)
    functions_to_rename = {}

    # Why would you ever name a file differently than the module? Especially just one random file out of thousands???
    # asts["mo_restart_nml_and_att"]=asts["mo_restart_nmls_and_atts"]
    partial_ast.to_parse_list = what_to_parse_list
    asts = {find_name_of_stmt(m).lower(): m for m in walk(ast, Module_Stmt)}
    for i in parse_order:
        partial_ast.current_ast = i

        partial_ast.unsupported_fortran_syntax[i] = []
        if i in ["mtime", "ISO_C_BINDING", "iso_c_binding", "mo_cdi", "iso_fortran_env", "netcdf"]:
            continue

        # try:
        partial_module = partial_ast.create_ast(asts[i.lower()])
        partial_modules[partial_module.name.name] = partial_module
        # except Exception as e:
        #    print("Module " + i + " could not be parsed ", partial_ast.unsupported_fortran_syntax[i])
        #    print(e, type(e))
        # print(partial_ast.unsupported_fortran_syntax[i])
        #    continue
        tmp_rename = rename_dict[i]
        for j in tmp_rename:
            # print(j)
            if partial_ast.symbols.get(j) is None:
                # raise NameError("Symbol " + j + " not found in partial ast")
                if functions_to_rename.get(i) is None:
                    functions_to_rename[i] = [j]
                else:
                    functions_to_rename[i].append(j)
            else:
                partial_ast.symbols[tmp_rename[j]] = partial_ast.symbols[j]

        print("Parsed successfully module: ", i, " ", partial_ast.unsupported_fortran_syntax[i])
        # print(partial_ast.unsupported_fortran_syntax[i])
    # try:
    partial_ast.current_ast = "top level"

    program = partial_ast.create_ast(ast)
    program.module_declarations = ast_utils.parse_module_declarations(program)
    # except:

    #        print(" top level module could not be parsed ", partial_ast.unsupported_fortran_syntax["top level"])
    # print(partial_ast.unsupported_fortran_syntax["top level"])
    #        return

    structs_lister = ast_transforms.StructLister()
    structs_lister.visit(program)
    struct_dep_graph = nx.DiGraph()
    for i, name in zip(structs_lister.structs, structs_lister.names):
        if name not in struct_dep_graph.nodes:
            struct_dep_graph.add_node(name)
        struct_deps_finder = ast_transforms.StructDependencyLister(structs_lister.names)
        struct_deps_finder.visit(i)
        struct_deps = struct_deps_finder.structs_used
        # print(struct_deps)
        for j, pointing, point_name in zip(struct_deps, struct_deps_finder.is_pointer,
                                           struct_deps_finder.pointer_names):
            if j not in struct_dep_graph.nodes:
                struct_dep_graph.add_node(j)
            struct_dep_graph.add_edge(name, j, pointing=pointing, point_name=point_name)
    program = ast_transforms.PropagateEnums().visit(program)
    program = ast_transforms.Flatten_Classes(structs_lister.structs).visit(program)
    program.structures = ast_transforms.Structures(structs_lister.structs)

    functions_and_subroutines_builder = ast_transforms.FindFunctionAndSubroutines()
    functions_and_subroutines_builder.visit(program)
    listnames = [i.name for i in functions_and_subroutines_builder.names]
    for i in functions_and_subroutines_builder.iblocks:
        if i not in listnames:
            functions_and_subroutines_builder.names.append(ast_internal_classes.Name_Node(name=i, type="VOID"))
    program.iblocks = functions_and_subroutines_builder.iblocks
    partial_ast.functions_and_subroutines = functions_and_subroutines_builder.names
    program = ast_transforms.functionStatementEliminator(program)
    # program = ast_transforms.StructConstructorToFunctionCall(functions_and_subroutines_builder.names).visit(program)
    # program = ast_transforms.CallToArray(functions_and_subroutines_builder, rename_dict).visit(program)
    # program = ast_transforms.TypeInterference(program).visit(program)
    # program = ast_transforms.ReplaceInterfaceBlocks(program, functions_and_subroutines_builder).visit(program)

    program = ast_transforms.IfConditionExtractor().visit(program)

    program = ast_transforms.TypeInference(program, assert_voids=False).visit(program)
    program = ast_transforms.CallExtractor().visit(program)
    program = ast_transforms.ArgumentExtractor(program).visit(program)
    program = ast_transforms.FunctionCallTransformer().visit(program)
    program = ast_transforms.FunctionToSubroutineDefiner().visit(program)

    program = ast_transforms.optionalArgsExpander(program)
    # program = ast_transforms.ArgumentExtractor(program).visit(program)

    count = 0
    for i in program.function_definitions:
        if isinstance(i, ast_internal_classes.Subroutine_Subprogram_Node):
            program.subroutine_definitions.append(i)
            partial_ast.functions_and_subroutines.append(i.name)
            count += 1
    if count != len(program.function_definitions):
        raise NameError("Not all functions were transformed to subroutines")
    for i in program.modules:
        count = 0
        for j in i.function_definitions:
            if isinstance(j, ast_internal_classes.Subroutine_Subprogram_Node):
                i.subroutine_definitions.append(j)
                partial_ast.functions_and_subroutines.append(j.name)
                count += 1
        if count != len(i.function_definitions):
            raise NameError("Not all functions were transformed to subroutines")
        i.function_definitions = []
    program.function_definitions = []

    # # time to trim the ast using the propagation info
    # # adding enums from radiotion config
    # if enum_propagator_files is not None:
    #     parser = ParserFactory().create(std="f2008")
    #     if enum_propagator_files is not None:
    #         for file in enum_propagator_files:
    #             config_ast = parser(ffr(file_candidate=file))
    #             partial_ast.create_ast(config_ast)

    #     radiation_config_internal_ast = partial_ast.create_ast(enum_propagator_ast)
    #     enum_propagator = ast_transforms.PropagateEnums()
    #     enum_propagator.visit(radiation_config_internal_ast)

    #     program = enum_propagator.generic_visit(program)
    #     replacements = 1
    #     step = 1
    #     while replacements > 0:
    #         program = enum_propagator.generic_visit(program)
    #         prop = ast_transforms.AssignmentPropagator(propagation_info)
    #         program = prop.visit(program)
    #         replacements = prop.replacements
    #         if_eval = ast_transforms.IfEvaluator()
    #         program = if_eval.visit(program)
    #         replacements += if_eval.replacements
    #         print("Made " + str(replacements) + " replacements in step " + str(step) + " Prop: " + str(
    #             prop.replacements) + " If: " + str(if_eval.replacements))
    #         step += 1

    # if used_functions_config is not None:

    #     unusedFunctionFinder = ast_transforms.FindUnusedFunctions(used_functions_config.root, parse_order)
    #     unusedFunctionFinder.visit(program)
    #     used_funcs = unusedFunctionFinder.used_names
    #     current_list = used_funcs[used_functions_config.root]
    #     current_list += used_functions_config.root

    #     needed = used_functions_config.needed_functions

    #     for i in reversed(parse_order):
    #         for j in program.modules:
    #             if j.name.name in used_functions_config.skip_functions:
    #                 continue
    #             if j.name.name == i:

    #                 for k in j.subroutine_definitions:
    #                     if k.name.name in current_list:
    #                         current_list += used_funcs[k.name.name]
    #                         needed.append([j.name.name, k.name.name])

    #     for i in program.modules:
    #         subroutines = []
    #         for j in needed:
    #             if i.name.name == j[0]:

    #                 for k in i.subroutine_definitions:
    #                     if k.name.name == j[1]:
    #                         subroutines.append(k)
    #         i.subroutine_definitions = subroutines

    program = ast_transforms.SignToIf().visit(program)
    program = ast_transforms.ReplaceStructArgsLibraryNodes(program).visit(program)
    program = ast_transforms.ReplaceArrayConstructor().visit(program)
    program = ast_transforms.ArrayToLoop(program).visit(program)
    program = ast_transforms.optionalArgsExpander(program)
    program = ast_transforms.TypeInference(program, assert_voids=False).visit(program)
    program = ast_transforms.ArgumentExtractor(program).visit(program)
    program = ast_transforms.ReplaceStructArgsLibraryNodes(program).visit(program)
    program = ast_transforms.ArrayToLoop(program).visit(program)
    print("Before intrinsics")

    prior_exception: Optional[NeedsTypeInferenceException] = None
    for transformation in partial_ast.fortran_intrinsics().transformations():
        while True:
            try:
                transformation.initialize(program)
                program = transformation.visit(program)
                break
            except NeedsTypeInferenceException as e:

                if prior_exception is not None:
                    if e.line_number == prior_exception.line_number and e.func_name == prior_exception.func_name:
                        print("Running additional type inference didn't help! VOID type in the same place.")
                        raise RuntimeError()
                else:
                    prior_exception = e
                print("Running additional type inference")
                # FIXME: optimize func
                program = ast_transforms.TypeInference(program, assert_voids=False).visit(program)

    print("After intrinsics")

    program = ast_transforms.TypeInference(program).visit(program)
    program = ast_transforms.ReplaceInterfaceBlocks(program, functions_and_subroutines_builder).visit(program)
    program = ast_transforms.optionalArgsExpander(program)
    program = ast_transforms.ArgumentExtractor(program).visit(program)
    program = ast_transforms.ElementalFunctionExpander(functions_and_subroutines_builder.names,ast=program).visit(program)
    # print("Before intrinsics")
    # for transformation in partial_ast.fortran_intrinsics().transformations():
    #     transformation.initialize(program)
    #     program = transformation.visit(program)
    # print("After intrinsics")
    program = ast_transforms.ForDeclarer().visit(program)
    program = ast_transforms.PointerRemoval().visit(program)
    program = ast_transforms.IndexExtractor(program, normalize_offsets).visit(program)
    structs_lister = ast_transforms.StructLister()
    structs_lister.visit(program)
    struct_dep_graph = nx.DiGraph()
    for i, name in zip(structs_lister.structs, structs_lister.names):
        if name not in struct_dep_graph.nodes:
            struct_dep_graph.add_node(name)
        struct_deps_finder = ast_transforms.StructDependencyLister(structs_lister.names)
        struct_deps_finder.visit(i)
        struct_deps = struct_deps_finder.structs_used
        for j, pointing, point_name in zip(struct_deps, struct_deps_finder.is_pointer,
                                           struct_deps_finder.pointer_names):
            if j not in struct_dep_graph.nodes:
                struct_dep_graph.add_node(j)
            struct_dep_graph.add_edge(name, j, pointing=pointing, point_name=point_name)
    cycles = nx.algorithms.cycles.simple_cycles(struct_dep_graph)
    has_cycles = list(cycles)
    cycles_we_cannot_ignore = []
    for cycle in has_cycles:
        print(cycle)
        for i in cycle:
            is_pointer = struct_dep_graph.get_edge_data(i, cycle[(cycle.index(i) + 1) % len(cycle)])["pointing"]
            point_name = struct_dep_graph.get_edge_data(i, cycle[(cycle.index(i) + 1) % len(cycle)])["point_name"]
            # print(i,is_pointer)
            if is_pointer:
                actually_used_pointer_node_finder = ast_transforms.StructPointerChecker(i, cycle[
                    (cycle.index(i) + 1) % len(cycle)], point_name, structs_lister, struct_dep_graph, "simple")
                actually_used_pointer_node_finder.visit(program)
                # print(actually_used_pointer_node_finder.nodes)
                if len(actually_used_pointer_node_finder.nodes) == 0:
                    print("We can ignore this cycle")
                    program = ast_transforms.StructPointerEliminator(i, cycle[(cycle.index(i) + 1) % len(cycle)],
                                                                     point_name).visit(program)
                else:
                    cycles_we_cannot_ignore.append(cycle)
    if len(cycles_we_cannot_ignore) > 0:
        raise NameError("Structs have cyclic dependencies")
    # print("Deleting struct members...")
    # struct_members_deleted = 0
    # for struct, name in zip(structs_lister.structs, structs_lister.names):
    #     struct_member_finder = ast_transforms.StructMemberLister()
    #     struct_member_finder.visit(struct)
    #     for member, is_pointer, point_name in zip(struct_member_finder.members, struct_member_finder.is_pointer,
    #                                               struct_member_finder.pointer_names):
    #         if is_pointer:
    #             actually_used_pointer_node_finder = ast_transforms.StructPointerChecker(name, member, point_name,
    #                                                                                     structs_lister,
    #                                                                                     struct_dep_graph, "full")
    #             actually_used_pointer_node_finder.visit(program)
    #             found = False
    #             for i in actually_used_pointer_node_finder.nodes:
    #                 nl = ast_transforms.FindNames()
    #                 nl.visit(i)
    #                 if point_name in nl.names:
    #                     found = True
    #                     break
    #             # print("Struct Name: ",name," Member Name: ",point_name, " Found: ", found)
    #             if not found:
    #                 # print("We can delete this member")
    #                 struct_members_deleted += 1
    #                 program = ast_transforms.StructPointerEliminator(name, member, point_name).visit(program)
    # print("Deleted " + str(struct_members_deleted) + " struct members.")
    # structs_lister = ast_transforms.StructLister()
    # structs_lister.visit(program)
    # struct_dep_graph = nx.DiGraph()
    # for i, name in zip(structs_lister.structs, structs_lister.names):
    #     if name not in struct_dep_graph.nodes:
    #         struct_dep_graph.add_node(name)
    #     struct_deps_finder = ast_transforms.StructDependencyLister(structs_lister.names)
    #     struct_deps_finder.visit(i)
    #     struct_deps = struct_deps_finder.structs_used
    #     for j, pointing, point_name in zip(struct_deps, struct_deps_finder.is_pointer,
    #                                        struct_deps_finder.pointer_names):
    #         if j not in struct_dep_graph.nodes:
    #             struct_dep_graph.add_node(j)
    #         struct_dep_graph.add_edge(name, j, pointing=pointing, point_name=point_name)

    program.structures = ast_transforms.Structures(structs_lister.structs)
    program.tables = partial_ast.symbols
    program.placeholders = partial_ast.placeholders
    program.placeholders_offsets = partial_ast.placeholders_offsets
    program.functions_and_subroutines = partial_ast.functions_and_subroutines
    unordered_modules = program.modules

    # arg_pruner = ast_transforms.ArgumentPruner(functions_and_subroutines_builder.nodes)
    # arg_pruner.visit(program)

    for j in program.subroutine_definitions:

        if subroutine_name is not None:
            if not subroutine_name+"_decon" in j.name.name :
                    print("Skipping 1 ", j.name.name)
                    continue

        if j.execution_part is None:
            continue

        print(f"Building SDFG {j.name.name}")
        startpoint = j
        ast2sdfg = AST_translator(__file__, multiple_sdfgs=False, startpoint=startpoint, sdfg_path=sdfgs_dir,
                                  normalize_offsets=normalize_offsets)
        sdfg = SDFG(j.name.name)
        ast2sdfg.functions_and_subroutines = functions_and_subroutines_builder.names
        ast2sdfg.structures = program.structures
        ast2sdfg.placeholders = program.placeholders
        ast2sdfg.placeholders_offsets = program.placeholders_offsets
        ast2sdfg.actual_offsets_per_sdfg[sdfg] = {}
        ast2sdfg.top_level = program
        ast2sdfg.globalsdfg = sdfg

        ast2sdfg.translate(program, sdfg)

        print(f'Saving SDFG {os.path.join(sdfgs_dir, sdfg.name + "_raw_before_intrinsics_full.sdfgz")}')
        sdfg.save(os.path.join(sdfgs_dir, sdfg.name + "_raw_before_intrinsics_full.sdfgz"), compress=True)

        sdfg.apply_transformations(IntrinsicSDFGTransformation)

        try:
            sdfg.expand_library_nodes()
        except:
            print("Expansion failed for ", sdfg.name)
            continue

        sdfg.validate()
        print(f'Saving SDFG {os.path.join(sdfgs_dir, sdfg.name + "_validated_f.sdfgz")}')
        sdfg.save(os.path.join(sdfgs_dir, sdfg.name + "_validated_f.sdfgz"), compress=True)

        sdfg.simplify(verbose=True)
        print(f'Saving SDFG {os.path.join(sdfgs_dir, sdfg.name + "_simplified_tr.sdfgz")}')
        sdfg.save(os.path.join(sdfgs_dir, sdfg.name + "_simplified_f.sdfgz"), compress=True)

        print(f'Compiling SDFG {os.path.join(sdfgs_dir, sdfg.name + "_simplifiedf.sdfgz")}')
        sdfg.compile()

    for i in program.modules:

        # for path in source_list:

        #    if path.lower().find(i.name.name.lower()) != -1:
        #        mypath = path
        #        break

        for j in i.subroutine_definitions:

            if subroutine_name is not None:
                #special for radiation
                #if j.name.name!='cloud_generator_2139':
                #if j.name.name!='solver_mcica_lw_3321':
                # if "gas_optics_3057" not in j.name.name:
                #     print("Skipping 2 ", j.name.name)
                #     continue
                    
                #   continue
                if subroutine_name=='radiation':
                    if not 'radiation' == j.name.name :
                        print("Skipping ", j.name.name)
                        continue

                #elif not subroutine_name in j.name.name :
                #    print("Skipping ", j.name.name)
                #    continue

            if j.execution_part is None:
                continue
            print(f"Building SDFG {j.name.name}")
            startpoint = j
            ast2sdfg = AST_translator(
                __file__,
                multiple_sdfgs=False,
                startpoint=startpoint,
                sdfg_path=sdfgs_dir,
                # toplevel_subroutine_arg_names=arg_pruner.visited_funcs[toplevel_subroutine],
                # subroutine_used_names=arg_pruner.used_in_all_functions,
                normalize_offsets=normalize_offsets
            )
            sdfg = SDFG(j.name.name)
            ast2sdfg.functions_and_subroutines = functions_and_subroutines_builder.names
            ast2sdfg.structures = program.structures
            ast2sdfg.placeholders = program.placeholders
            ast2sdfg.placeholders_offsets = program.placeholders_offsets
            ast2sdfg.actual_offsets_per_sdfg[sdfg] = {}
            ast2sdfg.top_level = program
            ast2sdfg.globalsdfg = sdfg
            ast2sdfg.translate(program, sdfg)
            sdfg.validate()
            sdfg.save(os.path.join(sdfgs_dir, sdfg.name + "_raw_before_intrinsics_full.sdfgz"), compress=True)
            sdfg.validate()
            sdfg.apply_transformations(IntrinsicSDFGTransformation)
            sdfg.validate() 
            try:
                sdfg.expand_library_nodes()
            except:
                print("Expansion failed for ", sdfg.name)
                continue

            sdfg.validate()
            sdfg.save(os.path.join(sdfgs_dir, sdfg.name + "_validated_dbg.sdfgz"), compress=True)
            sdfg.validate()
            sdfg.simplify(verbose=True)
            print(f'Saving SDFG {os.path.join(sdfgs_dir, sdfg.name + "_simplified_tr.sdfgz")}')
            sdfg.save(os.path.join(sdfgs_dir, sdfg.name + "_simplified_dbg.sdfgz"), compress=True)
            sdfg.validate()
            print(f'Compiling SDFG {os.path.join(sdfgs_dir, sdfg.name + "_simplifiedf.sdfgz")}')
            sdfg.compile()

    # return sdfg<|MERGE_RESOLUTION|>--- conflicted
+++ resolved
@@ -2185,28 +2185,6 @@
         if self.multiple_sdfgs == False:
             
 
-<<<<<<< HEAD
-=======
-                            pass
-
-                    old_mode = self.transient_mode
-                    # print("For ",sdfg_name," old mode is ",old_mode)
-                    self.transient_mode = True
-                    for j in node.specification_part.symbols:
-                        if isinstance(j, ast_internal_classes.Symbol_Decl_Node):
-                            self.symbol2sdfg(j, new_sdfg)
-                        else:
-                            raise NotImplementedError("Symbol not implemented")
-
-                    for j in node.specification_part.specifications:
-                        self.declstmt2sdfg(j, new_sdfg)
-                    self.transient_mode = old_mode
-
-
-                #for i in new_sdfg.arrays:
-                #    if i in new_sdfg.symbols:
-                #        new_sdfg.arrays.pop(i)
->>>>>>> ad349587
 
                 for i in assigns:
                     self.translate(i, new_sdfg)
