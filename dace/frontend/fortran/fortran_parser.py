--- conflicted
+++ resolved
@@ -10,12 +10,8 @@
 import dace.frontend.fortran.ast_transforms as ast_transforms
 import dace.frontend.fortran.ast_utils as ast_utils
 import dace.frontend.fortran.ast_internal_classes as ast_internal_classes
-<<<<<<< HEAD
 from dace.frontend.fortran.intrinsics import IntrinsicSDFGTransformation
-from typing import Dict, List, Tuple, Set
-=======
-from typing import List, Optional, Tuple, Set
->>>>>>> 22b74568
+from typing import Dict, List, Optional, Tuple, Set
 from dace import dtypes
 from dace import Language as lang
 from dace import data as dat
@@ -39,11 +35,7 @@
     """  
     This class is responsible for translating the internal AST into a SDFG.
     """
-<<<<<<< HEAD
-    def __init__(self, ast: ast_components.InternalFortranAst, source: str, multiple_sdfgs: bool = False,startpoint=None,sdfg_path=None):
-=======
-    def __init__(self, ast: ast_components.InternalFortranAst, source: str, use_experimental_cfg_blocks: bool = False):
->>>>>>> 22b74568
+    def __init__(self, ast: ast_components.InternalFortranAst, source: str, multiple_sdfgs: bool = False,startpoint=None,sdfg_path=None, use_experimental_cfg_blocks: bool = False):
         """
         :ast: The internal fortran AST to be used for translation
         :source: The source file name from which the AST was generated
@@ -181,7 +173,6 @@
         """
         self.globalsdfg = sdfg
         for i in node.modules:
-<<<<<<< HEAD
             structs_lister=ast_transforms.StructLister()
             if i.specification_part is not None:
                 structs_lister.visit(i.specification_part)
@@ -201,42 +192,30 @@
             for jj in parse_order:
               for j in i.specification_part.typedecls:
                     if j.name.name==jj:
-                        self.translate(j, sdfg)
+                        self.translate(j, sdfg, cfg)
                         if j.__class__.__name__ != "Derived_Type_Def_Node":
                             for k in j.vardecl:
                                 self.module_vars.append((k.name, i.name))
             if i.specification_part is not None:                                
               for j in i.specification_part.symbols:
-                self.translate(j, sdfg)
+                self.translate(j, sdfg, cfg)
                 if  isinstance(j, ast_internal_classes.Symbol_Array_Decl_Node):
                     self.module_vars.append((j.name, i.name))
                 else:
                     for k in j.vardecl:
                         self.module_vars.append((k.name, i.name))
               for j in i.specification_part.specifications:
-                self.translate(j, sdfg)
-=======
-            for j in i.specification_part.typedecls:
                 self.translate(j, sdfg, cfg)
-                for k in j.vardecl:
-                    self.module_vars.append((k.name, i.name))
-            for j in i.specification_part.symbols:
-                self.translate(j, sdfg, cfg)
-                for k in j.vardecl:
-                    self.module_vars.append((k.name, i.name))
-            for j in i.specification_part.specifications:
-                self.translate(j, sdfg, cfg)
->>>>>>> 22b74568
                 for k in j.vardecl:
                     self.module_vars.append((k.name, i.name))
         if node.main_program is not None:
             for i in node.main_program.specification_part.typedecls:
-                self.translate(i, sdfg)
+                self.translate(i, sdfg, cfg)
             for i in node.main_program.specification_part.symbols:
-                self.translate(i, sdfg)
+                self.translate(i, sdfg, cfg)
             for i in node.main_program.specification_part.specifications:
-                self.translate(i, sdfg)
-            self.translate(node.main_program.execution_part.execution, sdfg)
+                self.translate(i, sdfg, cfg)
+            self.translate(node.main_program.execution_part.execution, sdfg, cfg)
         else: 
             if self.startpoint is None:
                 raise ValueError("No main program or start point found")
@@ -314,7 +293,6 @@
                     else:
                         dict_setup[k.name] = dat.StructArray(datatype, sizes, strides=strides, offset=offset)
 
-<<<<<<< HEAD
                 else:
                     if not complex_datatype:
                         dict_setup[k.name] = dat.Scalar(datatype)
@@ -323,15 +301,6 @@
 
         structure_obj = Structure(dict_setup, name)
         self.registered_types[name] = structure_obj
-=======
-        for i in node.main_program.specification_part.typedecls:
-            self.translate(i, sdfg, cfg)
-        for i in node.main_program.specification_part.symbols:
-            self.translate(i, sdfg, cfg)
-        for i in node.main_program.specification_part.specifications:
-            self.translate(i, sdfg, cfg)
-        self.translate(node.main_program.execution_part.execution, sdfg, cfg)
->>>>>>> 22b74568
 
     def basicblock2sdfg(self, node: ast_internal_classes.Execution_Part_Node, sdfg: SDFG, cfg: ControlFlowRegion):
         """
@@ -379,12 +348,7 @@
                                    strides=strides,
                                    transient=transient)
 
-<<<<<<< HEAD
-    def write2sdfg(self, node: ast_internal_classes.Write_Stmt_Node, sdfg: SDFG):
-=======
-
     def write2sdfg(self, node: ast_internal_classes.Write_Stmt_Node, sdfg: SDFG, cfg: ControlFlowRegion):
->>>>>>> 22b74568
         #TODO implement
         raise NotImplementedError("Fortran write statements are not implemented yet")
 
@@ -987,16 +951,12 @@
                 self.translate(i, new_sdfg, new_sdfg)
             self.translate(node.execution_part, new_sdfg, new_sdfg)
 
-<<<<<<< HEAD
         if self.multiple_sdfgs==True:
             internal_sdfg.path=self.sdfg_path+ new_sdfg.name + ".sdfg"
             new_sdfg.save(path.join(self.sdfg_path, new_sdfg.name + ".sdfg"))        
 
 
-    def binop2sdfg(self, node: ast_internal_classes.BinOp_Node, sdfg: SDFG):
-=======
     def binop2sdfg(self, node: ast_internal_classes.BinOp_Node, sdfg: SDFG, cfg: ControlFlowRegion):
->>>>>>> 22b74568
         """
         This parses binary operations to tasklets in a new state or creates
         a function call with a nested SDFG if the operation is a function
@@ -1091,39 +1051,21 @@
           if fsname.name == node.name.name:
         
             for i in self.top_level.function_definitions:
-<<<<<<< HEAD
                 if i.name.name == node.name.name:
-                    self.function2sdfg(i, sdfg)
+                    self.function2sdfg(i, sdfg, cfg)
                     return
             for i in self.top_level.subroutine_definitions:
                 if i.name.name == node.name.name:
-                    self.subroutine2sdfg(i, sdfg)
+                    self.subroutine2sdfg(i, sdfg, cfg)
                     return
             for j in self.top_level.modules:
                 for i in j.function_definitions:
                     if i.name.name == node.name.name:
-                        self.function2sdfg(i, sdfg)
+                        self.function2sdfg(i, sdfg, cfg)
                         return
                 for i in j.subroutine_definitions:
                     if i.name.name == node.name.name:
-                        self.subroutine2sdfg(i, sdfg)
-=======
-                if i.name == node.name:
-                    self.function2sdfg(i, sdfg, cfg)
-                    return
-            for i in self.top_level.subroutine_definitions:
-                if i.name == node.name:
-                    self.subroutine2sdfg(i, sdfg, cfg)
-                    return
-            for j in self.top_level.modules:
-                for i in j.function_definitions:
-                    if i.name == node.name:
-                        self.function2sdfg(i, sdfg, cfg)
-                        return
-                for i in j.subroutine_definitions:
-                    if i.name == node.name:
                         self.subroutine2sdfg(i, sdfg, cfg)
->>>>>>> 22b74568
                         return
         else:
             # This part handles the case that it's an external library call
@@ -1289,14 +1231,10 @@
         if node.name not in self.contexts[sdfg.name].containers:
             self.contexts[sdfg.name].containers.append(node.name)
 
-<<<<<<< HEAD
         if hasattr(node,"init") and node.init is not None:
             self.translate(ast_internal_classes.BinOp_Node(lval=ast_internal_classes.Name_Node(name=node.name,type=node.type),op="=",rval=node.init,line_number=node.line_number), sdfg)    
 
-    def break2sdfg(self, node: ast_internal_classes.Break_Node, sdfg: SDFG):
-=======
     def break2sdfg(self, node: ast_internal_classes.Break_Node, sdfg: SDFG, cfg: ControlFlowRegion):
->>>>>>> 22b74568
 
         self.last_loop_breaks[cfg] = self.last_sdfg_states[cfg]
         cfg.add_edge(self.last_sdfg_states[cfg], self.last_loop_continues.get(cfg), InterstateEdge())
@@ -1365,12 +1303,9 @@
     source_string: str,
     sdfg_name: str,
     normalize_offsets: bool = False,
-<<<<<<< HEAD
     multiple_sdfgs: bool = False,
-    sources: List[str] = None,
-=======
+    sources: List[str] = None,,
     use_experimental_cfg_blocks: bool = False
->>>>>>> 22b74568
 ):
     """
     Creates an SDFG from a fortran file in a string
@@ -1600,7 +1535,6 @@
 
     program = ast_transforms.ForDeclarer().visit(program)
     program = ast_transforms.IndexExtractor(program, normalize_offsets).visit(program)
-<<<<<<< HEAD
     program = ast_transforms.optionalArgsExpander(program)
     structs_lister=ast_transforms.StructLister()
     structs_lister.visit(program)
@@ -1638,10 +1572,7 @@
         raise NameError("Structs have cyclic dependencies")
     own_ast.tables = own_ast.symbols
 
-    ast2sdfg = AST_translator(own_ast, __file__, multiple_sdfgs=multiple_sdfgs)
-=======
-    ast2sdfg = AST_translator(own_ast, __file__, use_experimental_cfg_blocks)
->>>>>>> 22b74568
+    ast2sdfg = AST_translator(own_ast, __file__, multiple_sdfgs=multiple_sdfgs, use_experimental_cfg_blocks)
     sdfg = SDFG(sdfg_name)
     ast2sdfg.top_level = program
     ast2sdfg.globalsdfg = sdfg
@@ -1657,14 +1588,11 @@
     sdfg.parent_sdfg = None
     sdfg.parent_nsdfg_node = None
     sdfg.reset_cfg_list()
-<<<<<<< HEAD
 
     sdfg.apply_transformations(IntrinsicSDFGTransformation)
     sdfg.expand_library_nodes()
 
-=======
     sdfg.using_experimental_blocks = use_experimental_cfg_blocks
->>>>>>> 22b74568
     return sdfg
 
 
@@ -1691,14 +1619,9 @@
     program = ast_transforms.ArrayToLoop().visit(program)
     program = ast_transforms.SumToLoop().visit(program)
     program = ast_transforms.ForDeclarer().visit(program)
-<<<<<<< HEAD
     program = ast_transforms.IndexExtractor().visit(program)
     program = ast_transforms.optionalArgsExpander(program)
-    ast2sdfg = AST_translator(own_ast, __file__)
-=======
-    program = ast_transforms.IndexExtractor(program).visit(program)
     ast2sdfg = AST_translator(own_ast, __file__, use_experimental_cfg_blocks)
->>>>>>> 22b74568
     sdfg = SDFG(source_string)
     ast2sdfg.top_level = program
     ast2sdfg.globalsdfg = sdfg
@@ -1706,6 +1629,7 @@
     sdfg.apply_transformations(IntrinsicSDFGTransformation)
     sdfg.expand_library_nodes()
 
+    sdfg.using_experimental_blocks = use_experimental_cfg_blocks
     return sdfg
 
 def recursive_ast_improver(ast,
@@ -2218,9 +2142,4 @@
                 print("Compilation failed for ", sdfg.name)
                 continue
 
-<<<<<<< HEAD
-    #return sdfg
-=======
-    sdfg.using_experimental_blocks = use_experimental_cfg_blocks
-    return sdfg
->>>>>>> 22b74568
+    #return sdfg