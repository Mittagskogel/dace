--- conflicted
+++ resolved
@@ -3575,20 +3575,11 @@
             continue
 
         sdfg.validate()
-<<<<<<< HEAD
-        sdfg.save(os.path.join(sdfgs_dir, sdfg.name + "_validated_dbg22.sdfgz"), compress=True)
-        sdfg.validate()
-        sdfg.simplify(verbose=True)
-        print(f'Saving SDFG {os.path.join(sdfgs_dir, sdfg.name + "_simplified_tr.sdfgz")}')
-        sdfg.save(os.path.join(sdfgs_dir, sdfg.name + "_simplified_dbg22.sdfgz"), compress=True)
-        sdfg.save(os.path.join(sdfgs_dir, sdfg.name + "_simplified_dbg22full.sdfg"), compress=False)
-=======
         sdfg.save(os.path.join(sdfgs_dir, sdfg.name + "_v.sdfgz"), compress=True)
         sdfg.simplify(verbose=True, validate_all=True)
         print(f'Saving SDFG {os.path.join(sdfgs_dir, sdfg.name + "_s.sdfgz")}')
         sdfg.save(os.path.join(sdfgs_dir, sdfg.name + "_s.sdfgz"), compress=True)
         sdfg.save(os.path.join(sdfgs_dir, sdfg.name + "_s.sdfg"), compress=False)
->>>>>>> 5bac5aaf
         sdfg.validate()
         print(f'Compiling SDFG {os.path.join(sdfgs_dir, sdfg.name + "_simplifiedf22.sdfgz")}')
         sdfg.compile()
