# Copyright 2023 ETH Zurich and the DaCe authors. All rights reserved.

import copy
from venv import create
import warnings

from dace.data import Scalar, Structure

import dace.frontend.fortran.ast_components as ast_components
import dace.frontend.fortran.ast_transforms as ast_transforms
import dace.frontend.fortran.ast_utils as ast_utils
import dace.frontend.fortran.ast_internal_classes as ast_internal_classes
from dace.frontend.fortran.intrinsics import IntrinsicSDFGTransformation
from typing import Dict, List, Tuple, Set
from dace import dtypes
from dace import Language as lang
from dace import data as dat
from dace import SDFG, InterstateEdge, Memlet, pointer, nodes
from dace import symbolic as sym
from copy import deepcopy as dpcp

from dace.properties import CodeBlock
from fparser.two.parser import ParserFactory as pf
from fparser.common.readfortran import FortranStringReader as fsr
from fparser.common.readfortran import FortranFileReader as ffr
from fparser.two.symbol_table import SymbolTable

import os
from os import path
from shutil import copyfile
import networkx as nx

class AST_translator:
    """  
    This class is responsible for translating the internal AST into a SDFG.
    """
    def __init__(self, ast: ast_components.InternalFortranAst, source: str, multiple_sdfgs: bool = False,startpoint=None,sdfg_path=None):
        """
        :ast: The internal fortran AST to be used for translation
        :source: The source file name from which the AST was generated
        """
        self.sdfg_path=sdfg_path
        self.count_of_struct_symbols_lifted=0
        self.registered_types = {}
        self.transient_mode=True
        self.tables = ast.tables
        self.startpoint = startpoint
        self.top_level = None
        self.globalsdfg = None
        self.multiple_sdfgs = multiple_sdfgs
        self.functions_and_subroutines = ast.functions_and_subroutines
        self.name_mapping = ast_utils.NameMap()
        self.contexts = {}
        self.views = 0
        self.libstates = []
        self.file_name = source
        self.unallocated_arrays = []
        self.all_array_names = []
        self.last_sdfg_states = {}
        self.last_loop_continues = {}
        self.last_loop_breaks = {}
        self.last_returns = {}
        self.module_vars = []
        self.libraries = {}
        self.struct_views={}
        self.last_call_expression = {}
        self.ast_elements = {
            ast_internal_classes.If_Stmt_Node: self.ifstmt2sdfg,
            ast_internal_classes.For_Stmt_Node: self.forstmt2sdfg,
            ast_internal_classes.Map_Stmt_Node: self.forstmt2sdfg,
            ast_internal_classes.Execution_Part_Node: self.basicblock2sdfg,
            ast_internal_classes.Subroutine_Subprogram_Node: self.subroutine2sdfg,
            ast_internal_classes.BinOp_Node: self.binop2sdfg,
            ast_internal_classes.Decl_Stmt_Node: self.declstmt2sdfg,
            ast_internal_classes.Var_Decl_Node: self.vardecl2sdfg,
            ast_internal_classes.Symbol_Decl_Node: self.symbol2sdfg,
            ast_internal_classes.Symbol_Array_Decl_Node: self.symbolarray2sdfg,
            ast_internal_classes.Call_Expr_Node: self.call2sdfg,
            ast_internal_classes.Program_Node: self.ast2sdfg,
            ast_internal_classes.Write_Stmt_Node: self.write2sdfg,
            ast_internal_classes.Allocate_Stmt_Node: self.allocate2sdfg,
            ast_internal_classes.Break_Node: self.break2sdfg,
            ast_internal_classes.Derived_Type_Def_Node: self.derivedtypedef2sdfg,
            ast_internal_classes.Pointer_Assignment_Stmt_Node: self.pointerassignment2sdfg,
        }

    def get_dace_type(self, type):
        """  
        This function matches the fortran type to the corresponding dace type
        by referencing the ast_utils.fortrantypes2dacetypes dictionary.
        """
        if isinstance(type, str):
            if type in ast_utils.fortrantypes2dacetypes:
                return ast_utils.fortrantypes2dacetypes[type]
            elif type in self.registered_types:
                return self.registered_types[type]
            else:
                #TODO: This is bandaid.
                if type=="VOID":
                    return ast_utils.fortrantypes2dacetypes["DOUBLE"]
                    raise ValueError("Unknown type " + type)

    def get_name_mapping_in_context(self, sdfg: SDFG):
        """
        This function returns a copy of the name mapping union
         for the given sdfg and the top-level sdfg.
        """
        a = self.name_mapping[self.globalsdfg].copy()
        if sdfg is not self.globalsdfg:
            a.update(self.name_mapping[sdfg])
        return a

    def get_arrays_in_context(self, sdfg: SDFG):
        """
        This function returns a copy of the union of arrays 
        for the given sdfg and the top-level sdfg.
        """
        a = self.globalsdfg.arrays.copy()
        if sdfg is not self.globalsdfg:
            a.update(sdfg.arrays)
        return a

    def get_memlet_range(self, sdfg: SDFG, variables: List[ast_internal_classes.FNode], var_name: str,
                         var_name_tasklet: str) -> str:
        """
        This function returns the memlet range for the given variable.
        :param sdfg: The sdfg in which the variable is used
        :param variables: The list of variables in the current context
        :param var_name: The name of the variable for which the memlet range should be returned
        :param var_name_tasklet: The name of the variable in the tasklet
        :return: The memlet range for the given variable
        """
        var = self.get_arrays_in_context(sdfg).get(var_name)

        if len(var.shape) == 0:
            return ""

        if (len(var.shape) == 1 and var.shape[0] == 1):
            return "0"

        for o_v in variables:
            if o_v.name == var_name_tasklet:
                return ast_utils.generate_memlet(o_v, sdfg, self)

    def translate(self, node: ast_internal_classes.FNode, sdfg: SDFG):
        """
        This function is responsible for translating the AST into a SDFG.
        :param node: The node to be translated
        :param sdfg: The SDFG to which the node should be translated
        :note: This function is recursive and will call itself for all child nodes
        :note: This function will call the appropriate function for the node type
        :note: The dictionary ast_elements, part of the class itself contains all functions that are called for the different node types
        """
        if node.__class__ in self.ast_elements:
            self.ast_elements[node.__class__](node, sdfg)
        elif isinstance(node, list):
            for i in node:
                self.translate(i, sdfg)
        else:
            warnings.warn(f"WARNING: {node.__class__.__name__}")

    def ast2sdfg(self, node: ast_internal_classes.Program_Node, sdfg: SDFG):
        """
        This function is responsible for translating the Fortran AST into a SDFG.
        :param node: The node to be translated
        :param sdfg: The SDFG to which the node should be translated
        :note: This function is recursive and will call itself for all child nodes
        :note: This function will call the appropriate function for the node type
        :note: The dictionary ast_elements, part of the class itself contains all functions that are called for the different node types
        """
        self.globalsdfg = sdfg
        for i in node.modules:
            structs_lister=ast_transforms.StructLister()
            if i.specification_part is not None:
                structs_lister.visit(i.specification_part)
            struct_dep_graph=nx.DiGraph()
            for ii,name in zip(structs_lister.structs,structs_lister.names):
                if name not in struct_dep_graph.nodes:
                    struct_dep_graph.add_node(name)
                struct_deps_finder=ast_transforms.StructDependencyLister(structs_lister.names)
                struct_deps_finder.visit(ii)
                struct_deps=struct_deps_finder.structs_used
                #print(struct_deps)
                for j,pointing,point_name in zip(struct_deps,struct_deps_finder.is_pointer,struct_deps_finder.pointer_names):
                    if j not in struct_dep_graph.nodes:
                        struct_dep_graph.add_node(j)
                    struct_dep_graph.add_edge(name,j,pointing=pointing,point_name=point_name)
            parse_order = list(reversed(list(nx.topological_sort(struct_dep_graph))))        
            for jj in parse_order:
              for j in i.specification_part.typedecls:
                    if j.name.name==jj:
                        self.translate(j, sdfg)
                        if j.__class__.__name__ != "Derived_Type_Def_Node":
                            for k in j.vardecl:
                                self.module_vars.append((k.name, i.name))
            if i.specification_part is not None:                                
              for j in i.specification_part.symbols:
                self.translate(j, sdfg)
                if  isinstance(j, ast_internal_classes.Symbol_Array_Decl_Node):
                    self.module_vars.append((j.name, i.name))
                elif isinstance(j, ast_internal_classes.Symbol_Decl_Node):
                    self.module_vars.append((j.name, i.name))
                else:
                    raise ValueError("Unknown symbol type")
              for j in i.specification_part.specifications:
                self.translate(j, sdfg)
                for k in j.vardecl:
                    self.module_vars.append((k.name, i.name))
        if node.main_program is not None:

            if node.main_program.specification_part is not None:
                for i in node.main_program.specification_part.specifications:
                    print('type', i)

            for i in node.main_program.specification_part.typedecls:
                self.translate(i, sdfg)
            for i in node.main_program.specification_part.symbols:
                self.translate(i, sdfg)
            for i in node.main_program.specification_part.specifications:
                self.translate(i, sdfg)
            self.translate(node.main_program.execution_part.execution, sdfg)
        else: 
            if self.startpoint is None:
                raise ValueError("No main program or start point found")
            else:
<<<<<<< HEAD

                if self.startpoint.specification_part is not None:
                    for i in self.startpoint.specification_part.specifications:
                        print('type', i)

                #sizes = []
                #offset = []
                #offset_value = -1
                #for i in node.sizes:
                #    stuff=[ii for ii in ast_transforms.mywalk(i) if isinstance(ii, ast_internal_classes.Data_Ref_Node)]
                #    if len(stuff)>0:
                #        count=self.count_of_struct_symbols_lifted
                #        sdfg.add_symbol("tmp_struct_symbol_"+str(count),dtypes.int32)
                #        if sdfg.parent_sdfg is not None:
                #            sdfg.parent_sdfg.add_symbol("tmp_struct_symbol_"+str(count),dtypes.int32)
                #            sdfg.parent_nsdfg_node.symbol_mapping["tmp_struct_symbol_"+str(count)]="tmp_struct_symbol_"+str(count)
                #            for edge in sdfg.parent.parent_graph.in_edges(sdfg.parent):
                #                assign= ast_utils.ProcessedWriter(sdfg.parent_sdfg, self.name_mapping).write_code(i)
                #                edge.data.assignments["tmp_struct_symbol_"+str(count)]=assign
                #                #print(edge)
                #        tw = ast_utils.TaskletWriter([], [], sdfg, self.name_mapping)
                #        text = tw.write_code(ast_internal_classes.Name_Node(name="tmp_struct_symbol_"+str(count),type="INTEGER",line_number=node.line_number))
                #        sizes.append(sym.pystr_to_symbolic(text))
                #        #TODO: shouldn't this use node.offset??
                #        offset.append(offset_value)
                #        self.count_of_struct_symbols_lifted+=1
                #    else:
                #        tw = ast_utils.TaskletWriter([], [], sdfg, self.name_mapping)
                #        text = tw.write_code(i)
                #        sizes.append(sym.pystr_to_symbolic(text))
                #        offset.append(offset_value)
=======
                #TODO: This is a bandaid
                #Add a pass over the arguments of the subroutine - and over the closure of used structures
                # get the additional integer arguments for assumed shapes for arrays and structures and 
                # get these from either additional fields in the structure of additional arguments for arrays
>>>>>>> cddfce68

                if self.startpoint.specification_part is not None:
                    self.transient_mode=False
                    for i in self.startpoint.specification_part.typedecls:
                        self.translate(i, sdfg)
                    for i in self.startpoint.specification_part.symbols:
                        self.translate(i, sdfg)

                    for i in self.startpoint.specification_part.specifications:
                        self.translate(i, sdfg)
                self.transient_mode=True    
                self.translate(self.startpoint.execution_part.execution, sdfg)   

    def pointerassignment2sdfg(self, node: ast_internal_classes.Pointer_Assignment_Stmt_Node, sdfg: SDFG):
        """
        This function is responsible for translating Fortran pointer assignments into a SDFG.
        :param node: The node to be translated
        :param sdfg: The SDFG to which the node should be translated
        """
        if isinstance(node.name_target, ast_internal_classes.Data_Ref_Node):
            if node.name_target.parent_ref.name not in self.name_mapping[sdfg]: 
                raise ValueError("Unknown variable " + node.name_target.name)
            if isinstance(node.name_target.part_ref,ast_internal_classes.Data_Ref_Node):
                self.name_mapping[sdfg][node.name_pointer.name] = self.name_mapping[sdfg][node.name_target.parent_ref.name+"_"+node.name_target.part_ref.parent_ref.name+"_"+node.name_target.part_ref.part_ref.name]
            else:    
                self.name_mapping[sdfg][node.name_pointer.name] = self.name_mapping[sdfg][node.name_target.parent_ref.name+"_"+node.name_target.part_ref.name]


        else:       
            if node.name_target.name not in self.name_mapping[sdfg]:
                raise ValueError("Unknown variable " + node.name_target.name)
            found = False
            for i in self.unallocated_arrays:
                if i[0] == node.name_pointer.name:
                    if found:
                        raise ValueError("Multiple unallocated arrays with the same name")
                    fount = True
                    self.unallocated_arrays.remove(i)
            self.name_mapping[sdfg][node.name_pointer.name] = self.name_mapping[sdfg][node.name_target.name]

    def derivedtypedef2sdfg(self, node: ast_internal_classes.Derived_Type_Def_Node, sdfg: SDFG):
        """
        This function is responsible for registering Fortran derived type declarations into a SDFG as nested data types.
        :param node: The node to be translated
        :param sdfg: The SDFG to which the node should be translated
        """
        name = node.name.name
        if node.component_part is None:
            components=[]
        else:     
            components = node.component_part.component_def_stmts
        dict_setup = {}
        for i in components:
            j = i.vars
            for k in j.vardecl:
                complex_datatype=False
                datatype = self.get_dace_type(k.type)
                if isinstance(datatype, dat.Structure):
                    complex_datatype=True
                if k.sizes is not None:
                    sizes = []
                    offset = []
                    offset_value = -1
                    for i in k.sizes:
                        tw = ast_utils.TaskletWriter([], [], sdfg, self.name_mapping)
                        text = tw.write_code(i)
                        sizes.append(sym.pystr_to_symbolic(text))
                        offset.append(offset_value)
                    strides = [dat._prod(sizes[:i]) for i in range(len(sizes))]
                    if not complex_datatype:
                        dict_setup[k.name] = dat.Array(
                        datatype,
                        sizes,
                        strides=strides,
                        offset=offset,
                        )
                    else:
                        dict_setup[k.name] = dat.StructArray(datatype, sizes, strides=strides, offset=offset)

                else:
                    if not complex_datatype:
                        dict_setup[k.name] = dat.Scalar(datatype)
                    else:
                        dict_setup[k.name] = datatype

        structure_obj = Structure(dict_setup, name)
        self.registered_types[name] = structure_obj

    def basicblock2sdfg(self, node: ast_internal_classes.Execution_Part_Node, sdfg: SDFG):
        """
        This function is responsible for translating Fortran basic blocks into a SDFG.
        :param node: The node to be translated
        :param sdfg: The SDFG to which the node should be translated
        """

        for i in node.execution:
            self.translate(i, sdfg)

    def allocate2sdfg(self, node: ast_internal_classes.Allocate_Stmt_Node, sdfg: SDFG):
        """
        This function is responsible for translating Fortran allocate statements into a SDFG.
        :param node: The node to be translated
        :param sdfg: The SDFG to which the node should be translated
        :note: We pair the allocate with a list of unallocated arrays.
        """
        for i in node.allocation_list:
            for j in self.unallocated_arrays:
                if j[0] == i.name.name and sdfg == j[2]:
                    datatype = j[1]
                    transient = j[3]
                    self.unallocated_arrays.remove(j)
                    offset_value = -1
                    sizes = []
                    offset = []
                    for j in i.shape.shape_list:
                        tw = ast_utils.TaskletWriter([], [], sdfg, self.name_mapping)
                        text = tw.write_code(j)
                        sizes.append(sym.pystr_to_symbolic(text))
                        offset.append(offset_value)
                    strides = [dat._prod(sizes[:i]) for i in range(len(sizes))]
                    self.name_mapping[sdfg][i.name.name] = sdfg._find_new_name(i.name.name)

                    self.all_array_names.append(self.name_mapping[sdfg][i.name.name])
                    if self.contexts.get(sdfg.name) is None:
                        self.contexts[sdfg.name] = ast_utils.Context(name=sdfg.name)
                    if i.name.name not in self.contexts[sdfg.name].containers:
                        self.contexts[sdfg.name].containers.append(i.name.name)
                    sdfg.add_array(self.name_mapping[sdfg][i.name.name],
                                   shape=sizes,
                                   dtype=datatype,
                                   offset=offset,
                                   strides=strides,
                                   transient=transient)

    def write2sdfg(self, node: ast_internal_classes.Write_Stmt_Node, sdfg: SDFG):
        #TODO implement
        raise NotImplementedError("Fortran write statements are not implemented yet")

    def ifstmt2sdfg(self, node: ast_internal_classes.If_Stmt_Node, sdfg: SDFG):
        """
        This function is responsible for translating Fortran if statements into a SDFG.
        :param node: The node to be translated
        :param sdfg: The SDFG to which the node should be translated
        """

        name = f"If_l_{str(node.line_number[0])}_c_{str(node.line_number[1])}"
        begin_state = ast_utils.add_simple_state_to_sdfg(self, sdfg, f"Begin{name}")
        guard_substate = sdfg.add_state(f"Guard{name}")
        sdfg.add_edge(begin_state, guard_substate, InterstateEdge())

        condition = ast_utils.ProcessedWriter(sdfg, self.name_mapping).write_code(node.cond)

        body_ifstart_state = sdfg.add_state(f"BodyIfStart{name}")
        self.last_sdfg_states[sdfg] = body_ifstart_state
        self.translate(node.body, sdfg)
        final_substate = sdfg.add_state(f"MergeState{name}")

        sdfg.add_edge(guard_substate, body_ifstart_state, InterstateEdge(condition))

        if self.last_sdfg_states[sdfg] not in [
                self.last_loop_breaks.get(sdfg),
                self.last_loop_continues.get(sdfg),
                self.last_returns.get(sdfg)
        ]:
            body_ifend_state = ast_utils.add_simple_state_to_sdfg(self, sdfg, f"BodyIfEnd{name}")
            sdfg.add_edge(body_ifend_state, final_substate, InterstateEdge())

        if len(node.body_else.execution) > 0:
            name_else = f"Else_l_{str(node.line_number[0])}_c_{str(node.line_number[1])}"
            body_elsestart_state = sdfg.add_state("BodyElseStart" + name_else)
            self.last_sdfg_states[sdfg] = body_elsestart_state
            self.translate(node.body_else, sdfg)
            body_elseend_state = ast_utils.add_simple_state_to_sdfg(self, sdfg, f"BodyElseEnd{name_else}")
            sdfg.add_edge(guard_substate, body_elsestart_state, InterstateEdge("not (" + condition + ")"))
            sdfg.add_edge(body_elseend_state, final_substate, InterstateEdge())
        else:
            sdfg.add_edge(guard_substate, final_substate, InterstateEdge("not (" + condition + ")"))
        self.last_sdfg_states[sdfg] = final_substate

    def forstmt2sdfg(self, node: ast_internal_classes.For_Stmt_Node, sdfg: SDFG):
        """
        This function is responsible for translating Fortran for statements into a SDFG.
        :param node: The node to be translated
        :param sdfg: The SDFG to which the node should be translated
        """

        declloop = False
        name = "FOR_l_" + str(node.line_number[0]) + "_c_" + str(node.line_number[1])
        begin_state = ast_utils.add_simple_state_to_sdfg(self, sdfg, "Begin" + name)
        guard_substate = sdfg.add_state("Guard" + name)
        final_substate = sdfg.add_state("Merge" + name)
        self.last_sdfg_states[sdfg] = final_substate
        decl_node = node.init
        entry = {}
        if isinstance(decl_node, ast_internal_classes.BinOp_Node):
            if sdfg.symbols.get(decl_node.lval.name) is not None:
                iter_name = decl_node.lval.name
            elif self.name_mapping[sdfg].get(decl_node.lval.name) is not None:
                iter_name = self.name_mapping[sdfg][decl_node.lval.name]
            else:
                raise ValueError("Unknown variable " + decl_node.lval.name)
            entry[iter_name] = ast_utils.ProcessedWriter(sdfg, self.name_mapping).write_code(decl_node.rval)

        sdfg.add_edge(begin_state, guard_substate, InterstateEdge(assignments=entry))

        condition = ast_utils.ProcessedWriter(sdfg, self.name_mapping).write_code(node.cond)

        increment = "i+0+1"
        if isinstance(node.iter, ast_internal_classes.BinOp_Node):
            increment = ast_utils.ProcessedWriter(sdfg, self.name_mapping).write_code(node.iter.rval)
        entry = {iter_name: increment}

        begin_loop_state = sdfg.add_state("BeginLoop" + name)
        end_loop_state = sdfg.add_state("EndLoop" + name)
        self.last_sdfg_states[sdfg] = begin_loop_state
        self.last_loop_continues[sdfg] = final_substate
        self.translate(node.body, sdfg)

        sdfg.add_edge(self.last_sdfg_states[sdfg], end_loop_state, InterstateEdge())
        sdfg.add_edge(guard_substate, begin_loop_state, InterstateEdge(condition))
        sdfg.add_edge(end_loop_state, guard_substate, InterstateEdge(assignments=entry))
        sdfg.add_edge(guard_substate, final_substate, InterstateEdge(f"not ({condition})"))
        self.last_sdfg_states[sdfg] = final_substate

    def symbol2sdfg(self, node: ast_internal_classes.Symbol_Decl_Node, sdfg: SDFG):
        """
        This function is responsible for translating Fortran symbol declarations into a SDFG.
        :param node: The node to be translated
        :param sdfg: The SDFG to which the node should be translated
        """

        if self.contexts.get(sdfg.name) is None:
            self.contexts[sdfg.name] = ast_utils.Context(name=sdfg.name)
        if self.contexts[sdfg.name].constants.get(node.name) is None:
            if isinstance(node.init, ast_internal_classes.Int_Literal_Node) or isinstance(
                    node.init, ast_internal_classes.Real_Literal_Node):
                self.contexts[sdfg.name].constants[node.name] = node.init.value
            elif isinstance(node.init, ast_internal_classes.Name_Node):
                self.contexts[sdfg.name].constants[node.name] = self.contexts[sdfg.name].constants[node.init.name]
            else:
                tw = ast_utils.TaskletWriter([], [], sdfg, self.name_mapping)
                if node.init is not None:
                    text = tw.write_code(node.init)
                    self.contexts[sdfg.name].constants[node.name] = sym.pystr_to_symbolic(text)
           
        datatype = self.get_dace_type(node.type)
        if node.name not in sdfg.symbols:
            sdfg.add_symbol(node.name, datatype)
            if self.last_sdfg_states.get(sdfg) is None:
                bstate = sdfg.add_state("SDFGbegin", is_start_state=True)
                self.last_sdfg_states[sdfg] = bstate
            if node.init is not None:
                substate = sdfg.add_state(f"Dummystate_{node.name}")
                increment = ast_utils.TaskletWriter([], [], sdfg, self.name_mapping).write_code(node.init)

                entry = {node.name: increment}
                sdfg.add_edge(self.last_sdfg_states[sdfg], substate, InterstateEdge(assignments=entry))
                self.last_sdfg_states[sdfg] = substate

    def symbolarray2sdfg(self, node: ast_internal_classes.Symbol_Array_Decl_Node, sdfg: SDFG):

        return NotImplementedError(
            "Symbol_Decl_Node not implemented. This should be done via a transformation that itemizes the constant array."
        )

    def subroutine2sdfg(self, node: ast_internal_classes.Subroutine_Subprogram_Node, sdfg: SDFG):
        """
        This function is responsible for translating Fortran subroutine declarations into a SDFG.
        :param node: The node to be translated
        :param sdfg: The SDFG to which the node should be translated
        """

        if node.execution_part is None:
            return

        # First get the list of read and written variables
        inputnodefinder = ast_transforms.FindInputs()
        inputnodefinder.visit(node)
        input_vars = inputnodefinder.nodes
        outputnodefinder = ast_transforms.FindOutputs()
        outputnodefinder.visit(node)
        output_vars = outputnodefinder.nodes
        write_names = list(dict.fromkeys([i.name for i in output_vars]))
        read_names = list(dict.fromkeys([i.name for i in input_vars]))

        # Collect the parameters and the function signature to comnpare and link
        parameters = node.args.copy()

        new_sdfg = SDFG(node.name.name)
        substate = ast_utils.add_simple_state_to_sdfg(self, sdfg, "state" + node.name.name)
        variables_in_call = []
        if self.last_call_expression.get(sdfg) is not None:
            variables_in_call = self.last_call_expression[sdfg]

        # Sanity check to make sure the parameter numbers match
        if not ((len(variables_in_call) == len(parameters)) or
                (len(variables_in_call) == len(parameters) + 1
                 and not isinstance(node.result_type, ast_internal_classes.Void))):
            print('Variables in call', len(variables_in_call))
            print('Parameters', len(parameters))
            #for i in variables_in_call:
            #    print("VAR CALL: ", i.name)
            #for j in parameters:
            #    print("LOCAL TO UPDATE: ", j.name)
            raise ValueError("number of parameters does not match the function signature")

        # creating new arrays for nested sdfg
        ins_in_new_sdfg = []
        outs_in_new_sdfg = []

        views = []
        ind_count = 0

        var2 = []
        literals = []
        literal_values = []
        par2 = []

        symbol_arguments = []

        # First we need to check if the parameters are literals or variables
        for arg_i, variable in enumerate(variables_in_call):
            if isinstance(variable, ast_internal_classes.Name_Node):
                varname = variable.name
            elif isinstance(variable, ast_internal_classes.Actual_Arg_Spec_Node):
                varname = variable.arg_name.name
            elif isinstance(variable, ast_internal_classes.Array_Subscript_Node):
                varname = variable.name.name

            if isinstance(variable, ast_internal_classes.Literal) or varname == "LITERAL":
                literals.append(parameters[arg_i])
                literal_values.append(variable)
                continue
            elif varname in sdfg.symbols:
                symbol_arguments.append((parameters[arg_i], variable))
                continue

            par2.append(parameters[arg_i])
            var2.append(variable)

        #This handles the case where the function is called with literals
        variables_in_call = var2
        parameters = par2
        assigns = []
        for lit, litval in zip(literals, literal_values):
            local_name = lit
            assigns.append(
                ast_internal_classes.BinOp_Node(lval=ast_internal_classes.Name_Node(name=local_name.name),
                                                rval=litval,
                                                op="=",
                                                line_number=node.line_number))

        # This handles the case where the function is called with symbols
        for parameter, symbol in symbol_arguments:
            if parameter.name != symbol.name:
                assigns.append(
                    ast_internal_classes.BinOp_Node(lval=ast_internal_classes.Name_Node(name=parameter.name),
                                                    rval=ast_internal_classes.Name_Node(name=symbol.name),
                                                    op="=",
                                                    line_number=node.line_number))

        # This handles the case where the function is called with variables starting with the case that the variable is local to the calling SDFG
        for variable_in_call in variables_in_call:
            all_arrays = self.get_arrays_in_context(sdfg)

            sdfg_name = self.name_mapping.get(sdfg).get(ast_utils.get_name(variable_in_call))
            globalsdfg_name = self.name_mapping.get(self.globalsdfg).get(ast_utils.get_name(variable_in_call))
            matched = False
            for array_name, array in all_arrays.items():
                if array_name in [sdfg_name]:
                    matched = True
                    local_name = parameters[variables_in_call.index(variable_in_call)]
                    self.name_mapping[new_sdfg][local_name.name] = new_sdfg._find_new_name(local_name.name)
                    self.all_array_names.append(self.name_mapping[new_sdfg][local_name.name])
                    if local_name.name in read_names:
                        ins_in_new_sdfg.append(self.name_mapping[new_sdfg][local_name.name])
                    if local_name.name in write_names:
                        outs_in_new_sdfg.append(self.name_mapping[new_sdfg][local_name.name])

                    indices = 0
                    index_list = []
                    shape = []
                    tmp_node = variable_in_call
                    strides = list(array.strides)
                    offsets = list(array.offset)
                    mysize = 1

                    if isinstance(variable_in_call, ast_internal_classes.Array_Subscript_Node):
                        changed_indices = 0
                        for i in variable_in_call.indices:
                            if isinstance(i, ast_internal_classes.ParDecl_Node):
                                if i.type == "ALL":
                                    shape.append(array.shape[indices])
                                    mysize = mysize * array.shape[indices]
                                    index_list.append(None)
                                else:
                                    raise NotImplementedError("Index in ParDecl should be ALL")
                            else:
                                text = ast_utils.ProcessedWriter(sdfg, self.name_mapping).write_code(i)
                                index_list.append(sym.pystr_to_symbolic(text))
                                strides.pop(indices - changed_indices)
                                offsets.pop(indices - changed_indices)
                                changed_indices += 1
                            indices = indices + 1

                    if isinstance(variable_in_call, ast_internal_classes.Name_Node):
                        shape = list(array.shape)
                    # Functionally, this identifies the case where the array is in fact a scalar
                    if shape == () or shape == (1, ) or shape == [] or shape == [1]:
                        if hasattr(array,"name") and array.name in self.registered_types:
                            datatype=self.get_dace_type(array.name)
                            datatype_to_add=copy.deepcopy(datatype)
                            datatype_to_add.transient = False
                            new_sdfg.add_datadesc(self.name_mapping[new_sdfg][local_name.name], datatype_to_add)
                            if self.struct_views.get(new_sdfg) is None:
                                self.struct_views[new_sdfg] = {}
                            for i in datatype_to_add.members:
                                current_dtype=datatype_to_add.members[i].dtype
                                for other_type in self.registered_types:
                                    if current_dtype.dtype==self.registered_types[other_type].dtype:
                                        other_type_obj=self.registered_types[other_type]
                                        for j in other_type_obj.members:
                                            new_sdfg.add_view(self.name_mapping[new_sdfg][local_name.name] + "_" + i +"_"+ j,other_type_obj.members[j].shape,other_type_obj.members[j].dtype)
                                            self.name_mapping[new_sdfg][local_name.name + "_" + i +"_"+ j] = self.name_mapping[new_sdfg][local_name.name] + "_" + i +"_"+ j
                                            self.struct_views[new_sdfg][self.name_mapping[new_sdfg][local_name.name] + "_" + i+"_"+ j]=[self.name_mapping[new_sdfg][local_name.name],j]
                                new_sdfg.add_view(self.name_mapping[new_sdfg][local_name.name] + "_" + i,datatype_to_add.members[i].shape,datatype_to_add.members[i].dtype)
                                self.name_mapping[new_sdfg][local_name.name + "_" + i] = self.name_mapping[new_sdfg][local_name.name] + "_" + i
                                self.struct_views[new_sdfg][self.name_mapping[new_sdfg][local_name.name] + "_" + i]=[self.name_mapping[new_sdfg][local_name.name],i]
                        else:
                            new_sdfg.add_scalar(self.name_mapping[new_sdfg][local_name.name], array.dtype, array.storage)
                    else:
                        # This is the case where the array is not a scalar and we need to create a view
                        if not isinstance(variable_in_call, ast_internal_classes.Name_Node):
                            offsets_zero = []
                            for index in offsets:
                                offsets_zero.append(0)
                            viewname, view = sdfg.add_view(array_name + "_view_" + str(self.views),
                                                           shape,
                                                           array.dtype,
                                                           storage=array.storage,
                                                           strides=strides,
                                                           offset=offsets_zero)
                            from dace import subsets

                            all_indices = [None] * (len(array.shape) - len(index_list)) + index_list
                            subset = subsets.Range([(i, i, 1) if i is not None else (1, s, 1)
                                                    for i, s in zip(all_indices, array.shape)])
                            smallsubset = subsets.Range([(0, s - 1, 1) for s in shape])

                            memlet = Memlet(f'{array_name}[{subset}]->{smallsubset}')
                            memlet2 = Memlet(f'{viewname}[{smallsubset}]->{subset}')
                            wv = None
                            rv = None
                            if local_name.name in read_names:
                                r = substate.add_read(array_name)
                                wv = substate.add_write(viewname)
                                substate.add_edge(r, None, wv, 'views', dpcp(memlet))
                            if local_name.name in write_names:
                                rv = substate.add_read(viewname)
                                w = substate.add_write(array_name)
                                substate.add_edge(rv, 'views2', w, None, dpcp(memlet2))

                            self.views = self.views + 1
                            views.append([array_name, wv, rv, variables_in_call.index(variable_in_call)])

                        new_sdfg.add_array(self.name_mapping[new_sdfg][local_name.name],
                                           shape,
                                           array.dtype,
                                           array.storage,
                                           strides=strides,
                                           offset=offsets)
            if not matched:
                # This handles the case where the function is called with global variables
                for array_name, array in all_arrays.items():
                    if array_name in [globalsdfg_name]:
                        local_name = parameters[variables_in_call.index(variable_in_call)]
                        self.name_mapping[new_sdfg][local_name.name] = new_sdfg._find_new_name(local_name.name)
                        self.all_array_names.append(self.name_mapping[new_sdfg][local_name.name])
                        if local_name.name in read_names:
                            ins_in_new_sdfg.append(self.name_mapping[new_sdfg][local_name.name])
                        if local_name.name in write_names:
                            outs_in_new_sdfg.append(self.name_mapping[new_sdfg][local_name.name])

                        indices = 0
                        if isinstance(variable_in_call, ast_internal_classes.Array_Subscript_Node):
                            indices = len(variable_in_call.indices)

                        shape = array.shape[indices:]

                        if shape == () or shape == (1, ):
                            new_sdfg.add_scalar(self.name_mapping[new_sdfg][local_name.name], array.dtype,
                                                array.storage)
                        else:
                            new_sdfg.add_array(self.name_mapping[new_sdfg][local_name.name],
                                               shape,
                                               array.dtype,
                                               array.storage,
                                               strides=array.strides,
                                               offset=array.offset)

        # Preparing symbol dictionary for nested sdfg
        sym_dict = {}
        for i in sdfg.symbols:
            sym_dict[i] = i

        not_found_write_names = []
        not_found_read_names = []
        for i in write_names:
            if self.name_mapping[new_sdfg].get(i) is None:
                not_found_write_names.append(i)
        for i in read_names:
            if self.name_mapping[new_sdfg].get(i) is None:
                not_found_read_names.append(i)

        # This handles the library states that are needed to inject dataflow to prevent library calls from being reordered
        # Currently not sufficient for all cases
        for i in self.libstates:
            self.name_mapping[new_sdfg][i] = new_sdfg._find_new_name(i)
            self.all_array_names.append(self.name_mapping[new_sdfg][i])
            if i in read_names:
                ins_in_new_sdfg.append(self.name_mapping[new_sdfg][i])
            if i in write_names:
                outs_in_new_sdfg.append(self.name_mapping[new_sdfg][i])
            new_sdfg.add_scalar(self.name_mapping[new_sdfg][i], dtypes.int32, transient=False)
        addedmemlets = []
        
        globalmemlets = []
        # This handles the case where the function is called with read variables found in a module
        for i in not_found_read_names:
            if i in [a[0] for a in self.module_vars]:
                if self.name_mapping[sdfg].get(i) is not None:
                    self.name_mapping[new_sdfg][i] = new_sdfg._find_new_name(i)
                    addedmemlets.append(i)
                    self.all_array_names.append(self.name_mapping[new_sdfg][i])
                    if i in read_names:
                        ins_in_new_sdfg.append(self.name_mapping[new_sdfg][i])
                    if i in write_names:
                        outs_in_new_sdfg.append(self.name_mapping[new_sdfg][i])
                    array_in_global = sdfg.arrays[self.name_mapping[sdfg][i]]
                    if isinstance(array_in_global, Scalar):
                        new_sdfg.add_scalar(self.name_mapping[new_sdfg][i], array_in_global.dtype, transient=False)
                    elif (hasattr(array_in_global, 'type') and array_in_global.type == "Array") or isinstance(array_in_global, dat.Array):
                        new_sdfg.add_array(self.name_mapping[new_sdfg][i],
                                           array_in_global.shape,
                                           array_in_global.dtype,
                                           array_in_global.storage,
                                           transient=False,
                                           strides=array_in_global.strides,
                                           offset=array_in_global.offset)
                elif self.name_mapping[self.globalsdfg].get(i) is not None:
                    self.name_mapping[new_sdfg][i] = new_sdfg._find_new_name(i)
                    globalmemlets.append(i)
                    self.all_array_names.append(self.name_mapping[new_sdfg][i])
                    if i in read_names:
                        ins_in_new_sdfg.append(self.name_mapping[new_sdfg][i])
                    if i in write_names:
                        outs_in_new_sdfg.append(self.name_mapping[new_sdfg][i])

                    array_in_global = self.globalsdfg.arrays[self.name_mapping[self.globalsdfg][i]]
                    if isinstance(array_in_global, Scalar):
                        new_sdfg.add_scalar(self.name_mapping[new_sdfg][i], array_in_global.dtype, transient=False)
                    elif (hasattr(array_in_global, 'type') and array_in_global.type == "Array") or isinstance(array_in_global, dat.Array):
                        new_sdfg.add_array(self.name_mapping[new_sdfg][i],
                                           array_in_global.shape,
                                           array_in_global.dtype,
                                           array_in_global.storage,
                                           transient=False,
                                           strides=array_in_global.strides,
                                           offset=array_in_global.offset)
        # This handles the case where the function is called with wrriten but not read variables found in a module
        for i in not_found_write_names:
            if i in not_found_read_names:
                continue
            if i in [a[0] for a in self.module_vars]:
                if self.name_mapping[sdfg].get(i) is not None:
                    self.name_mapping[new_sdfg][i] = new_sdfg._find_new_name(i)
                    addedmemlets.append(i)
                    self.all_array_names.append(self.name_mapping[new_sdfg][i])
                    if i in read_names:
                        ins_in_new_sdfg.append(self.name_mapping[new_sdfg][i])
                    if i in write_names:
                        outs_in_new_sdfg.append(self.name_mapping[new_sdfg][i])

                    array = sdfg.arrays[self.name_mapping[sdfg][i]]
                    if isinstance(array_in_global, Scalar):
                        new_sdfg.add_scalar(self.name_mapping[new_sdfg][i], array_in_global.dtype, transient=False)
                    elif (hasattr(array_in_global, 'type') and array_in_global.type == "Array") or isinstance(array_in_global, dat.Array):
                        new_sdfg.add_array(self.name_mapping[new_sdfg][i],
                                           array_in_global.shape,
                                           array_in_global.dtype,
                                           array_in_global.storage,
                                           transient=False,
                                           strides=array_in_global.strides,
                                           offset=array_in_global.offset)
                elif self.name_mapping[self.globalsdfg].get(i) is not None:
                    self.name_mapping[new_sdfg][i] = new_sdfg._find_new_name(i)
                    globalmemlets.append(i)
                    self.all_array_names.append(self.name_mapping[new_sdfg][i])
                    if i in read_names:
                        ins_in_new_sdfg.append(self.name_mapping[new_sdfg][i])
                    if i in write_names:
                        outs_in_new_sdfg.append(self.name_mapping[new_sdfg][i])

                    array = self.globalsdfg.arrays[self.name_mapping[self.globalsdfg][i]]
                    if isinstance(array_in_global, Scalar):
                        new_sdfg.add_scalar(self.name_mapping[new_sdfg][i], array_in_global.dtype, transient=False)
                    elif (hasattr(array_in_global, 'type') and array_in_global.type == "Array") or isinstance(array_in_global, dat.Array):
                        new_sdfg.add_array(self.name_mapping[new_sdfg][i],
                                           array_in_global.shape,
                                           array_in_global.dtype,
                                           array_in_global.storage,
                                           transient=False,
                                           strides=array_in_global.strides,
                                           offset=array_in_global.offset)
        if self.multiple_sdfgs==False:
            internal_sdfg = substate.add_nested_sdfg(new_sdfg,
                                                 sdfg,
                                                 ins_in_new_sdfg,
                                                 outs_in_new_sdfg,
                                                 symbol_mapping=sym_dict)
        else:
            internal_sdfg = substate.add_nested_sdfg(None,
                                                 sdfg,
                                                 ins_in_new_sdfg,
                                                 outs_in_new_sdfg,
                                                 symbol_mapping=sym_dict,
                                                 name="External_nested_" + new_sdfg.name)    
        #if self.multiple_sdfgs==False:
            # Now adding memlets

        for i in self.libstates:
            memlet = "0"
            if i in write_names:
                ast_utils.add_memlet_write(substate, self.name_mapping[sdfg][i], internal_sdfg,
                                        self.name_mapping[new_sdfg][i], memlet)
            if i in read_names:
                ast_utils.add_memlet_read(substate, self.name_mapping[sdfg][i], internal_sdfg,
                                        self.name_mapping[new_sdfg][i], memlet)

        for i in variables_in_call:

            local_name = parameters[variables_in_call.index(i)]
            if self.name_mapping.get(sdfg).get(ast_utils.get_name(i)) is not None:
                var = sdfg.arrays.get(self.name_mapping[sdfg][ast_utils.get_name(i)])
                mapped_name = self.name_mapping[sdfg][ast_utils.get_name(i)]
            # TODO: FIx symbols in function calls
            elif ast_utils.get_name(i) in sdfg.symbols:
                var = ast_utils.get_name(i)
                mapped_name = ast_utils.get_name(i)
            elif self.name_mapping.get(self.globalsdfg).get(ast_utils.get_name(i)) is not None:
                var = self.globalsdfg.arrays.get(self.name_mapping[self.globalsdfg][ast_utils.get_name(i)])
                mapped_name = self.name_mapping[self.globalsdfg][ast_utils.get_name(i)]
            else:
                raise NameError("Variable name not found: " + ast_utils.get_name(i))

            if not hasattr(var, "shape") or len(var.shape) == 0:
                memlet = ""
            elif (len(var.shape) == 1 and var.shape[0] == 1):
                memlet = "0"
            else:
                memlet = ast_utils.generate_memlet(i, sdfg, self)

            found = False
            for elem in views:
                if mapped_name == elem[0] and elem[3] == variables_in_call.index(i):
                    found = True

                    if local_name.name in write_names:
                        memlet = subsets.Range([(0, s - 1, 1) for s in sdfg.arrays[elem[2].label].shape])
                        substate.add_memlet_path(internal_sdfg,
                                                elem[2],
                                                src_conn=self.name_mapping[new_sdfg][local_name.name],
                                                memlet=Memlet(expr=elem[2].label, subset=memlet))
                    if local_name.name in read_names:
                        memlet = subsets.Range([(0, s - 1, 1) for s in sdfg.arrays[elem[1].label].shape])
                        substate.add_memlet_path(elem[1],
                                                internal_sdfg,
                                                dst_conn=self.name_mapping[new_sdfg][local_name.name],
                                                memlet=Memlet(expr=elem[1].label, subset=memlet))

            if not found:
                if local_name.name in write_names:
                    ast_utils.add_memlet_write(substate, mapped_name, internal_sdfg,
                                            self.name_mapping[new_sdfg][local_name.name], memlet)
                if local_name.name in read_names:
                    ast_utils.add_memlet_read(substate, mapped_name, internal_sdfg,
                                            self.name_mapping[new_sdfg][local_name.name], memlet)

        for i in addedmemlets:
            local_name=ast_internal_classes.Name_Node(name=i)
            memlet = ast_utils.generate_memlet(ast_internal_classes.Name_Node(name=i), sdfg, self)
            if local_name.name in write_names:
                ast_utils.add_memlet_write(substate, self.name_mapping[sdfg][i], internal_sdfg,
                                        self.name_mapping[new_sdfg][i], memlet)
            if local_name.name in read_names:
                ast_utils.add_memlet_read(substate, self.name_mapping[sdfg][i], internal_sdfg,
                                        self.name_mapping[new_sdfg][i], memlet)
        for i in globalmemlets:
            local_name=ast_internal_classes.Name_Node(name=i)
            memlet = ast_utils.generate_memlet(ast_internal_classes.Name_Node(name=i), sdfg, self)
            if local_name.name in write_names:
                ast_utils.add_memlet_write(substate, self.name_mapping[self.globalsdfg][i], internal_sdfg,
                                        self.name_mapping[new_sdfg][i], memlet)
            if local_name.name in read_names:
                ast_utils.add_memlet_read(substate, self.name_mapping[self.globalsdfg][i], internal_sdfg,
                                        self.name_mapping[new_sdfg][i], memlet)

        #Finally, now that the nested sdfg is built and the memlets are added, we can parse the internal of the subroutine and add it to the SDFG.
        if self.multiple_sdfgs==False:
            if node.execution_part is not None:
                if node.specification_part is not None:  
                    for j in node.specification_part.uses:
                        for k in j.list:
                            if self.contexts.get(new_sdfg.name) is None:
                                self.contexts[new_sdfg.name] = ast_utils.Context(name=new_sdfg.name)
                            if self.contexts[new_sdfg.name].constants.get(
                                    ast_utils.get_name(k)) is None and self.contexts[self.globalsdfg.name].constants.get(
                                        ast_utils.get_name(k)) is not None:
                                self.contexts[new_sdfg.name].constants[ast_utils.get_name(k)] = self.contexts[
                                    self.globalsdfg.name].constants[ast_utils.get_name(k)]

                            pass
                    for j in node.specification_part.specifications:
                        self.declstmt2sdfg(j, new_sdfg)
                for i in assigns:
                        self.translate(i, new_sdfg)
                self.translate(node.execution_part, new_sdfg)

        if self.multiple_sdfgs==True:
            internal_sdfg.path=self.sdfg_path+ new_sdfg.name + ".sdfg"
            #new_sdfg.save(path.join(self.sdfg_path, new_sdfg.name + ".sdfg"))        


    def binop2sdfg(self, node: ast_internal_classes.BinOp_Node, sdfg: SDFG):
        """
        This parses binary operations to tasklets in a new state or creates
        a function call with a nested SDFG if the operation is a function
        call rather than a simple assignment.
        :param node: The node to be translated
        :param sdfg: The SDFG to which the node should be translated
        """

        calls = ast_transforms.FindFunctionCalls()
        calls.visit(node)
        if len(calls.nodes) == 1:
            augmented_call = calls.nodes[0]
            from dace.frontend.fortran.intrinsics import FortranIntrinsics
            if augmented_call.name.name not in ["pow", "atan2", "tanh", "__dace_epsilon", *FortranIntrinsics.retained_function_names()]:
                augmented_call.args.append(node.lval)
                augmented_call.hasret = True
                self.call2sdfg(augmented_call, sdfg)
                return

        outputnodefinder = ast_transforms.FindOutputs()
        outputnodefinder.visit(node)
        output_vars = outputnodefinder.nodes
        output_names = []
        output_names_tasklet = []

        for i in output_vars:
            mapped_name = self.get_name_mapping_in_context(sdfg).get(i.name)
            arrays = self.get_arrays_in_context(sdfg)

            if mapped_name in arrays and mapped_name not in output_names:
                output_names.append(mapped_name)
                output_names_tasklet.append(i.name)

        inputnodefinder = ast_transforms.FindInputs()
        inputnodefinder.visit(node)
        input_vars = inputnodefinder.nodes
        input_names = []
        input_names_tasklet = []

        for i in input_vars:
            mapped_name = self.get_name_mapping_in_context(sdfg).get(i.name)
            arrays = self.get_arrays_in_context(sdfg)
            if i.name in sdfg.symbols:
                continue
            if mapped_name in arrays:  # and mapped_name not in input_names:
                count = input_names.count(mapped_name)
                input_names.append(mapped_name)
                input_names_tasklet.append(i.name + "_" + str(count) + "_in")

        substate = ast_utils.add_simple_state_to_sdfg(
            self, sdfg, "_state_l" + str(node.line_number[0]) + "_c" + str(node.line_number[1]))

        output_names_changed = [o_t + "_out" for o_t in output_names]

        tasklet = ast_utils.add_tasklet(substate, "_l" + str(node.line_number[0]) + "_c" + str(node.line_number[1]),
                                        input_names_tasklet, output_names_changed, "text", node.line_number,
                                        self.file_name)

        for i, j in zip(input_names, input_names_tasklet):
            memlet_range = self.get_memlet_range(sdfg, input_vars, i, j)
            src= ast_utils.add_memlet_read(substate, i, tasklet, j, memlet_range)
            if self.struct_views.get(sdfg) is not None:
              if self.struct_views[sdfg].get(i) is not None:
                chain= self.struct_views[sdfg][i]
                access=substate.add_access(chain[0])
                substate.add_edge(access, None,src,'views',  Memlet(data=chain[0], subset=memlet_range))


        for i, j, k in zip(output_names, output_names_tasklet, output_names_changed):

            memlet_range = self.get_memlet_range(sdfg, output_vars, i, j)
            ast_utils.add_memlet_write(substate, i, tasklet, k, memlet_range)
        tw = ast_utils.TaskletWriter(output_names, output_names_changed, sdfg, self.name_mapping, input_names,
                                     input_names_tasklet)

        text = tw.write_code(node)
        tasklet.code = CodeBlock(text, lang.Python)

    def call2sdfg(self, node: ast_internal_classes.Call_Expr_Node, sdfg: SDFG):
        """
        This parses function calls to a nested SDFG 
        or creates a tasklet with an external library call.
        :param node: The node to be translated
        :param sdfg: The SDFG to which the node should be translated
        """

        self.last_call_expression[sdfg] = node.args
        match_found = False
        rettype = "INTEGER"
        hasret = False
        for fsname in self.functions_and_subroutines:
          if fsname.name == node.name.name:
        
            for i in self.top_level.function_definitions:
                if i.name.name == node.name.name:
                    self.function2sdfg(i, sdfg)
                    return
            for i in self.top_level.subroutine_definitions:
                if i.name.name == node.name.name:
                    self.subroutine2sdfg(i, sdfg)
                    return
            for j in self.top_level.modules:
                for i in j.function_definitions:
                    if i.name.name == node.name.name:
                        self.function2sdfg(i, sdfg)
                        return
                for i in j.subroutine_definitions:
                    if i.name.name == node.name.name:
                        self.subroutine2sdfg(i, sdfg)
                        return
        else:
            # This part handles the case that it's an external library call
            libstate = self.libraries.get(node.name.name)
            if not isinstance(rettype, ast_internal_classes.Void) and hasattr(node, "hasret"):
                if node.hasret:
                    hasret = True
                    retval = node.args.pop(len(node.args) - 1)
            if node.name == "free":
                return
            input_names_tasklet = {}
            output_names_tasklet = []
            input_names = []
            output_names = []
            special_list_in = {}
            special_list_out = []
            if libstate is not None:
                special_list_in[self.name_mapping[sdfg][libstate] + "_task"] = dtypes.pointer(
                    sdfg.arrays.get(self.name_mapping[sdfg][libstate]).dtype)
                special_list_out.append(self.name_mapping[sdfg][libstate] + "_task_out")
            used_vars = [
                node for node in ast_transforms.mywalk(node) if isinstance(node, ast_internal_classes.Name_Node)
            ]

            for i in used_vars:
                for j in sdfg.arrays:
                    if self.name_mapping.get(sdfg).get(i.name) == j and j not in input_names:
                        elem = sdfg.arrays.get(j)
                        scalar = False
                        if len(elem.shape) == 0:
                            scalar = True
                        elif (len(elem.shape) == 1 and elem.shape[0] == 1):
                            scalar = True
                        if not scalar and not node.name.name in ["fprintf", "printf"]:
                            output_names.append(j)
                            output_names_tasklet.append(i.name)

                        input_names_tasklet[i.name] = dtypes.pointer(elem.dtype)
                        input_names.append(j)

            output_names_changed = []
            for o, o_t in zip(output_names, output_names_tasklet):
                output_names_changed.append(o_t + "_out")

            tw = ast_utils.TaskletWriter(output_names_tasklet.copy(), output_names_changed.copy(), sdfg,
                                         self.name_mapping)
            if not isinstance(rettype, ast_internal_classes.Void) and hasret:
                special_list_in[retval.name] = pointer(self.get_dace_type(rettype))
                special_list_out.append(retval.name + "_out")
                text = tw.write_code(
                    ast_internal_classes.BinOp_Node(lval=retval, op="=", rval=node, line_number=node.line_number))

            else:
                text = tw.write_code(node)
            substate = ast_utils.add_simple_state_to_sdfg(self, sdfg, "_state" + str(node.line_number[0]))

            tasklet = ast_utils.add_tasklet(substate, str(node.line_number[0]), {
                **input_names_tasklet,
                **special_list_in
            }, output_names_changed + special_list_out, "text", node.line_number, self.file_name)
            if libstate is not None:
                ast_utils.add_memlet_read(substate, self.name_mapping[sdfg][libstate], tasklet,
                                          self.name_mapping[sdfg][libstate] + "_task", "0")

                ast_utils.add_memlet_write(substate, self.name_mapping[sdfg][libstate], tasklet,
                                           self.name_mapping[sdfg][libstate] + "_task_out", "0")
            if not isinstance(rettype, ast_internal_classes.Void) and hasret:
                ast_utils.add_memlet_read(substate, self.name_mapping[sdfg][retval.name], tasklet, retval.name, "0")

                ast_utils.add_memlet_write(substate, self.name_mapping[sdfg][retval.name], tasklet,
                                           retval.name + "_out", "0")

            for i, j in zip(input_names, input_names_tasklet):
                memlet_range = self.get_memlet_range(sdfg, used_vars, i, j)
                ast_utils.add_memlet_read(substate, i, tasklet, j, memlet_range)

            for i, j, k in zip(output_names, output_names_tasklet, output_names_changed):

                memlet_range = self.get_memlet_range(sdfg, used_vars, i, j)
                ast_utils.add_memlet_write(substate, i, tasklet, k, memlet_range)

            setattr(tasklet, "code", CodeBlock(text, lang.Python))

    def declstmt2sdfg(self, node: ast_internal_classes.Decl_Stmt_Node, sdfg: SDFG):
        """
        This function translates a variable declaration statement to an access node on the sdfg
        :param node: The node to translate
        :param sdfg: The sdfg to attach the access node to
        :note This function is the top level of the declaration, most implementation is in vardecl2sdfg
        """
        for i in node.vardecl:
            self.translate(i, sdfg)

    def vardecl2sdfg(self, node: ast_internal_classes.Var_Decl_Node, sdfg: SDFG):
        """
        This function translates a variable declaration to an access node on the sdfg
        :param node: The node to translate
        :param sdfg: The sdfg to attach the access node to

        """
        #if the sdfg is the toplevel-sdfg, the variable is a global variable
        transient = self.transient_mode
        # find the type
        datatype = self.get_dace_type(node.type)
        if hasattr(node, "alloc"):
            if node.alloc:
                self.unallocated_arrays.append([node.name, datatype, sdfg, transient])
                return
        # get the dimensions
        if node.sizes is not None:
            sizes = []
            offset = []
            offset_value = -1
            for i in node.sizes:
                stuff=[ii for ii in ast_transforms.mywalk(i) if isinstance(ii, ast_internal_classes.Data_Ref_Node)]
                if len(stuff)>0:
                    count=self.count_of_struct_symbols_lifted
                    sdfg.add_symbol("tmp_struct_symbol_"+str(count),dtypes.int32)
                    if sdfg.parent_sdfg is not None:
                        sdfg.parent_sdfg.add_symbol("tmp_struct_symbol_"+str(count),dtypes.int32)
                        sdfg.parent_nsdfg_node.symbol_mapping["tmp_struct_symbol_"+str(count)]="tmp_struct_symbol_"+str(count)
                        for edge in sdfg.parent.parent_graph.in_edges(sdfg.parent):
                            assign= ast_utils.ProcessedWriter(sdfg.parent_sdfg, self.name_mapping).write_code(i)
                            edge.data.assignments["tmp_struct_symbol_"+str(count)]=assign
                            #print(edge)
                    tw = ast_utils.TaskletWriter([], [], sdfg, self.name_mapping)
                    text = tw.write_code(ast_internal_classes.Name_Node(name="tmp_struct_symbol_"+str(count),type="INTEGER",line_number=node.line_number))
                    sizes.append(sym.pystr_to_symbolic(text))
                    #TODO: shouldn't this use node.offset??
                    offset.append(offset_value)
                    self.count_of_struct_symbols_lifted+=1
                else:
                    tw = ast_utils.TaskletWriter([], [], sdfg, self.name_mapping)
                    text = tw.write_code(i)
                    sizes.append(sym.pystr_to_symbolic(text))
                    offset.append(offset_value)

        else:
            sizes = None
        # create and check name - if variable is already defined (function argument and defined in declaration part) simply stop
        if self.name_mapping[sdfg].get(node.name) is not None:
            return

        if node.name in sdfg.symbols:
            return

        self.name_mapping[sdfg][node.name] = sdfg._find_new_name(node.name)

        if sizes is None:
            if isinstance(datatype, Structure):
                datatype_to_add=copy.deepcopy(datatype)
                datatype_to_add.transient = transient
                sdfg.add_datadesc(self.name_mapping[sdfg][node.name], datatype_to_add)
                if self.struct_views.get(sdfg) is None:
                    self.struct_views[sdfg] = {}
                for i in datatype_to_add.members:
                    current_dtype=datatype_to_add.members[i].dtype
                    for other_type in self.registered_types:
                        if current_dtype.dtype==self.registered_types[other_type].dtype:
                            other_type_obj=self.registered_types[other_type]
                            for j in other_type_obj.members:
                                sdfg.add_view(self.name_mapping[sdfg][node.name] + "_" + i +"_"+ j,other_type_obj.members[j].shape,other_type_obj.members[j].dtype)
                                self.name_mapping[sdfg][node.name + "_" + i +"_"+ j] = self.name_mapping[sdfg][node.name] + "_" + i +"_"+ j
                                self.struct_views[sdfg][self.name_mapping[sdfg][node.name] + "_" + i+"_"+ j]=[self.name_mapping[sdfg][node.name],j]
                    sdfg.add_view(self.name_mapping[sdfg][node.name] + "_" + i,datatype_to_add.members[i].shape,datatype_to_add.members[i].dtype)
                    self.name_mapping[sdfg][node.name + "_" + i] = self.name_mapping[sdfg][node.name] + "_" + i
                    self.struct_views[sdfg][self.name_mapping[sdfg][node.name] + "_" + i]=[self.name_mapping[sdfg][node.name],i]

            else:
                sdfg.add_scalar(self.name_mapping[sdfg][node.name], dtype=datatype, transient=transient)
        else:
            strides = [dat._prod(sizes[:i]) for i in range(len(sizes))]
            
            if isinstance(datatype, Structure):
                datatype.transient = transient
                arr_dtype = datatype[sizes]
                arr_dtype.offset = [-1 for _ in sizes]
                sdfg.add_datadesc(self.name_mapping[sdfg][node.name], arr_dtype)
                
            else:    
                sdfg.add_array(self.name_mapping[sdfg][node.name],
                           shape=sizes,
                           dtype=datatype,
                           offset=offset,
                           strides=strides,
                           transient=transient)

        self.all_array_names.append(self.name_mapping[sdfg][node.name])
        if self.contexts.get(sdfg.name) is None:
            self.contexts[sdfg.name] = ast_utils.Context(name=sdfg.name)
        if node.name not in self.contexts[sdfg.name].containers:
            self.contexts[sdfg.name].containers.append(node.name)

        if hasattr(node,"init") and node.init is not None:
            self.translate(ast_internal_classes.BinOp_Node(lval=ast_internal_classes.Name_Node(name=node.name,type=node.type),op="=",rval=node.init,line_number=node.line_number), sdfg)    

    def break2sdfg(self, node: ast_internal_classes.Break_Node, sdfg: SDFG):

        self.last_loop_breaks[sdfg] = self.last_sdfg_states[sdfg]
        sdfg.add_edge(self.last_sdfg_states[sdfg], self.last_loop_continues.get(sdfg), InterstateEdge())

def create_ast_from_string(
    source_string: str,
    sdfg_name: str,
    transform: bool = False,
    normalize_offsets: bool = False,
    multiple_sdfgs: bool = False
):
    """
    Creates an AST from a Fortran file in a string
    :param source_string: The fortran file as a string
    :param sdfg_name: The name to be given to the resulting SDFG
    :return: The resulting AST

    """
    parser = pf().create(std="f2008")
    reader = fsr(source_string)
    ast = parser(reader)
    tables = SymbolTable
    own_ast = ast_components.InternalFortranAst(ast, tables)
    program = own_ast.create_ast(ast)

    structs_lister=ast_transforms.StructLister()
    structs_lister.visit(program)
    struct_dep_graph=nx.DiGraph()
    for i,name in zip(structs_lister.structs,structs_lister.names):
        if name not in struct_dep_graph.nodes:
            struct_dep_graph.add_node(name)
        struct_deps_finder=ast_transforms.StructDependencyLister(structs_lister.names)
        struct_deps_finder.visit(i)
        struct_deps=struct_deps_finder.structs_used
        print(struct_deps)
        for j,pointing,point_name in zip(struct_deps,struct_deps_finder.is_pointer,struct_deps_finder.pointer_names):
            if j not in struct_dep_graph.nodes:
                struct_dep_graph.add_node(j)
            struct_dep_graph.add_edge(name,j,pointing=pointing,point_name=point_name)

    program.structures = ast_transforms.Structures(structs_lister.structs)

    functions_and_subroutines_builder = ast_transforms.FindFunctionAndSubroutines()
    functions_and_subroutines_builder.visit(program)
    functions_and_subroutines = functions_and_subroutines_builder.nodes

    if transform:
        program = ast_transforms.functionStatementEliminator(program)
        program = ast_transforms.CallToArray(functions_and_subroutines_builder.nodes).visit(program)
        program = ast_transforms.CallExtractor().visit(program)
        program = ast_transforms.SignToIf().visit(program)
        program = ast_transforms.ArrayToLoop(program).visit(program)

        for transformation in own_ast.fortran_intrinsics().transformations():
            transformation.initialize(program)
            program = transformation.visit(program)

        program = ast_transforms.ForDeclarer().visit(program)
        program = ast_transforms.IndexExtractor(program, normalize_offsets).visit(program)

        program = ast_transforms.optionalArgsExpander(program)

    return (program, own_ast)

def create_sdfg_from_string(
    source_string: str,
    sdfg_name: str,
    normalize_offsets: bool = False,
    multiple_sdfgs: bool = False,
    sources: List[str] = None,
):
    """
    Creates an SDFG from a fortran file in a string
    :param source_string: The fortran file as a string
    :param sdfg_name: The name to be given to the resulting SDFG
    :return: The resulting SDFG
    
    """
    parser = pf().create(std="f2008")
    reader = fsr(source_string)
    ast = parser(reader)

    exclude_list = []
    missing_modules = []
    dep_graph = nx.DiGraph()
    asts = {}
    actually_used_in_module={}
    ast = recursive_ast_improver(ast,
                                 sources,
                                 [],
                                 parser,
                                 exclude_list=exclude_list,
                                 missing_modules=missing_modules,
                                 dep_graph=dep_graph,
                                 asts=asts)
    
    print(dep_graph)
    parse_order = list(reversed(list(nx.topological_sort(dep_graph))))
    simple_graph,actually_used_in_module=ast_utils.eliminate_dependencies(dep_graph)
    
    changed=True
    while changed:
        
        simpler_graph=simple_graph.copy()
        simple_graph,actually_used_in_module=ast_utils.eliminate_dependencies(simpler_graph)
        if simple_graph.number_of_nodes()==simpler_graph.number_of_nodes() and simple_graph.number_of_edges()==simpler_graph.number_of_edges(): 
            changed=False


    parse_order = list(reversed(list(nx.topological_sort(simple_graph))))
      
    parse_list={}
    what_to_parse_list={}
    type_to_parse_list={}
    for i in parse_order:
        edges=simple_graph.in_edges(i)
        parse_list[i]=[]
        fands_list=[]
        type_list=[]
        res=simple_graph.nodes.get(i).get("info_list")
        for j in edges:
            deps=simple_graph.get_edge_data(j[0],j[1]).get("obj_list")
            print(j[0],j[1],deps)
            if deps is None:   
                continue
            for k in deps:
                if k.string not in parse_list[i]:
                    parse_list[i].append(k.string)
            
            
            if res is not None:
                for jj in parse_list[i]:
                    if jj in res.list_of_functions:
                        if jj not in fands_list:
                            fands_list.append(jj)
                    if jj in res.list_of_subroutines:
                        if jj not in fands_list:
                            fands_list.append(jj)
                    if jj in res.list_of_types:
                        if jj not in type_list:
                            type_list.append(jj)        
        print("Module " + i + " used names: " + str(parse_list[i]))
        if len(fands_list)>0:
            print("Module " + i + " used fands: " + str(fands_list))
            print("ACtually used: "+str(actually_used_in_module[i]))
        for j in actually_used_in_module[i]:
            if res is not None:
                if j in res.list_of_functions:
                    if j not in fands_list:
                        fands_list.append(j)
                if j in res.list_of_subroutines:
                    if j not in fands_list:
                        fands_list.append(j)  
                if j in res.list_of_types:
                    if j not in type_list:
                        type_list.append(j)        

        what_to_parse_list[i]=fands_list  
        type_to_parse_list[i]=type_list 
    
    if len(parse_order)==0:
        top_level_ast=ast
    else:
        top_level_ast = parse_order.pop()
    changes=True
    new_children=[]
    if len(parse_order)>0:
        for i in ast.children:
        
            if i.children[0].children[1].string not in parse_order and i.children[0].children[1].string!=top_level_ast:
                print("Module " + i.children[0].children[1].string + " not needing parsing")
            else:
                types=[]
                subroutinesandfunctions=[]
                new_spec_children=[]
                for j in i.children[1].children:
                    if j.__class__.__name__=="Type_Declaration_Stmt":
                        if j.children[0].__class__.__name__!="Declaration_Type_Spec":
                            new_spec_children.append(j) 
                            continue   
                        else:
                            entity_decls=[]
                            for k in j.children[2].children:
                                if k.__class__.__name__=="Entity_Decl":
                                    if k.children[0].string in actually_used_in_module[i.children[0].children[1].string]:
                                        entity_decls.append(k)
                            if entity_decls==[]:
                                continue            
                            if j.children[2].children.__class__.__name__=="tuple":
                                print("Assumption failed: Tuple not expected")
                                new_spec_children.append(j)
                                continue
                            j.children[2].children.clear()
                            for k in entity_decls:
                                j.children[2].children.append(k)            
                            new_spec_children.append(j)
                    elif j.__class__.__name__=="Derived_Type_Def":
                        if j.children[0].children[1].string in type_to_parse_list[i.children[0].children[1].string]:
                            new_spec_children.append(j)
                    else:
                        new_spec_children.append(j)
                i.children[1].children.clear()
                for j in new_spec_children:
                    i.children[1].children.append(j)        
                if i.children[2].__class__.__name__=="End_Module_Stmt":
                    new_children.append(i)
                    continue
                if i.children[0].children[1].string!=top_level_ast:
                    for j in i.children[2].children:
                        if j.__class__.__name__!="Contains_Stmt":

                            if j.children[0].children[1].string in what_to_parse_list[i.children[0].children[1].string]:
                                subroutinesandfunctions.append(j)        
                    i.children[2].children.clear()
                    for j in subroutinesandfunctions:
                        i.children[2].children.append(j)        
                new_children.append(i)

        ast.children.clear()
        for i in new_children:
            ast.children.append(i)  
        name_dict = {}
        rename_dict = {}
        for i in parse_order:
            local_rename_dict = {}
            edges = list(simple_graph.in_edges(i))
            names = []
            for j in edges:
                list_dict = simple_graph.get_edge_data(j[0], j[1])
                if (list_dict['obj_list'] is not None):
                    for k in list_dict['obj_list']:
                        if not k.__class__.__name__ == "Name":
                            if k.__class__.__name__ == "Rename":
                                if k.children[2].string not in names:
                                    names.append(k.children[2].string)
                                local_rename_dict[k.children[2].string] = k.children[1].string
                            #print("Assumption failed: Object list contains non-name node")
                        else:
                            if k.string not in names:
                                names.append(k.string)
            rename_dict[i] = local_rename_dict
            name_dict[i] = names
                    

    tables = SymbolTable
    own_ast = ast_components.InternalFortranAst(ast, tables)

    program = own_ast.create_ast(ast)

    # Repeated!
    # We need that to know in transformations what structures are used.
    # The actual structure listing is repeated later to resolve cycles.
    # Not sure if we can actually do it earlier.

    structs_lister=ast_transforms.StructLister()
    structs_lister.visit(program)
    struct_dep_graph=nx.DiGraph()
    for i,name in zip(structs_lister.structs,structs_lister.names):
        if name not in struct_dep_graph.nodes:
            struct_dep_graph.add_node(name)
        struct_deps_finder=ast_transforms.StructDependencyLister(structs_lister.names)
        struct_deps_finder.visit(i)
        struct_deps=struct_deps_finder.structs_used
        print(struct_deps)
        for j,pointing,point_name in zip(struct_deps,struct_deps_finder.is_pointer,struct_deps_finder.pointer_names):
            if j not in struct_dep_graph.nodes:
                struct_dep_graph.add_node(j)
            struct_dep_graph.add_edge(name,j,pointing=pointing,point_name=point_name)

    program.structures = ast_transforms.Structures(structs_lister.structs)

    functions_and_subroutines_builder = ast_transforms.FindFunctionAndSubroutines()
    functions_and_subroutines_builder.visit(program)
    own_ast.functions_and_subroutines = functions_and_subroutines_builder.nodes
    program = ast_transforms.functionStatementEliminator(program)
    program = ast_transforms.StructConstructorToFunctionCall(functions_and_subroutines_builder.nodes).visit(program)
    program = ast_transforms.CallToArray(functions_and_subroutines_builder.nodes).visit(program)
    program = ast_transforms.CallExtractor().visit(program)
    program = ast_transforms.FunctionCallTransformer().visit(program)
    program = ast_transforms.FunctionToSubroutineDefiner().visit(program)
    program = ast_transforms.ElementalFunctionExpander(functions_and_subroutines_builder.nodes).visit(program)
    
    count=0
    for i in program.function_definitions:
        if isinstance(i, ast_internal_classes.Subroutine_Subprogram_Node):
            program.subroutine_definitions.append(i)
            own_ast.functions_and_subroutines.append(i.name)
            count+=1
    if count!=len(program.function_definitions):
        raise NameError("Not all functions were transformed to subroutines")
    program.function_definitions=[]
    program = ast_transforms.SignToIf().visit(program)
    program = ast_transforms.ArrayToLoop(program).visit(program)

    for transformation in own_ast.fortran_intrinsics().transformations():
        transformation.initialize(program)
        program = transformation.visit(program)

    program = ast_transforms.ForDeclarer().visit(program)
    program = ast_transforms.IndexExtractor(program, normalize_offsets).visit(program)
    program = ast_transforms.optionalArgsExpander(program)
    structs_lister=ast_transforms.StructLister()
    structs_lister.visit(program)
    struct_dep_graph=nx.DiGraph()
    for i,name in zip(structs_lister.structs,structs_lister.names):
        if name not in struct_dep_graph.nodes:
            struct_dep_graph.add_node(name)
        struct_deps_finder=ast_transforms.StructDependencyLister(structs_lister.names)
        struct_deps_finder.visit(i)
        struct_deps=struct_deps_finder.structs_used
        print(struct_deps)
        for j,pointing,point_name in zip(struct_deps,struct_deps_finder.is_pointer,struct_deps_finder.pointer_names):
            if j not in struct_dep_graph.nodes:
                struct_dep_graph.add_node(j)
            struct_dep_graph.add_edge(name,j,pointing=pointing,point_name=point_name)
    cycles=nx.algorithms.cycles.simple_cycles(struct_dep_graph)
    has_cycles=list(cycles)
    cycles_we_cannot_ignore=[]
    for cycle in has_cycles:
        print(cycle)
        for i in cycle:
            is_pointer=struct_dep_graph.get_edge_data(i,cycle[(cycle.index(i)+1)%len(cycle)])["pointing"]
            point_name=struct_dep_graph.get_edge_data(i,cycle[(cycle.index(i)+1)%len(cycle)])["point_name"]
            print(i,is_pointer)
            if is_pointer:
                actually_used_pointer_node_finder=ast_transforms.StructPointerChecker(i,cycle[(cycle.index(i)+1)%len(cycle)],point_name)
                actually_used_pointer_node_finder.visit(program)
                print(actually_used_pointer_node_finder.nodes)
                if len(actually_used_pointer_node_finder.nodes)==0:
                    print("We can ignore this cycle")
                    program=ast_transforms.StructPointerEliminator(i,cycle[(cycle.index(i)+1)%len(cycle)],point_name).visit(program)
                else:
                    cycles_we_cannot_ignore.append(cycle)    
    if len(cycles_we_cannot_ignore)>0:
        raise NameError("Structs have cyclic dependencies")
    own_ast.tables = own_ast.symbols

    ast2sdfg = AST_translator(own_ast, __file__, multiple_sdfgs=multiple_sdfgs)
    sdfg = SDFG(sdfg_name)
    ast2sdfg.top_level = program
    ast2sdfg.globalsdfg = sdfg
    ast2sdfg.translate(program, sdfg)

    for node, parent in sdfg.all_nodes_recursive():
        if isinstance(node, nodes.NestedSDFG):
            if node.sdfg is not None:
                if 'test_function' in node.sdfg.name:
                    sdfg = node.sdfg
                    break
    sdfg.parent = None
    sdfg.parent_sdfg = None
    sdfg.parent_nsdfg_node = None
    sdfg.reset_sdfg_list()

    sdfg.apply_transformations(IntrinsicSDFGTransformation)
    sdfg.expand_library_nodes()

    return sdfg


def create_sdfg_from_fortran_file(source_string: str):
    """
    Creates an SDFG from a fortran file
    :param source_string: The fortran file name
    :return: The resulting SDFG

    """
    parser = pf().create(std="f2008")
    reader = ffr(source_string)
    ast = parser(reader)
    tables = SymbolTable
    own_ast = ast_components.InternalFortranAst(ast, tables)
    program = own_ast.create_ast(ast)
    functions_and_subroutines_builder = ast_transforms.FindFunctionAndSubroutines()
    functions_and_subroutines_builder.visit(program)
    own_ast.functions_and_subroutines = functions_and_subroutines_builder.nodes
    program = ast_transforms.functionStatementEliminator(program)
    program = ast_transforms.CallToArray(functions_and_subroutines_builder.nodes).visit(program)
    program = ast_transforms.CallExtractor().visit(program)
    program = ast_transforms.SignToIf().visit(program)
    program = ast_transforms.ArrayToLoop().visit(program)
    program = ast_transforms.SumToLoop().visit(program)
    program = ast_transforms.ForDeclarer().visit(program)
    program = ast_transforms.IndexExtractor().visit(program)
    program = ast_transforms.optionalArgsExpander(program)
    ast2sdfg = AST_translator(own_ast, __file__)
    sdfg = SDFG(source_string)
    ast2sdfg.top_level = program
    ast2sdfg.globalsdfg = sdfg
    ast2sdfg.translate(program, sdfg)
    sdfg.apply_transformations(IntrinsicSDFGTransformation)
    sdfg.expand_library_nodes()

    return sdfg

def recursive_ast_improver(ast,
                           source_list,
                           include_list,
                           parser,
                           exclude_list=[],
                           missing_modules=[],
                           dep_graph=nx.DiGraph(),
                           asts={}):
    dfl = ast_utils.DefModuleLister()
    dfl.get_defined_modules(ast)
    defined_modules = dfl.list_of_modules
    main_program_mode=False
    if len(defined_modules) != 1:
        #print("Defined modules: ", defined_modules)
        print("Assumption failed: Only one module per file")
        if len(defined_modules)==0 and ast.__class__.__name__ == "Program":
            main_program_mode=True
    ufl = ast_utils.UseModuleLister()
    ufl.get_used_modules(ast)
    objects_in_modules = ufl.objects_in_use
    used_modules = ufl.list_of_modules
    
    fandsl=ast_utils.FunctionSubroutineLister()
    fandsl.get_functions_and_subroutines(ast)
    functions_and_subroutines=fandsl.list_of_functions+fandsl.list_of_subroutines

    #print("Functions and subroutines: ", functions_and_subroutines)
    if not main_program_mode:
        parent_module = defined_modules[0]
    else:
        parent_module = ast.children[0].children[0].children[1].string
    for i in defined_modules:
        if i not in exclude_list:
            exclude_list.append(i)
        #if i not in dep_graph.nodes:
        dep_graph.add_node(i,info_list=fandsl)
    for i in used_modules:
        if i not in dep_graph.nodes:
            dep_graph.add_node(i)
        weight = None
        if i in objects_in_modules:
            weight=[]

            for j in objects_in_modules[i].children:
                weight.append(j)
        dep_graph.add_edge(parent_module, i, obj_list=weight)

    #print("It's turtles all the way down: ", len(exclude_list))
    modules_to_parse = []
    for i in used_modules:
        if i not in defined_modules and i not in exclude_list:
            #print("Module " + i + " not defined")
            modules_to_parse.append(i)
    added_modules = []
    for i in modules_to_parse:
        found = False
        name=i
        if i=="mo_restart_nml_and_att": 
            name="mo_restart_nmls_and_atts"
        if i=="yomhook":
            name="yomhook_dummy"    
        for j in source_list:
            if name in j:
                fname = j.split("/")
                fname = fname[len(fname) - 1]
                if fname == name + ".f90" or fname == name + ".F90":
                    found = True
                    next_file = j
                    break

        if not found:
            print("Module " + i + " not found in source list! This is bad!")
            if i not in missing_modules:
                missing_modules.append(i)
            #raise Exception("Module " + i + " not found in source list")
            continue
        if isinstance(source_list,dict):
            reader = fsr(source_list[next_file])
            next_ast = parser(reader)
            
        else:
            next_reader = ffr(file_candidate=next_file, include_dirs=include_list, source_only=source_list)
            next_ast = parser(next_reader)

        next_ast = recursive_ast_improver(next_ast,
                                          source_list,
                                          include_list,
                                          parser,
                                          exclude_list=exclude_list,
                                          missing_modules=missing_modules,
                                          dep_graph=dep_graph,
                                          asts=asts)
        for mod in next_ast.children:
            added_modules.append(mod)
            if mod.children[0].children[1].string not in exclude_list:
                exclude_list.append(mod.children[0].children[1].string)

    for i in added_modules:
        if ast.children.count(i) == 0:
            ast.children.append(i)
        asts[i.children[0].children[1].string.lower()] = i
    return ast

def create_sdfg_from_fortran_file_with_options(source_string: str, source_list, include_list, icon_sources_dir, icon_sdfgs_dir):
    """
    Creates an SDFG from a fortran file
    :param source_string: The fortran file name
    :return: The resulting SDFG

    """
    parser = pf().create(std="f2008")
    reader = ffr(file_candidate=source_string, include_dirs=include_list, source_only=source_list)
    ast = parser(reader)
    exclude_list = []
    missing_modules = []
    dep_graph = nx.DiGraph()
    asts = {}
    actually_used_in_module={}
    ast = recursive_ast_improver(ast,
                                 source_list,
                                 include_list,
                                 parser,
                                 exclude_list=exclude_list,
                                 missing_modules=missing_modules,
                                 dep_graph=dep_graph,
                                 asts=asts)
    
    print(dep_graph)
    parse_order = list(reversed(list(nx.topological_sort(dep_graph))))
    simple_graph,actually_used_in_module=ast_utils.eliminate_dependencies(dep_graph)
    
    changed=True
    while changed:
        
        simpler_graph=simple_graph.copy()
        simple_graph,actually_used_in_module=ast_utils.eliminate_dependencies(simpler_graph)
        if simple_graph.number_of_nodes()==simpler_graph.number_of_nodes() and simple_graph.number_of_edges()==simpler_graph.number_of_edges(): 
            changed=False


    parse_order = list(reversed(list(nx.topological_sort(simple_graph))))

    parse_list={}
    what_to_parse_list={}
    type_to_parse_list={}
    for i in parse_order:
        edges=simple_graph.in_edges(i)
        parse_list[i]=[]
        fands_list=[]
        type_list=[]
        res=simple_graph.nodes.get(i).get("info_list")
        for j in edges:
            deps=simple_graph.get_edge_data(j[0],j[1]).get("obj_list")
            print(j[0],j[1],deps)
            if deps is None:   
                continue
            for k in deps:
                if k.string not in parse_list[i]:
                    parse_list[i].append(k.string)
            
            
            if res is not None:
                for jj in parse_list[i]:
                    if jj in res.list_of_functions:
                        if jj not in fands_list:
                            fands_list.append(jj)
                    if jj in res.list_of_subroutines:
                        if jj not in fands_list:
                            fands_list.append(jj)
                    if jj in res.list_of_types:
                        if jj not in type_list:
                            type_list.append(jj)        
        print("Module " + i + " used names: " + str(parse_list[i]))
        if len(fands_list)>0:
            print("Module " + i + " used fands: " + str(fands_list))
            print("ACtually used: "+str(actually_used_in_module[i]))
        for j in actually_used_in_module[i]:
            if res is not None:
                if j in res.list_of_functions:
                    if j not in fands_list:
                        fands_list.append(j)
                if j in res.list_of_subroutines:
                    if j not in fands_list:
                        fands_list.append(j)  
                if j in res.list_of_types:
                    if j not in type_list:
                        type_list.append(j)        

        what_to_parse_list[i]=fands_list  
        type_to_parse_list[i]=type_list   
    top_level_ast = parse_order.pop()
    changes=True
    new_children=[]
    
    for i in ast.children:
    
        if i.children[0].children[1].string not in parse_order and i.children[0].children[1].string!=top_level_ast:
            print("Module " + i.children[0].children[1].string + " not needing parsing")
        else:
            types=[]
            subroutinesandfunctions=[]
            new_spec_children=[]
            for j in i.children[1].children:
                if j.__class__.__name__=="Type_Declaration_Stmt":
                    #if j.children[0].__class__.__name__!="Declaration_Type_Spec":
                    #    new_spec_children.append(j)    
                    #else:
                        entity_decls=[]
                        for k in j.children[2].children:
                            if k.__class__.__name__=="Entity_Decl":
                                if k.children[0].string in actually_used_in_module[i.children[0].children[1].string]:
                                    entity_decls.append(k)
                        if entity_decls==[]:
                            continue            
                        if j.children[2].children.__class__.__name__=="tuple":
                            print("Assumption failed: Tuple not expected")
                            new_spec_children.append(j)
                            continue
                        j.children[2].children.clear()
                        for k in entity_decls:
                            j.children[2].children.append(k)            
                        new_spec_children.append(j)
                elif j.__class__.__name__=="Derived_Type_Def":
                    if j.children[0].children[1].string in type_to_parse_list[i.children[0].children[1].string]:
                        new_spec_children.append(j)
                else:
                    new_spec_children.append(j)
            i.children[1].children.clear()
            for j in new_spec_children:
                i.children[1].children.append(j)        
            if i.children[2].__class__.__name__=="End_Module_Stmt":
                new_children.append(i)
                continue
            if i.children[0].children[1].string!=top_level_ast:
                for j in i.children[2].children:
                    if j.__class__.__name__!="Contains_Stmt":

                        if j.children[0].children[1].string in what_to_parse_list[i.children[0].children[1].string]:
                            subroutinesandfunctions.append(j)        
                i.children[2].children.clear()
                for j in subroutinesandfunctions:
                    i.children[2].children.append(j)        
            new_children.append(i)

    ast.children.clear()
    for i in new_children:
        ast.children.append(i)  
    name_dict = {}
    rename_dict = {}
    for i in parse_order:
        local_rename_dict = {}
        edges = list(simple_graph.in_edges(i))
        names = []
        for j in edges:
            list_dict = simple_graph.get_edge_data(j[0], j[1])
            if (list_dict['obj_list'] is not None):
                for k in list_dict['obj_list']:
                    if not k.__class__.__name__ == "Name":
                        if k.__class__.__name__ == "Rename":
                            if k.children[2].string not in names:
                                names.append(k.children[2].string)
                            local_rename_dict[k.children[2].string] = k.children[1].string
                        #print("Assumption failed: Object list contains non-name node")
                    else:
                        if k.string not in names:
                            names.append(k.string)
        rename_dict[i] = local_rename_dict
        name_dict[i] = names
    # for i in parse_order:
    #     edges = list(simple_graph.in_edges(i))
    #     for j in edges:
    #         list_dict = simple_graph.get_edge_data(j[0], j[1]) 
    #         names_in_edge = []
    #         if (list_dict['obj_list'] is not None):
    #             for k in list_dict['obj_list']:
    #                     names_in_edge.append(k.string)

    #         changes=True
    #         while changes:
    #             changes=False
    #             if asts.get(i) is None:
    #                 continue
    #             for k in asts[i].children[2].children:
    #                 if k.__class__.__name__ == "Contains_Stmt":
    #                     asts[i].children[2].children.remove(k)
    #                     changes=True
    #                 elif k.__class__.__name__ == "Subroutine_Subprogram":
    #                     if k.children[0].children[1].string not in names_in_edge:
    #                         asts[i].children[2].children.remove(k)
    #                         changes=True
    #                 elif k.__class__.__name__ == "Function_Subprogram":
    #                     if k.children[0].children[1].string not in names_in_edge :
    #                         asts[i].children[2].children.remove(k)
    #                         changes=True
                    
    tables = SymbolTable
    partial_ast = ast_components.InternalFortranAst(top_level_ast, tables)
    partial_modules = {}
    partial_ast.symbols["c_int"]=ast_internal_classes.Int_Literal_Node(value=4)
    partial_ast.symbols["c_int8_t"]=ast_internal_classes.Int_Literal_Node(value=1)
    partial_ast.symbols["c_int64_t"]=ast_internal_classes.Int_Literal_Node(value=8)
    partial_ast.symbols["c_int32_t"]=ast_internal_classes.Int_Literal_Node(value=4)
    partial_ast.symbols["c_size_t"]=ast_internal_classes.Int_Literal_Node(value=4)
    partial_ast.symbols["c_long"]=ast_internal_classes.Int_Literal_Node(value=8)
    partial_ast.symbols["c_signed_char"]=ast_internal_classes.Int_Literal_Node(value=1)
    partial_ast.symbols["c_char"]=ast_internal_classes.Int_Literal_Node(value=1)
    partial_ast.symbols["c_null_char"]=ast_internal_classes.Int_Literal_Node(value=1)
    functions_to_rename={}

    #Why would you ever name a file differently than the module? Especially just one random file out of thousands???
    #asts["mo_restart_nml_and_att"]=asts["mo_restart_nmls_and_atts"]
    partial_ast.to_parse_list=what_to_parse_list
    for i in parse_order:
        partial_ast.current_ast=i
        
        partial_ast.unsupported_fortran_syntax[i]=[]
        if i in ["mtime","ISO_C_BINDING", "iso_c_binding", "mo_cdi","iso_fortran_env"]:
            continue
       
        partial_ast.add_name_list_for_module(i, name_dict[i])
        try:
            partial_module = partial_ast.create_ast(asts[i])
            partial_modules[partial_module.name.name] = partial_module
        except:
            print("Module " + i + " could not be parsed ",partial_ast.unsupported_fortran_syntax[i])
            #print(partial_ast.unsupported_fortran_syntax[i])
            continue
        tmp_rename=rename_dict[i]
        for j in tmp_rename:
            #print(j)
            if partial_ast.symbols.get(j) is None:
                #raise NameError("Symbol " + j + " not found in partial ast")
                if functions_to_rename.get(i) is None:
                    functions_to_rename[i]=[j]
                else:
                    functions_to_rename[i].append(j)    
            else:
                partial_ast.symbols[tmp_rename[j]]=partial_ast.symbols[j]

        print("Parsed successfully module: ", i," ",partial_ast.unsupported_fortran_syntax[i])
        #print(partial_ast.unsupported_fortran_syntax[i])
    #try:
    partial_ast.current_ast="top level"

    program = partial_ast.create_ast(ast)
    program.module_declarations = ast_utils.parse_module_declarations(partial_ast, ast, partial_modules)
    #except:
        
    #        print(" top level module could not be parsed ", partial_ast.unsupported_fortran_syntax["top level"])
            #print(partial_ast.unsupported_fortran_syntax["top level"])
    #        return

    
    structs_lister=ast_transforms.StructLister()
    structs_lister.visit(program)
    struct_dep_graph=nx.DiGraph()
    for i,name in zip(structs_lister.structs,structs_lister.names):
        if name not in struct_dep_graph.nodes:
            struct_dep_graph.add_node(name)
        struct_deps_finder=ast_transforms.StructDependencyLister(structs_lister.names)
        struct_deps_finder.visit(i)
        struct_deps=struct_deps_finder.structs_used
        print(struct_deps)
        for j,pointing,point_name in zip(struct_deps,struct_deps_finder.is_pointer,struct_deps_finder.pointer_names):
            if j not in struct_dep_graph.nodes:
                struct_dep_graph.add_node(j)
            struct_dep_graph.add_edge(name,j,pointing=pointing,point_name=point_name)

    program.structures = ast_transforms.Structures(structs_lister.structs)


    functions_and_subroutines_builder = ast_transforms.FindFunctionAndSubroutines()
    functions_and_subroutines_builder.visit(program)
    partial_ast.functions_and_subroutines = functions_and_subroutines_builder.nodes
    #program = ast_transforms.functionStatementEliminator(program)
    program = ast_transforms.StructConstructorToFunctionCall(functions_and_subroutines_builder.nodes).visit(program)
    program = ast_transforms.CallToArray(functions_and_subroutines_builder.nodes).visit(program)
    program = ast_transforms.CallExtractor().visit(program)
    program = ast_transforms.ArgumentExtractor(program).visit(program)
    program = ast_transforms.FunctionCallTransformer().visit(program)
    program = ast_transforms.FunctionToSubroutineDefiner().visit(program)
    program = ast_transforms.ElementalFunctionExpander(functions_and_subroutines_builder.nodes).visit(program)
    program = ast_transforms.optionalArgsExpander(program)
    
    count=0
    for i in program.function_definitions:
        if isinstance(i, ast_internal_classes.Subroutine_Subprogram_Node):
            program.subroutine_definitions.append(i)
            partial_ast.functions_and_subroutines.append(i.name)
            count+=1
    if count!=len(program.function_definitions):
        raise NameError("Not all functions were transformed to subroutines")
    for i in program.modules:
        count=0
        for j in i.function_definitions:
            if isinstance(j, ast_internal_classes.Subroutine_Subprogram_Node):
                i.subroutine_definitions.append(j)
                partial_ast.functions_and_subroutines.append(j.name)
                count+=1
        if count!=len(i.function_definitions):
            raise NameError("Not all functions were transformed to subroutines")
        i.function_definitions=[]
    program.function_definitions=[]
    program = ast_transforms.SignToIf().visit(program)
    program = ast_transforms.ArrayToLoop(program).visit(program)
    print("Before intrinsics")
    for transformation in partial_ast.fortran_intrinsics().transformations():
        transformation.initialize(program)
        program = transformation.visit(program)
    print("After intrinsics")
    program = ast_transforms.ForDeclarer().visit(program)
    program = ast_transforms.IndexExtractor(program).visit(program)
    structs_lister=ast_transforms.StructLister()
    structs_lister.visit(program)
    struct_dep_graph=nx.DiGraph()
    for i,name in zip(structs_lister.structs,structs_lister.names):
        if name not in struct_dep_graph.nodes:
            struct_dep_graph.add_node(name)
        struct_deps_finder=ast_transforms.StructDependencyLister(structs_lister.names)
        struct_deps_finder.visit(i)
        struct_deps=struct_deps_finder.structs_used
        print(struct_deps)
        for j,pointing,point_name in zip(struct_deps,struct_deps_finder.is_pointer,struct_deps_finder.pointer_names):
            if j not in struct_dep_graph.nodes:
                struct_dep_graph.add_node(j)
            struct_dep_graph.add_edge(name,j,pointing=pointing,point_name=point_name)
    cycles=nx.algorithms.cycles.simple_cycles(struct_dep_graph)
    has_cycles=list(cycles)
    cycles_we_cannot_ignore=[]
    for cycle in has_cycles:
        print(cycle)
        for i in cycle:
            is_pointer=struct_dep_graph.get_edge_data(i,cycle[(cycle.index(i)+1)%len(cycle)])["pointing"]
            point_name=struct_dep_graph.get_edge_data(i,cycle[(cycle.index(i)+1)%len(cycle)])["point_name"]
            print(i,is_pointer)
            if is_pointer:
                actually_used_pointer_node_finder=ast_transforms.StructPointerChecker(i,cycle[(cycle.index(i)+1)%len(cycle)],point_name,structs_lister,struct_dep_graph,"simple")
                actually_used_pointer_node_finder.visit(program)
                print(actually_used_pointer_node_finder.nodes)
                if len(actually_used_pointer_node_finder.nodes)==0:
                    print("We can ignore this cycle")
                    program=ast_transforms.StructPointerEliminator(i,cycle[(cycle.index(i)+1)%len(cycle)],point_name).visit(program)
                else:
                    cycles_we_cannot_ignore.append(cycle)    
    if len(cycles_we_cannot_ignore)>0:
        raise NameError("Structs have cyclic dependencies")

    for struct,name in zip(structs_lister.structs,structs_lister.names):
        struct_member_finder=ast_transforms.StructMemberLister()
        struct_member_finder.visit(struct)
        for member,is_pointer,point_name in zip(struct_member_finder.members,struct_member_finder.is_pointer,struct_member_finder.pointer_names):
            if is_pointer:    
                actually_used_pointer_node_finder=ast_transforms.StructPointerChecker(name,member,point_name,structs_lister,struct_dep_graph,"full")
                actually_used_pointer_node_finder.visit(program)
                found=False
                for i in actually_used_pointer_node_finder.nodes:
                    nl=ast_transforms.FindNames()
                    nl.visit(i)
                    if point_name in nl.names:
                        found=True
                        break
                print("Struct Name: ",name," Member Name: ",point_name, " Found: ", found)
                if not found:
                    print("We can delete this member")
                    program=ast_transforms.StructPointerEliminator(name,member,point_name).visit(program)
                

    program.tables=partial_ast.symbols
    program.functions_and_subroutines=partial_ast.functions_and_subroutines
    unordered_modules=program.modules
    program.modules=[]
    for i in parse_order:
        for j in unordered_modules:
            if j.name.name==i:
                program.modules.append(j)
    for j in unordered_modules:
        if j.name.name==top_level_ast:
            program.modules.append(j)            

    for i in program.modules:
        for path in source_list:
            
            if path.lower().find(i.name.name.lower())!=-1:
                mypath=path
                break
        #copyfile(mypath, os.path.join(icon_sources_dir, i.name.name.lower()+".f90"))
        for j in i.subroutine_definitions:
            if j.name.name!="div_avg":
                continue
            if j.execution_part is None:
                continue
            startpoint = j
            ast2sdfg = AST_translator(program, __file__,multiple_sdfgs=False,startpoint=startpoint,sdfg_path=icon_sdfgs_dir)
            sdfg = SDFG(j.name.name)
            ast2sdfg.top_level = program
            ast2sdfg.globalsdfg = sdfg
            
            ast2sdfg.translate(program, sdfg)
            #sdfg.save(os.path.join(icon_sdfgs_dir, sdfg.name + "_very_raw_before_intrinsics.sdfg"))
            #try:
            sdfg.apply_transformations(IntrinsicSDFGTransformation)
            #    sdfg.save(os.path.join(icon_sdfgs_dir, sdfg.name + "_raw.sdfg"))
            #except:
            #    print("Intrinsics failed for ", sdfg.name)    
            #    continue
            
            try:
                sdfg.expand_library_nodes()
            except:
                print("Expansion failed for ", sdfg.name)    
                continue
            
            sdfg.validate()
            sdfg.save(os.path.join(icon_sdfgs_dir, sdfg.name + "_validated.sdfg"))
            try:    
                sdfg.simplify(verbose=True)
            except:
                print("Simplification failed for ", sdfg.name)    
                continue
            try:  
                sdfg.compile()
            except:
                print("Compilation failed for ", sdfg.name)
                continue

    #return sdfg<|MERGE_RESOLUTION|>--- conflicted
+++ resolved
@@ -223,7 +223,6 @@
             if self.startpoint is None:
                 raise ValueError("No main program or start point found")
             else:
-<<<<<<< HEAD
 
                 if self.startpoint.specification_part is not None:
                     for i in self.startpoint.specification_part.specifications:
@@ -255,12 +254,10 @@
                 #        text = tw.write_code(i)
                 #        sizes.append(sym.pystr_to_symbolic(text))
                 #        offset.append(offset_value)
-=======
                 #TODO: This is a bandaid
                 #Add a pass over the arguments of the subroutine - and over the closure of used structures
                 # get the additional integer arguments for assumed shapes for arrays and structures and 
                 # get these from either additional fields in the structure of additional arguments for arrays
->>>>>>> cddfce68
 
                 if self.startpoint.specification_part is not None:
                     self.transient_mode=False
