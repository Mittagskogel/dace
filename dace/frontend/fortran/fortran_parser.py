--- conflicted
+++ resolved
@@ -3362,22 +3362,6 @@
     program = ast_transforms.TypeInference(program, assert_voids=False).visit(program)
     program = ast_transforms.ArgumentExtractor(program).visit(program)
 
-<<<<<<< HEAD
-    # print("Before intrinsics")
-    # for transformation in partial_ast.fortran_intrinsics().transformations():
-    #     transformation.initialize(program)
-    #     program = transformation.visit(program)
-    #     #while True:
-    #     #    try:
-    #     #        program = transformation.visit(program)
-    #     #        break
-    #     #    except RuntimeError:
-    #     #        # FIXME: optimize func
-    #     #        print("Additional type inference")
-    #     #        program = ast_transforms.TypeInference(program, assert_voids=False, assign_scopes=False).visit(program)
-
-    # print("After intrinsics")
-=======
     print("Before intrinsics")
     for transformation in partial_ast.fortran_intrinsics().transformations():
         #program = transformation.visit(program)
@@ -3391,8 +3375,7 @@
                 print("Additional type inference")
                 program = ast_transforms.TypeInference(program, assert_voids=False, assign_scopes=False).visit(program)
 
-    print("After intrinsics")
->>>>>>> 9bacc06a
+    # print("After intrinsics")
 
     program = ast_transforms.TypeInference(program).visit(program)
     program = ast_transforms.ReplaceInterfaceBlocks(program, functions_and_subroutines_builder).visit(program)
