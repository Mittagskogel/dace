--- conflicted
+++ resolved
@@ -23,13 +23,8 @@
 from fparser.common.readfortran import FortranFileReader as ffr
 from fparser.two.symbol_table import SymbolTable
 
-<<<<<<< HEAD
 from os import path
 import networkx as nx
-=======
-import networkx as nx
-
->>>>>>> 4adf128e
 
 class AST_translator:
     """  
@@ -75,12 +70,9 @@
             ast_internal_classes.Program_Node: self.ast2sdfg,
             ast_internal_classes.Write_Stmt_Node: self.write2sdfg,
             ast_internal_classes.Allocate_Stmt_Node: self.allocate2sdfg,
-<<<<<<< HEAD
             ast_internal_classes.Break_Node: self.break2sdfg,
-=======
             ast_internal_classes.Derived_Type_Def_Node: self.derivedtypedef2sdfg,
             ast_internal_classes.Pointer_Assignment_Stmt_Node: self.pointerassignment2sdfg,
->>>>>>> 4adf128e
         }
 
     def get_dace_type(self, type):
@@ -1217,6 +1209,198 @@
     functions_and_subroutines_builder = ast_transforms.FindFunctionAndSubroutines()
     functions_and_subroutines_builder.visit(program)
     own_ast.functions_and_subroutines = functions_and_subroutines_builder.nodes
+    program = ast_transforms.functionStatementEliminator(program)
+    program = ast_transforms.CallToArray(functions_and_subroutines_builder.nodes).visit(program)
+    program = ast_transforms.CallExtractor().visit(program)
+    program = ast_transforms.SignToIf().visit(program)
+    program = ast_transforms.ArrayToLoop().visit(program)
+    program = ast_transforms.SumToLoop().visit(program)
+    program = ast_transforms.ForDeclarer().visit(program)
+    program = ast_transforms.IndexExtractor().visit(program)
+    ast2sdfg = AST_translator(own_ast, __file__)
+    sdfg = SDFG(source_string)
+    ast2sdfg.top_level = program
+    ast2sdfg.globalsdfg = sdfg
+    ast2sdfg.translate(program, sdfg)
+
+    return sdfg
+
+
+def recursive_ast_improver(ast,
+                           source_list,
+                           include_list,
+                           parser,
+                           exclude_list=[],
+                           missing_modules=[],
+                           dep_graph=nx.DiGraph(),
+                           asts={}):
+    dfl = ast_utils.DefModuleLister()
+    dfl.get_defined_modules(ast)
+    defined_modules = dfl.list_of_modules
+    main_program_mode=False
+    if len(defined_modules) != 1:
+        print("Defined modules: ", defined_modules)
+        print("Assumption failed: Only one module per file")
+        if len(defined_modules)==0 and ast.__class__.__name__ == "Program":
+            main_program_mode=True
+    ufl = ast_utils.UseModuleLister()
+    ufl.get_used_modules(ast)
+    objects_in_modules = ufl.objects_in_use
+    used_modules = ufl.list_of_modules
+    if not main_program_mode:
+        parent_module = defined_modules[0]
+    else:
+        parent_module = ast.children[0].children[0].children[1].string
+    for i in defined_modules:
+        if i not in exclude_list:
+            exclude_list.append(i)
+        if i not in dep_graph.nodes:
+            dep_graph.add_node(i)
+    for i in used_modules:
+        if i not in dep_graph.nodes:
+            dep_graph.add_node(i)
+        weight = None
+        if i in objects_in_modules:
+            weight = objects_in_modules[i]
+        dep_graph.add_edge(parent_module, i, obj_list=weight)
+
+    print("It's turtles all the way down: ", len(exclude_list))
+    modules_to_parse = []
+    for i in used_modules:
+        if i not in defined_modules and i not in exclude_list:
+            print("Module " + i + " not defined")
+            modules_to_parse.append(i)
+    added_modules = []
+    for i in modules_to_parse:
+        found = False
+        name=i
+        if i=="mo_restart_nml_and_att": 
+            name="mo_restart_nmls_and_atts"
+        if i=="yomhook":
+            name="yomhook_dummy"    
+        for j in source_list:
+            if name in j:
+                fname = j.split("/")
+                fname = fname[len(fname) - 1]
+                if fname == name + ".f90" or fname == name + ".F90":
+                    found = True
+                    next_file = j
+                    break
+
+        if not found:
+            print("Module " + i + " not found in source list! This is bad!")
+            if i not in missing_modules:
+                missing_modules.append(i)
+            #raise Exception("Module " + i + " not found in source list")
+            continue
+        next_reader = ffr(file_candidate=next_file, include_dirs=include_list, source_only=source_list)
+        next_ast = parser(next_reader)
+        next_ast = recursive_ast_improver(next_ast,
+                                          source_list,
+                                          include_list,
+                                          parser,
+                                          exclude_list=exclude_list,
+                                          missing_modules=missing_modules,
+                                          dep_graph=dep_graph,
+                                          asts=asts)
+        for mod in next_ast.children:
+            added_modules.append(mod)
+            if mod.children[0].children[1].string not in exclude_list:
+                exclude_list.append(mod.children[0].children[1].string)
+
+    for i in added_modules:
+        ast.children.append(i)
+        asts[i.children[0].children[1].string] = i
+    return ast
+
+
+def create_sdfg_from_fortran_file_with_options(source_string: str, source_list, include_list):
+    """
+    Creates an SDFG from a fortran file
+    :param source_string: The fortran file name
+    :return: The resulting SDFG
+
+    """
+    parser = pf().create(std="f2008")
+    reader = ffr(file_candidate=source_string, include_dirs=include_list, source_only=source_list)
+    ast = parser(reader)
+    exclude_list = []
+    missing_modules = []
+    dep_graph = nx.DiGraph()
+    asts = {}
+    ast = recursive_ast_improver(ast,
+                                 source_list,
+                                 include_list,
+                                 parser,
+                                 exclude_list=exclude_list,
+                                 missing_modules=missing_modules,
+                                 dep_graph=dep_graph,
+                                 asts=asts)
+    
+    parse_order = list(reversed(list(nx.topological_sort(dep_graph))))
+    top_level_ast = parse_order.pop()
+    name_dict = {}
+    rename_dict = {}
+    for i in parse_order:
+        local_rename_dict = {}
+        edges = list(dep_graph.in_edges(i))
+        names = []
+        for j in edges:
+            list_dict = dep_graph.get_edge_data(j[0], j[1])
+            if (list_dict['obj_list'] is not None):
+                for k in list_dict['obj_list'].children:
+                    if not k.__class__.__name__ == "Name":
+                        if k.__class__.__name__ == "Rename":
+                            if k.children[2].string not in names:
+                                names.append(k.children[2].string)
+                            local_rename_dict[k.children[2].string] = k.children[1].string
+                        #print("Assumption failed: Object list contains non-name node")
+                    else:
+                        if k.string not in names:
+                            names.append(k.string)
+        rename_dict[i] = local_rename_dict
+        name_dict[i] = names
+    tables = SymbolTable
+    partial_ast = ast_components.InternalFortranAst()
+    partial_modules = []
+    partial_ast.symbols["c_int"]=ast_internal_classes.Int_Literal_Node(value=4)
+    partial_ast.symbols["c_int8_t"]=ast_internal_classes.Int_Literal_Node(value=1)
+    partial_ast.symbols["c_int64_t"]=ast_internal_classes.Int_Literal_Node(value=8)
+    partial_ast.symbols["c_int32_t"]=ast_internal_classes.Int_Literal_Node(value=4)
+    partial_ast.symbols["c_size_t"]=ast_internal_classes.Int_Literal_Node(value=4)
+    partial_ast.symbols["c_long"]=ast_internal_classes.Int_Literal_Node(value=8)
+    partial_ast.symbols["c_signed_char"]=ast_internal_classes.Int_Literal_Node(value=1)
+    partial_ast.symbols["c_char"]=ast_internal_classes.Int_Literal_Node(value=1)
+    partial_ast.symbols["c_null_char"]=ast_internal_classes.Int_Literal_Node(value=1)
+    functions_to_rename={}
+    
+    #Why would you ever name a file differently than the module? Especially just one random file out of thousands???
+    #asts["mo_restart_nml_and_att"]=asts["mo_restart_nmls_and_atts"]
+
+    for i in parse_order:
+        if i in ["mtime","ISO_C_BINDING", "iso_c_binding", "ppm_extents","mo_cdi","iso_fortran_env"]:
+            continue
+       
+        partial_ast.add_name_list_for_module(i, name_dict[i])
+        partial_modules.append(partial_ast.create_ast(asts[i]))
+        tmp_rename=rename_dict[i]
+        for j in tmp_rename:
+            #print(j)
+            if partial_ast.symbols.get(j) is None:
+                #raise NameError("Symbol " + j + " not found in partial ast")
+                if functions_to_rename.get(i) is None:
+                    functions_to_rename[i]=[j]
+                else:
+                    functions_to_rename[i].append(j)    
+            else:
+                partial_ast.symbols[tmp_rename[j]]=partial_ast.symbols[j]
+
+        print("Parsing module: ", i)
+
+    program = partial_ast.create_ast(ast)
+    functions_and_subroutines_builder = ast_transforms.FindFunctionAndSubroutines()
+    functions_and_subroutines_builder.visit(program)
+    partial_ast.functions_and_subroutines = functions_and_subroutines_builder.nodes
     program = ast_transforms.functionStatementEliminator(program)
     program = ast_transforms.CallToArray(functions_and_subroutines_builder.nodes).visit(program)
     program = ast_transforms.CallExtractor().visit(program)
@@ -1420,202 +1604,10 @@
     program = ast_transforms.SumToLoop().visit(program)
     program = ast_transforms.ForDeclarer().visit(program)
     program = ast_transforms.IndexExtractor().visit(program)
-    ast2sdfg = AST_translator(own_ast, __file__)
+    ast2sdfg = AST_translator(program, __file__,multiple_sdfgs=True)
     sdfg = SDFG(source_string)
     ast2sdfg.top_level = program
     ast2sdfg.globalsdfg = sdfg
     ast2sdfg.translate(program, sdfg)
 
-    return sdfg
-
-
-def recursive_ast_improver(ast,
-                           source_list,
-                           include_list,
-                           parser,
-                           exclude_list=[],
-                           missing_modules=[],
-                           dep_graph=nx.DiGraph(),
-                           asts={}):
-    dfl = ast_utils.DefModuleLister()
-    dfl.get_defined_modules(ast)
-    defined_modules = dfl.list_of_modules
-    main_program_mode=False
-    if len(defined_modules) != 1:
-        print("Defined modules: ", defined_modules)
-        print("Assumption failed: Only one module per file")
-        if len(defined_modules)==0 and ast.__class__.__name__ == "Program":
-            main_program_mode=True
-    ufl = ast_utils.UseModuleLister()
-    ufl.get_used_modules(ast)
-    objects_in_modules = ufl.objects_in_use
-    used_modules = ufl.list_of_modules
-    if not main_program_mode:
-        parent_module = defined_modules[0]
-    else:
-        parent_module = ast.children[0].children[0].children[1].string
-    for i in defined_modules:
-        if i not in exclude_list:
-            exclude_list.append(i)
-        if i not in dep_graph.nodes:
-            dep_graph.add_node(i)
-    for i in used_modules:
-        if i not in dep_graph.nodes:
-            dep_graph.add_node(i)
-        weight = None
-        if i in objects_in_modules:
-            weight = objects_in_modules[i]
-        dep_graph.add_edge(parent_module, i, obj_list=weight)
-
-    print("It's turtles all the way down: ", len(exclude_list))
-    modules_to_parse = []
-    for i in used_modules:
-        if i not in defined_modules and i not in exclude_list:
-            print("Module " + i + " not defined")
-            modules_to_parse.append(i)
-    added_modules = []
-    for i in modules_to_parse:
-        found = False
-        name=i
-        if i=="mo_restart_nml_and_att": 
-            name="mo_restart_nmls_and_atts"
-        if i=="yomhook":
-            name="yomhook_dummy"    
-        for j in source_list:
-            if name in j:
-                fname = j.split("/")
-                fname = fname[len(fname) - 1]
-                if fname == name + ".f90" or fname == name + ".F90":
-                    found = True
-                    next_file = j
-                    break
-
-        if not found:
-            print("Module " + i + " not found in source list! This is bad!")
-            if i not in missing_modules:
-                missing_modules.append(i)
-            #raise Exception("Module " + i + " not found in source list")
-            continue
-        next_reader = ffr(file_candidate=next_file, include_dirs=include_list, source_only=source_list)
-        next_ast = parser(next_reader)
-        next_ast = recursive_ast_improver(next_ast,
-                                          source_list,
-                                          include_list,
-                                          parser,
-                                          exclude_list=exclude_list,
-                                          missing_modules=missing_modules,
-                                          dep_graph=dep_graph,
-                                          asts=asts)
-        for mod in next_ast.children:
-            added_modules.append(mod)
-            if mod.children[0].children[1].string not in exclude_list:
-                exclude_list.append(mod.children[0].children[1].string)
-
-    for i in added_modules:
-        ast.children.append(i)
-        asts[i.children[0].children[1].string] = i
-    return ast
-
-
-def create_sdfg_from_fortran_file_with_options(source_string: str, source_list, include_list):
-    """
-    Creates an SDFG from a fortran file
-    :param source_string: The fortran file name
-    :return: The resulting SDFG
-
-    """
-    parser = pf().create(std="f2008")
-    reader = ffr(file_candidate=source_string, include_dirs=include_list, source_only=source_list)
-    ast = parser(reader)
-    exclude_list = []
-    missing_modules = []
-    dep_graph = nx.DiGraph()
-    asts = {}
-    ast = recursive_ast_improver(ast,
-                                 source_list,
-                                 include_list,
-                                 parser,
-                                 exclude_list=exclude_list,
-                                 missing_modules=missing_modules,
-                                 dep_graph=dep_graph,
-                                 asts=asts)
-    
-    parse_order = list(reversed(list(nx.topological_sort(dep_graph))))
-    top_level_ast = parse_order.pop()
-    name_dict = {}
-    rename_dict = {}
-    for i in parse_order:
-        local_rename_dict = {}
-        edges = list(dep_graph.in_edges(i))
-        names = []
-        for j in edges:
-            list_dict = dep_graph.get_edge_data(j[0], j[1])
-            if (list_dict['obj_list'] is not None):
-                for k in list_dict['obj_list'].children:
-                    if not k.__class__.__name__ == "Name":
-                        if k.__class__.__name__ == "Rename":
-                            if k.children[2].string not in names:
-                                names.append(k.children[2].string)
-                            local_rename_dict[k.children[2].string] = k.children[1].string
-                        #print("Assumption failed: Object list contains non-name node")
-                    else:
-                        if k.string not in names:
-                            names.append(k.string)
-        rename_dict[i] = local_rename_dict
-        name_dict[i] = names
-    tables = SymbolTable
-    partial_ast = ast_components.InternalFortranAst()
-    partial_modules = []
-    partial_ast.symbols["c_int"]=ast_internal_classes.Int_Literal_Node(value=4)
-    partial_ast.symbols["c_int8_t"]=ast_internal_classes.Int_Literal_Node(value=1)
-    partial_ast.symbols["c_int64_t"]=ast_internal_classes.Int_Literal_Node(value=8)
-    partial_ast.symbols["c_int32_t"]=ast_internal_classes.Int_Literal_Node(value=4)
-    partial_ast.symbols["c_size_t"]=ast_internal_classes.Int_Literal_Node(value=4)
-    partial_ast.symbols["c_long"]=ast_internal_classes.Int_Literal_Node(value=8)
-    partial_ast.symbols["c_signed_char"]=ast_internal_classes.Int_Literal_Node(value=1)
-    partial_ast.symbols["c_char"]=ast_internal_classes.Int_Literal_Node(value=1)
-    partial_ast.symbols["c_null_char"]=ast_internal_classes.Int_Literal_Node(value=1)
-    functions_to_rename={}
-    
-    #Why would you ever name a file differently than the module? Especially just one random file out of thousands???
-    #asts["mo_restart_nml_and_att"]=asts["mo_restart_nmls_and_atts"]
-
-    for i in parse_order:
-        if i in ["mtime","ISO_C_BINDING", "iso_c_binding", "ppm_extents","mo_cdi","iso_fortran_env"]:
-            continue
-       
-        partial_ast.add_name_list_for_module(i, name_dict[i])
-        partial_modules.append(partial_ast.create_ast(asts[i]))
-        tmp_rename=rename_dict[i]
-        for j in tmp_rename:
-            #print(j)
-            if partial_ast.symbols.get(j) is None:
-                #raise NameError("Symbol " + j + " not found in partial ast")
-                if functions_to_rename.get(i) is None:
-                    functions_to_rename[i]=[j]
-                else:
-                    functions_to_rename[i].append(j)    
-            else:
-                partial_ast.symbols[tmp_rename[j]]=partial_ast.symbols[j]
-
-        print("Parsing module: ", i)
-
-    program = partial_ast.create_ast(ast)
-    functions_and_subroutines_builder = ast_transforms.FindFunctionAndSubroutines()
-    functions_and_subroutines_builder.visit(program)
-    partial_ast.functions_and_subroutines = functions_and_subroutines_builder.nodes
-    program = ast_transforms.functionStatementEliminator(program)
-    program = ast_transforms.CallToArray(functions_and_subroutines_builder.nodes).visit(program)
-    program = ast_transforms.CallExtractor().visit(program)
-    program = ast_transforms.SignToIf().visit(program)
-    program = ast_transforms.ArrayToLoop().visit(program)
-    program = ast_transforms.SumToLoop().visit(program)
-    program = ast_transforms.ForDeclarer().visit(program)
-    program = ast_transforms.IndexExtractor().visit(program)
-    ast2sdfg = AST_translator(own_ast, __file__)
-    sdfg = SDFG(source_string)
-    ast2sdfg.top_level = program
-    ast2sdfg.globalsdfg = sdfg
-    ast2sdfg.translate(program, sdfg)
-
     return sdfg