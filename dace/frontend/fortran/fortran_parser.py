--- conflicted
+++ resolved
@@ -2951,13 +2951,8 @@
         use_spec = scope_spec + (mod_name,)
 
         if mod_spec not in ident_map:
-<<<<<<< HEAD
-            # TODO: `netcdf` is somehow not present. Create a stub for `netcdf`.
-            #assert mod_name == 'netcdf'
-=======
             # TODO: `netcdf` and a few more modules are somehow not present. Create stubs for them?
             assert mod_name == 'netcdf', f"Cannot find module: {mod_name}"
->>>>>>> 2521a0e2
             continue
         # The module's name cannot be used as an identifier in this scope anymore, so just point to the module.
         alias_map[use_spec] = ident_map[mod_spec]
