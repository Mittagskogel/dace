# Copyright 2019-2023 ETH Zurich and the DaCe authors. All rights reserved.
import ast
from collections import OrderedDict
import copy
import itertools
import inspect
import networkx as nx
import re
import sys
import time
from os import path
import warnings
from numbers import Number
from typing import Any, Dict, Iterable, List, Set, Tuple, Union, Callable, Optional
import operator

import dace
from dace import data, dtypes, subsets, symbolic, sdfg as sd
from dace import sourcemap
from dace.config import Config
from dace.frontend.common import op_repository as oprepo
from dace.frontend.python import astutils
from dace.frontend.python.common import (DaceSyntaxError, SDFGClosure, SDFGConvertible, inverse_dict_lookup,
                                         StringLiteral)
from dace.frontend.python.astutils import ExtNodeVisitor, ExtNodeTransformer
from dace.frontend.python.astutils import rname
from dace.frontend.python import nested_call, replacements, preprocessing
from dace.frontend.python.memlet_parser import (DaceSyntaxError, parse_memlet, pyexpr_to_symbolic, ParseMemlet,
                                                inner_eval_ast, MemletExpr)
from dace.sdfg import nodes, utils as sdutil
from dace.sdfg.propagation import propagate_memlet, propagate_subset, propagate_states
from dace.memlet import Memlet
from dace.properties import LambdaProperty, CodeBlock
from dace.sdfg import SDFG, SDFGState
from dace.sdfg.state import ControlFlowBlock, LoopRegion, ControlFlowRegion
from dace.sdfg.replace import replace_datadesc_names
from dace.symbolic import pystr_to_symbolic, inequal_symbols

import numpy
import sympy

# register replacements in oprepo
import dace.frontend.python.replacements
from dace.frontend.python.replacements import _sym_type, _broadcast_to

# Type hints
Size = Union[int, dace.symbolic.symbol]
ShapeTuple = Tuple[Size]
ShapeList = List[Size]
Shape = Union[ShapeTuple, ShapeList]
DependencyType = Dict[str, Tuple[SDFGState, Union[Memlet, nodes.Tasklet], Tuple[int]]]

if sys.version_info < (3, 8):
    _simple_ast_nodes = (ast.Constant, ast.Name, ast.NameConstant, ast.Num)
    BytesConstant = ast.Bytes
    EllipsisConstant = ast.Ellipsis
    NameConstant = ast.NameConstant
    NumConstant = ast.Num
    StrConstant = ast.Str
else:
    _simple_ast_nodes = (ast.Constant, ast.Name)
    BytesConstant = ast.Constant
    EllipsisConstant = ast.Constant
    NameConstant = ast.Constant
    NumConstant = ast.Constant
    StrConstant = ast.Constant

if sys.version_info < (3, 9):
    Index = ast.Index
    ExtSlice = ast.ExtSlice
else:
    Index = type(None)
    ExtSlice = type(None)

if sys.version_info < (3, 12):
    TypeAlias = type(None)
else:
    TypeAlias = ast.TypeAlias


class SkipCall(Exception):
    """ Exception used to skip calls to functions that cannot be parsed. """
    pass


def until(val, substr):
    """ Helper function that returns the substring of a string until a certain pattern. """
    if substr not in val:
        return val
    return val[:val.find(substr)]


# Array names that sympy and other python dependencies cannot accept
FORBIDDEN_ARRAY_NAMES = set(symbolic._sympy_clash.keys())

augassign_ops = {
    'Add': '+',
    'Sub': '-',
    'Mult': '*',
    'Div': '/',
    'FloorDiv': '//',
    'Mod': '%',
    'Pow': '**',
    'LShift': '<<',
    'RShift': '>>',
    'BitOr': '|',
    'BitXor': '^',
    'BitAnd': '&'
}


class AddTransientMethods(object):
    """ A management singleton for methods that add transient data to SDFGs. """

    _methods = {}

    @staticmethod
    def get(datatype):
        """ Returns a method. """
        if datatype not in AddTransientMethods._methods:
            return None
        return AddTransientMethods._methods[datatype]


@dtypes.paramdec
def specifies_datatype(func: Callable[[Any, data.Data, Any], Tuple[str, data.Data]], datatype=None):
    AddTransientMethods._methods[datatype] = func
    return func


@specifies_datatype(datatype=data.Scalar)
def _method(sdfg: SDFG, sample_data: data.Scalar, dtype: dtypes.typeclass):
    name = sdfg.temp_data_name()
    _, new_data = sdfg.add_scalar(name, dtype, transient=True)
    return name, new_data


@specifies_datatype(datatype=data.Array)
def _method(sdfg: SDFG, sample_data: data.Array, dtype):
    name, new_data = sdfg.add_temp_transient_like(sample_data, dtype=dtype)
    return name, new_data


@specifies_datatype(datatype=data.View)
def _method(sdfg: SDFG, sample_data: data.View, dtype):
    name, new_data = sdfg.add_temp_transient(sample_data.shape, dtype)
    return name, new_data


@specifies_datatype(datatype=data.Stream)
def _method(sdfg: SDFG, sample_data: data.Stream, dtype):
    name = sdfg.temp_data_name()
    new_data = sdfg.add_stream(name,
                               dtype,
                               buffer_size=sample_data.buffer_size,
                               shape=sample_data.shape,
                               transient=True)
    return name, new_data


def _add_transient_data(sdfg: SDFG, sample_data: data.Data, dtype: dtypes.typeclass = None):
    """ Adds to the sdfg transient data of the same dtype, shape and other
        parameters as sample_data. """
    func = AddTransientMethods.get(type(sample_data))
    if func is None:
        raise NotImplementedError
    if dtype is None:
        return func(sdfg, sample_data, sample_data.dtype)
    else:
        return func(sdfg, sample_data, dtype)


def _is_equivalent(first: data.Data, second: data.Data):
    if not first.is_equivalent(second):
        if any(not isinstance(d, data.Scalar) and not (isinstance(d, data.Array) and d.shape == (1, ))
               for d in (first, second)):
            return False
    return True


def parse_dace_program(name: str,
                       preprocessed_ast: ast.AST,
                       argtypes: Dict[str, data.Data],
                       constants: Dict[str, Any],
                       closure: SDFGClosure,
                       simplify: Optional[bool] = None,
                       save: bool = True,
                       progress: Optional[bool] = None) -> SDFG:
    """
    Parses a ``@dace.program`` function into an SDFG.

    :param src_ast: The AST of the Python program to parse.
    :param visitor: A ProgramVisitor object returned from 
                    ``preprocess_dace_program``.
    :param closure: An object that contains the @dace.program closure.
    :param simplify: If True, simplification pass will be performed.
    :param save: If True, saves source mapping data for this SDFG.
    :param progress: If True, prints a progress bar of the parsing process. 
                        If None (default), prints after 5 seconds of parsing. 
                        If False, never prints progress.
    :return: A 2-tuple of SDFG and its reduced (used) closure.
    """
    # Progress bar handling (pre-parse)
    teardown_progress = False
    if progress is None and not Config.get_bool('progress'):
        progress = False
    if progress is None or progress is True:
        try:
            from tqdm import tqdm
        except (ImportError, ModuleNotFoundError):
            progress = False

        if progress is not False and ProgramVisitor.progress_bar is None:
            ctl = closure.call_tree_length()
            teardown_progress = True  # First parser should teardown progress bar
            ProgramVisitor.start_time = time.time()
            if progress is True:
                ProgramVisitor.progress_bar = tqdm(total=ctl, desc='Parsing Python program')
            else:
                ProgramVisitor.progress_bar = (0, ctl)  # Make a counter instead (tqdm cannot be enabled mid-progress)
    if (progress is None and isinstance(ProgramVisitor.progress_bar, tuple)
            and (time.time() - ProgramVisitor.start_time) >= 5):
        initial, total = ProgramVisitor.progress_bar
        ProgramVisitor.progress_bar = tqdm(total=total, initial=initial, desc='Parsing Python program')
    # End of progress bar

    visitor = ProgramVisitor(name=name,
                             filename=preprocessed_ast.filename,
                             line_offset=preprocessed_ast.src_line,
                             col_offset=0,
                             global_vars=preprocessed_ast.program_globals,
                             constants=constants,
                             scope_arrays=argtypes,
                             scope_vars={},
                             closure=closure,
                             simplify=simplify)

    try:
        sdfg, _, _, _ = visitor.parse_program(preprocessed_ast.preprocessed_ast.body[0])
        sdfg.set_sourcecode(preprocessed_ast.src, 'python')

        # Combine nested closures with the current one
        nested_closure_replacements: Dict[str, str] = {}
        for name, (arr, _) in visitor.nested_closure_arrays.items():
            # Check if the same array is already passed as part of a nested closure
            if id(arr) in closure.array_mapping:
                existing_name = closure.array_mapping[id(arr)]
                if name != existing_name:
                    if existing_name not in closure.callbacks:
                        nested_closure_replacements[name] = existing_name
                    else:  # Callbacks should be mapped
                        sdfg.callback_mapping[name] = existing_name

        # Make safe replacements
        def repl_callback(repldict):
            for state in sdfg.nodes():
                for name, new_name in repldict.items():
                    state.replace(name, new_name)
            for name, new_name in repldict.items():
                sdfg.arrays[new_name] = sdfg.arrays[name]
                del sdfg.arrays[name]
                if name in sdfg.constants_prop:
                    sdfg.constants_prop[new_name] = sdfg.constants_prop[name]
                    del sdfg.constants_prop[name]

        symbolic.safe_replace(nested_closure_replacements, repl_callback, value_as_string=True)

        sdfg.debuginfo = dtypes.DebugInfo(
            visitor.src_line + 1,
            end_line=visitor.src_line + len(preprocessed_ast.src.split("\n")) - 1,
            filename=path.abspath(preprocessed_ast.filename),
        )

        # Progress bar handling (post-parse)
        if (progress is None and isinstance(ProgramVisitor.progress_bar, tuple)
                and (time.time() - ProgramVisitor.start_time) >= 5):
            initial, total = ProgramVisitor.progress_bar
            ProgramVisitor.progress_bar = tqdm(total=total, initial=initial, desc='Parsing Python program')
        ProgramVisitor.increment_progress()
    except SkipCall:
        raise
    except Exception:
        # Print the offending line causing the exception
        li = visitor.current_lineinfo
        print(f'Exception raised while parsing DaCe program:\n  in File "{li.filename}", line {li.start_line}')
        lines = preprocessed_ast.src.split('\n')
        lineid = li.start_line - preprocessed_ast.src_line - 1
        if lineid >= 0 and lineid < len(lines):
            print(f'    {lines[lineid].strip()}')
        raise
    finally:
        if teardown_progress:
            if not isinstance(ProgramVisitor.progress_bar, tuple):
                ProgramVisitor.progress_bar.close()
                print('Parsing complete.')
            ProgramVisitor.progress_bar = None
            ProgramVisitor.start_time = 0

    return sdfg


# AST node types that are disallowed in DaCe programs
DISALLOWED_STMTS = [
    'Delete', 'Import', 'ImportFrom', 'Exec', 'Yield', 'YieldFrom', 'ClassDef', 'Await', 'Try', 'TryExcept',
    'TryFinally', 'ExceptHandler'
]
# Extra AST node types that are disallowed after preprocessing
_DISALLOWED_STMTS = DISALLOWED_STMTS + [
    'Global', 'Assert', 'Print', 'Nonlocal', 'Raise', 'Starred', 'AsyncFor', 'ListComp', 'GeneratorExp', 'SetComp',
    'DictComp', 'comprehension', 'TypeAlias', 'TypeVar', 'ParamSpec', 'TypeVarTuple'
]

TaskletType = Union[ast.FunctionDef, ast.With, ast.For]


def _disallow_stmt(visitor, node):
    raise DaceSyntaxError(visitor, node, 'Keyword "%s" disallowed' % (type(node).__name__))


###############################################################
# Parsing functions
###############################################################


def _subset_has_indirection(subset, pvisitor: 'ProgramVisitor' = None):
    for dim in subset:
        if not isinstance(dim, tuple):
            dim = [dim]
        for r in dim:
            if not symbolic.issymbolic(r):
                continue
            if symbolic.contains_sympy_functions(r):
                return True
            if pvisitor:
                for s in r.free_symbols:
                    try:
                        name = pvisitor._visitname(str(s), None)
                        if isinstance(name, str) and name in pvisitor.sdfg.arrays:
                            return True
                    except DaceSyntaxError:
                        continue
    return False


def _subset_is_local_symbol_dependent(subset: subsets.Subset, pvisitor: 'ProgramVisitor') -> bool:
    if subset is None:
        return False
    if any(s not in pvisitor.map_symbols and s not in pvisitor.globals for s in subset.free_symbols):
        return True
    return False


def add_indirection_subgraph(sdfg: SDFG,
                             graph: SDFGState,
                             src: nodes.Node,
                             dst: nodes.Node,
                             memlet: Memlet,
                             local_name: str,
                             pvisitor: 'ProgramVisitor',
                             output: bool = False,
                             with_wcr: bool = False):
    """ Replaces the specified edge in the specified graph with a subgraph that
        implements indirection without nested memlet subsets. """

    array = sdfg.arrays[memlet.data]
    indirect_inputs = set()
    indirect_outputs = set()

    # Scheme for multi-array indirection:
    # 1. look for all arrays and accesses, create set of arrays+indices
    #    from which the index memlets will be constructed from
    # 2. each separate array creates a memlet, of which num_accesses = len(set)
    # 3. one indirection tasklet receives them all + original array and
    #    produces the right output index/range memlet
    #########################
    # Step 1
    accesses = OrderedDict()
    newsubset = copy.deepcopy(memlet.subset)
    for dimidx, dim in enumerate(memlet.subset):
        # Range/Index disambiguation
        direct_assignment = False
        if not isinstance(dim, tuple):
            dim = [dim]
            direct_assignment = True
        elif dim[0] == dim[1]:
            dim = [dim[0]]
            direct_assignment = True

        for i, r in enumerate(dim):
            for expr in symbolic.swalk(r, enter_functions=True):
                fname = None
                if symbolic.is_sympy_userfunction(expr):
                    fname = expr.func.__name__
                else:
                    try:
                        rname = pvisitor._visitname(str(expr), None)
                    except DaceSyntaxError:
                        continue
                    if isinstance(rname, str) and rname in pvisitor.sdfg.arrays:
                        fname = rname
                if fname:
                    if fname not in accesses:
                        accesses[fname] = []

                    # Replace function with symbol (memlet local name to-be)
                    if expr.args in accesses[fname]:
                        aindex = accesses[fname].index(expr.args)
                        toreplace = 'index_' + fname + '_' + str(aindex)
                    else:
                        if expr.args:
                            accesses[fname].append(expr.args)
                        else:
                            # Scalar access
                            accesses[fname].append(0)
                        toreplace = 'index_' + fname + '_' + str(len(accesses[fname]) - 1)

                    if direct_assignment:
                        # newsubset[dimidx] = newsubset[dimidx].subs(expr, toreplace)
                        newsubset[dimidx] = r.subs(expr, toreplace)
                        r = newsubset[dimidx]
                    else:
                        rng = list(newsubset[dimidx])
                        rng[i] = rng[i].subs(expr, toreplace)
                        newsubset[dimidx] = tuple(rng)
                        # newsubset[dimidx][i] = r.subs(expr, toreplace)
    #########################
    # Step 2
    if output:
        ind_inputs = {'lookup': None}
        ind_outputs = {('__ind_' + local_name): None}
    else:
        ind_inputs = {('__ind_' + local_name): None}
        ind_outputs = {'lookup': None}
    # Add accesses to inputs
    for arrname, arr_accesses in accesses.items():
        for i in range(len(arr_accesses)):
            ind_inputs['index_%s_%d' % (arrname, i)] = None

    tasklet = nodes.Tasklet("Indirection", ind_inputs, ind_outputs)

    # Create map if indirected subset is a range
    ind_entry = None
    ind_exit = None
    inp_base_path = [tasklet]
    out_base_path = [tasklet]
    if (isinstance(memlet.subset, subsets.Range) and memlet.subset.num_elements() != 1):
        rng = copy.deepcopy(memlet.subset)
        nonsqz_dims = rng.squeeze()
        mapped_rng = []
        for i, r in enumerate(memlet.subset):
            if i in nonsqz_dims:
                mapped_rng.append(r)
        ind_entry, ind_exit = graph.add_map('indirection', {
            '__i%d' % i: '%s:%s+1:%s' % (s, e, t)
            for i, (s, e, t) in enumerate(mapped_rng)
        },
                                            debuginfo=pvisitor.current_lineinfo)
        inp_base_path.insert(0, ind_entry)
        out_base_path.append(ind_exit)

    input_index_memlets = []
    for arrname, arr_accesses in accesses.items():
        arr_name = arrname
        for i, access in enumerate(arr_accesses):
            if isinstance(access, sympy.Tuple):
                access = list(access)
            if not isinstance(access, (list, tuple)):
                access = [access]
            conn = None
            if pvisitor.nested:
                # TODO: Make this work for nested for-loops
                arr_rng = dace.subsets.Range([(a, a, 1) for a in access])
                if output:
                    arrname, rng = pvisitor._add_write_access(arr_name, arr_rng, target=None)
                else:
                    arrname, rng = pvisitor._add_read_access(arr_name, arr_rng, target=None)
                conn = 'index_%s_%d' % (arr_name, i)
                arr = sdfg.arrays[arrname]
                subset = subsets.Range.from_array(arr)
            else:
                subset = subsets.Indices(access)
            # Memlet to load the indirection index
            indexMemlet = Memlet.simple(arrname, subset)
            input_index_memlets.append(indexMemlet)
            read_node = graph.add_read(arrname, debuginfo=pvisitor.current_lineinfo)
            if pvisitor.nested or not isinstance(src, nodes.EntryNode):
                path = [read_node] + inp_base_path
            else:
                if output:
                    # TODO: This only works for Maps. Perhaps it should be
                    # generalized for other pairs of entry/exit nodes.
                    entry = None
                    if isinstance(dst, nodes.MapExit):
                        for node in graph.nodes():
                            if (isinstance(node, nodes.MapEntry) and node.map is dst.map):
                                entry = node
                                break
                    else:
                        raise NotImplementedError
                else:
                    entry = src
                path = [read_node, entry] + inp_base_path
            graph.add_memlet_path(*path, dst_conn="index_%s_%d" % (arr_name, i), memlet=indexMemlet)

    #########################
    # Step 3
    # Create new tasklet that will perform the indirection
    if output:
        code = "{arr}[{index}] = lookup"
    else:
        code = "lookup = {arr}[{index}]"

    newsubset = [r[0] if isinstance(r, tuple) else r for r in newsubset]
    if ind_entry:  # Amend newsubset when a range is indirected
        for i, idx in enumerate(nonsqz_dims):
            newsubset[idx] = '__i%d' % i

    tasklet.code = CodeBlock(
        code.format(arr='__ind_' + local_name, index=', '.join([symbolic.symstr(s) for s in newsubset])))

    # Create transient variable to trigger the indirect load
    tmp_name = '__' + local_name + '_value'
    start_src = None
    end_dst = None
    if memlet.num_accesses == 1 and dst is not None:
        _, storage = sdfg.add_scalar(tmp_name, array.dtype, transient=True)
    else:
        rng = copy.deepcopy(memlet.subset)
        if isinstance(rng, subsets.Range):
            rng.squeeze()
        _, storage = sdfg.add_array(tmp_name,
                                    rng.bounding_box_size(),
                                    array.dtype,
                                    storage=dtypes.StorageType.Default,
                                    transient=True)
        # Force creation of transients for range indirection
        if output:
            if src:
                start_src = src
                src = None
        else:
            if dst:
                end_dst = dst
                dst = None

    # Create transients when implementing indirection
    # through slicing or when indirecting a range.
    if src is None:
        if start_src:
            src = graph.add_access(tmp_name, debuginfo=pvisitor.current_lineinfo)
        else:
            src = graph.add_read(tmp_name, debuginfo=pvisitor.current_lineinfo)
    elif dst is None:
        if end_dst:
            dst = graph.add_access(tmp_name, debuginfo=pvisitor.current_lineinfo)
        else:
            dst = graph.add_write(tmp_name, debuginfo=pvisitor.current_lineinfo)

    tmp_shape = storage.shape
    indirectRange = subsets.Range([(0, s - 1, 1) for s in tmp_shape])
    if ind_entry:  # Amend indirected range
        indirectRange = ','.join(["{} - {}".format(ind, r[0]) for ind, r in zip(ind_entry.map.params, mapped_rng)])

    # Create memlet that depends on the full array that we look up in
    fullRange = subsets.Range([(0, s - 1, 1) for s in array.shape])
    fullMemlet = Memlet.simple(memlet.data, fullRange, num_accesses=memlet.num_accesses)
    fullMemlet.dynamic = memlet.dynamic

    if output:
        if isinstance(dst, nodes.ExitNode):
            full_write_node = graph.add_write(memlet.data, debuginfo=pvisitor.current_lineinfo)
            path = out_base_path + [dst, full_write_node]
        elif isinstance(dst, nodes.AccessNode):
            path = out_base_path + [dst]
        else:
            raise Exception("Src node type for indirection is invalid.")
        if with_wcr:
            fullMemlet.wcr = memlet.wcr
        graph.add_memlet_path(*path, src_conn='__ind_' + local_name, memlet=fullMemlet)
    else:
        if isinstance(src, nodes.EntryNode):
            full_read_node = graph.add_read(memlet.data, debuginfo=pvisitor.current_lineinfo)
            path = [full_read_node, src] + inp_base_path
        elif isinstance(src, nodes.AccessNode):
            path = [src] + inp_base_path
        else:
            raise Exception("Src node type for indirection is invalid.")
        graph.add_memlet_path(*path, dst_conn='__ind_' + local_name, memlet=fullMemlet)

    # Memlet to store the final value into the transient, and to load it into
    # the tasklet that needs it
    # indirectMemlet = Memlet.simple('__' + local_name + '_value',
    #                         indirectRange, num_accesses=memlet.num_accesses)
    # graph.add_edge(tasklet, 'lookup', dataNode, None, indirectMemlet)

    valueMemlet = Memlet.simple(tmp_name, indirectRange, num_accesses=1)
    if output:
        path = [src] + inp_base_path
        if isinstance(src, nodes.AccessNode):
            src_conn = None
        else:
            src_conn = local_name
        graph.add_memlet_path(*path, src_conn=src_conn, dst_conn='lookup', memlet=valueMemlet)
        # Connect original source to the indirected-range-transient
        if start_src:
            if isinstance(start_src, nodes.AccessNode):
                src_conn = None
            else:
                src_conn = local_name
            graph.add_edge(start_src, src_conn, src, None, Memlet.from_array(tmp_name, storage))
    else:
        path = out_base_path + [dst]
        if isinstance(dst, nodes.AccessNode):
            dst_conn = None
        else:
            dst_conn = local_name
        graph.add_memlet_path(*path, src_conn='lookup', dst_conn=dst_conn, memlet=valueMemlet)
        # Connect original destination to the indirected-range-transient
        if end_dst:
            if isinstance(end_dst, nodes.AccessNode):
                dst_conn = None
            else:
                dst_conn = local_name
            graph.add_edge(dst, None, end_dst, dst_conn, Memlet.from_array(tmp_name, storage))

    return tmp_name


class TaskletTransformer(ExtNodeTransformer):
    """ A visitor that traverses a data-centric tasklet, removes memlet
        annotations and returns input and output memlets.
    """

    def __init__(self,
                 visitor,
                 defined,
                 sdfg: SDFG,
                 state: SDFGState,
                 filename: str,
                 lang=None,
                 location: dict = {},
                 nested: bool = False,
                 scope_arrays: Dict[str, data.Data] = dict(),
                 scope_vars: Dict[str, str] = dict(),
                 variables: Dict[str, str] = dict(),
                 accesses: Dict[Tuple[str, dace.subsets.Subset, str], str] = dict(),
                 symbols: Dict[str, "dace.symbol"] = dict()):
        """ Creates an AST parser for tasklets.

            :param sdfg: The SDFG to add the tasklet in (used for defined arrays and symbols).
            :param state: The SDFG state to add the tasklet to.
        """
        self.visitor = visitor
        self.sdfg = sdfg
        self.state = state
        self.defined = defined

        # For syntax errors
        self.filename = filename

        # Connectors generated from memlets
        self.inputs: Dict[str, Memlet] = {}
        self.outputs: Dict[str, Memlet] = {}

        self.extcode = None
        self.lang = lang
        self.globalcode = ''
        self.initcode = ''
        self.exitcode = ''
        self.location = location

        self.nested = nested
        self.scope_arrays = scope_arrays
        self.scope_vars = scope_vars
        self.variables = variables
        self.accesses = accesses

        self.sdfg_inputs: Dict[str, Tuple[Memlet, Set[int]]] = {}
        self.sdfg_outputs: Dict[str, Tuple[Memlet, Set[int]]] = {}

        # Tmp fix for missing state symbol propatation
        self.symbols = symbols

        # Disallow keywords
        for stmt in _DISALLOWED_STMTS:
            setattr(self, 'visit_' + stmt, lambda n: _disallow_stmt(self, n))

    def parse_tasklet(self, tasklet_ast: TaskletType, name: Optional[str] = None):
        """
        Parses the AST of a tasklet and returns the tasklet node, as well as input and output memlets.

        :param tasklet_ast: The Tasklet's Python AST to parse.
        :param name: Optional name to use as prefix for tasklet.
        :return: 3-tuple of (Tasklet node, input memlets, output memlets).
        """
        # Should return a tasklet object (with connectors)
        self.visit(tasklet_ast)

        # Location identifier
        locinfo = dtypes.DebugInfo(tasklet_ast.lineno, tasklet_ast.col_offset, tasklet_ast.body[-1].lineno,
                                   tasklet_ast.body[-1].col_offset, self.filename)

        # Determine tasklet name (either declared as a function or use line #)
        if name is not None:
            name += '_' + str(tasklet_ast.lineno)
        else:
            name = getattr(tasklet_ast, 'name', 'tasklet_%d' % tasklet_ast.lineno)

        if self.lang is None:
            self.lang = dtypes.Language.Python

        t = self.state.add_tasklet(name,
                                   set(self.inputs.keys()),
                                   set(self.outputs.keys()),
                                   self.extcode or tasklet_ast.body,
                                   language=self.lang,
                                   code_global=self.globalcode,
                                   code_init=self.initcode,
                                   code_exit=self.exitcode,
                                   location=self.location,
                                   debuginfo=locinfo)

        return t, self.inputs, self.outputs, self.accesses

    def _add_access(
            self,
            name: str,
            rng: subsets.Range,
            access_type: str,  # 'r' or 'w'
            target: Union[ast.Name, ast.Subscript],
            new_name: str = None,
            arr_type: data.Data = None) -> str:
        if access_type not in ('r', 'w'):
            raise ValueError("Access type {} is invalid".format(access_type))
        if new_name:
            var_name = new_name
        elif target:
            var_name = "__tmp_{l}_{c}".format(l=target.lineno, c=target.col_offset)
        else:
            var_name = self.sdfg.temp_data_name()

        parent_name = self.scope_vars[name]
        parent_array = self.scope_arrays[parent_name]
        if _subset_has_indirection(rng):
            squeezed_rng = list(range(len(rng)))
            shape = parent_array.shape
            strides = [parent_array.strides[d] for d in squeezed_rng]
            # TODO: Why is squeezed_rng an index in the first place?
            squeezed_rng = subsets.Range([(i, i, 1) for i in squeezed_rng])
        else:
            ignore_indices = []
            sym_rng = []
            offset = []
            for i, r in enumerate(rng):
                repl_dict = {}
                for s, sr in self.symbols.items():
                    if s in symbolic.symlist(r).values():
                        ignore_indices.append(i)
                        if any(t in self.sdfg.arrays or t in (str(sym) for sym in self.symbols)
                               for t in sr.free_symbols):
                            sym_rng.append(subsets.Range([(0, parent_array.shape[i] - 1, 1)]))
                            repl_dict = {}
                            break
                        else:
                            sym_rng.append(sr)
                            # NOTE: Assume that the i-th index of the range is
                            # dependent on a local symbol s, i.e, rng[i] = f(s).
                            # Therefore, the i-th index will not be squeezed
                            # even if it has length equal to 1. However, it must
                            # still be offsetted by f(min(sr)), so that the indices
                            # for the squeezed connector start from 0.
                            # Example:
                            # Memlet range: [i+1, j, k+1]
                            # k: local symbol with range(1, 4)
                            # i,j: global symbols
                            # Squeezed range: [f(k)] = [k+1]
                            # Offset squeezed range: [f(k)-f(min(range(1, 4)))] =
                            #                        [f(k)-f(1)] = [k-1]
                            # NOTE: The code takes into account the case where an
                            # index is dependent on multiple symbols. See also
                            # tests/python_frontend/nested_name_accesses_test.py.
                            step = sr[0][2]
                            if (step < 0) == True:
                                repl_dict[s] = sr[0][1]
                            else:
                                repl_dict[s] = sr[0][0]
                if repl_dict:
                    offset.append(r[0].subs(repl_dict))
                else:
                    offset.append(0)

            if ignore_indices:
                tmp_memlet = Memlet.simple(parent_name, rng)
                use_dst = True if access_type == 'w' else False
                for s, r in self.symbols.items():
                    tmp_memlet = propagate_subset([tmp_memlet], parent_array, [s], r, use_dst=use_dst)

            to_squeeze_rng = rng
            if ignore_indices:
                to_squeeze_rng = rng.offset_new(offset, True)
            squeezed_rng = copy.deepcopy(to_squeeze_rng)
            non_squeezed = squeezed_rng.squeeze(ignore_indices)
            # TODO: Need custom shape computation here
            shape = squeezed_rng.size()
            for i, sr in zip(ignore_indices, sym_rng):
                iMin, iMax, step = sr.ranges[0]
                if (step < 0) == True:
                    iMin, iMax, step = iMax, iMin, -step
                ts = to_squeeze_rng.tile_sizes[i]
                sqz_idx = squeezed_rng.ranges.index(to_squeeze_rng.ranges[i])
                shape[sqz_idx] = ts * sympy.ceiling(((iMax.approx if isinstance(iMax, symbolic.SymExpr) else iMax) + 1 -
                                                     (iMin.approx if isinstance(iMin, symbolic.SymExpr) else iMin)) /
                                                    (step.approx if isinstance(step, symbolic.SymExpr) else step))
            # squeezed_rng = copy.deepcopy(rng)
            # non_squeezed = squeezed_rng.squeeze()
            # shape = squeezed_rng.size()
            if non_squeezed:
                strides = [parent_array.strides[d] for d in non_squeezed]
            else:
                strides = [1]
        dtype = parent_array.dtype

        if arr_type is None:
            arr_type = type(parent_array)
        if arr_type == data.Scalar:
            self.sdfg.add_scalar(var_name, dtype)
        elif issubclass(arr_type, data.Array):
            self.sdfg.add_array(var_name, shape, dtype, strides=strides)
        elif arr_type == data.Stream:
            self.sdfg.add_stream(var_name, dtype)
        else:
            raise NotImplementedError("Data type {} is not implemented".format(arr_type))

        self.accesses[(name, rng, access_type)] = (var_name, squeezed_rng)

        inner_indices = set()
        for n, r in reversed(list(enumerate(squeezed_rng))):
            if r == rng[n]:
                inner_indices.add(n)

        if access_type == 'r':
            if _subset_has_indirection(rng):
                self.sdfg_inputs[var_name] = (dace.Memlet.from_array(parent_name, parent_array), inner_indices)
            else:
                self.sdfg_inputs[var_name] = (dace.Memlet.simple(parent_name, rng), inner_indices)
        else:
            if _subset_has_indirection(rng):
                self.sdfg_outputs[var_name] = (dace.Memlet.from_array(parent_name, parent_array), inner_indices)
            else:
                self.sdfg_outputs[var_name] = (dace.Memlet.simple(parent_name, rng), inner_indices)

        return (var_name, squeezed_rng)

    def _add_read_access(self,
                         name: str,
                         rng: subsets.Range,
                         target: Union[ast.Name, ast.Subscript],
                         new_name: str = None,
                         arr_type: data.Data = None):

        if (name, rng, 'w') in self.accesses:
            return self.accesses[(name, rng, 'w')]
        elif (name, rng, 'r') in self.accesses:
            return self.accesses[(name, rng, 'r')]
        elif name in self.variables:
            return (self.variables[name], None)
        elif name in self.scope_vars:
            # TODO: Does the TaskletTransformer need the double slice fix?
            new_name, new_rng = self._add_access(name, rng, 'r', target, new_name, arr_type)
            return (new_name, new_rng)
        else:
            raise NotImplementedError

    def _add_write_access(self,
                          name: str,
                          rng: subsets.Range,
                          target: Union[ast.Name, ast.Subscript],
                          new_name: str = None,
                          arr_type: data.Data = None):

        if (name, rng, 'w') in self.accesses:
            return self.accesses[(name, rng, 'w')]
        elif name in self.variables:
            return (self.variables[name], None)
        elif (name, rng, 'r') in self.accesses or name in self.scope_vars:
            return self._add_access(name, rng, 'w', target, new_name, arr_type)
        else:
            raise NotImplementedError

    def _get_range(self, node: Union[ast.Name, ast.Subscript, ast.Call], name: str):
        if isinstance(node, ast.Name):
            actual_node = copy.copy(node)
            actual_node.id = name
            expr: MemletExpr = ParseMemlet(self, {**self.sdfg.arrays, **self.scope_arrays, **self.defined}, actual_node)
            rng = expr.subset
        elif isinstance(node, ast.Subscript):
            actual_node = copy.copy(node)
            if isinstance(actual_node.value, ast.Call):
                actual_node.value = copy.copy(actual_node.value)
                actual_node.value.func = copy.copy(actual_node.value.func)
                actual_node.value.func.id = name
            else:
                actual_node.value = copy.copy(actual_node.value)
                actual_node.value.id = name
            expr: MemletExpr = ParseMemlet(self, {**self.sdfg.arrays, **self.scope_arrays, **self.defined}, actual_node)
            rng = expr.subset
        elif isinstance(node, ast.Call):
            rng = dace.subsets.Range.from_array({**self.sdfg.arrays, **self.scope_arrays}[name])
        else:
            raise NotImplementedError

        if isinstance(rng, subsets.Indices):
            rng = subsets.Range.from_indices(rng)

        return rng

    def _update_names(self, node: Union[ast.Name, ast.Subscript, ast.Call], name: str, name_subscript: bool = False):
        if isinstance(node, ast.Name):
            node.id = name
        elif isinstance(node, ast.Subscript):
            if isinstance(node.value, ast.Call):
                node = node.value
                node.func.id = name
            elif name_subscript:
                node = node.value
                node.id = name
            else:
                node.value.id = name
        elif isinstance(node, ast.Call):
            node.func.id = name
        else:
            raise NotImplementedError

        return node

    def visit_TopLevelExpr(self, node):
        if isinstance(node.value, ast.BinOp):
            if isinstance(node.value.op, (ast.LShift, ast.RShift)):
                variables = {**self.variables, **self.scope_vars}
                target = node.value.right
                name = rname(target)
                name_sub = False
                if isinstance(node.value.op, ast.LShift):
                    squeezed_rng = None
                    if self.nested:
                        real_name = variables[name]
                        rng = self._get_range(target, real_name)
                        name, squeezed_rng = self._add_read_access(name, rng, target)
                        if squeezed_rng is not None:
                            name_sub = True
                    else:
                        if name in variables:
                            name = variables[name]
                    node.value.right = self._update_names(node.value.right, name, name_subscript=name_sub)
                    connector, memlet = parse_memlet(self, node.value.right, node.value.left, self.sdfg.arrays)
                    # Fix memlet with correct subset
                    if squeezed_rng is not None:
                        # TODO: Fix for `contains_sympy_functions`
                        # not liking ints
                        if isinstance(squeezed_rng, subsets.Indices):
                            memlet.subset = subsets.Range([(symbolic.pystr_to_symbolic(i),
                                                            symbolic.pystr_to_symbolic(i), 1)
                                                           for i in squeezed_rng.indices])
                        else:
                            memlet.subset = subsets.Range([
                                (symbolic.pystr_to_symbolic(b), symbolic.pystr_to_symbolic(e),
                                 symbolic.pystr_to_symbolic(s)) for b, e, s in squeezed_rng.ranges
                            ])
                    if self.nested and _subset_has_indirection(rng):
                        memlet = dace.Memlet.simple(memlet.data, rng)
                    if connector in self.inputs or connector in self.outputs:
                        raise DaceSyntaxError(self, node, 'Local variable is already a tasklet input or output')
                    self.inputs[connector] = memlet
                    return None  # Remove from final tasklet code
                elif isinstance(node.value.op, ast.RShift):
                    squeezed_rng = None
                    if self.nested:
                        real_name = variables[name]
                        rng = self._get_range(target, real_name)
                        name, squeezed_rng = self._add_write_access(name, rng, target)
                        if squeezed_rng is not None:
                            name_sub = True
                    else:
                        if name in variables:
                            name = variables[name]
                    node.value.right = self._update_names(node.value.right, name, name_subscript=name_sub)
                    connector, memlet = parse_memlet(self, node.value.left, node.value.right, self.sdfg.arrays)
                    # Fix memlet with correct subset
                    if squeezed_rng is not None:
                        # TODO: Fix for `contains_sympy_functions`
                        # not liking ints
                        if isinstance(squeezed_rng, subsets.Indices):
                            memlet.subset = subsets.Range([(symbolic.pystr_to_symbolic(i),
                                                            symbolic.pystr_to_symbolic(i), 1)
                                                           for i in squeezed_rng.indices])
                        else:
                            memlet.subset = subsets.Range([
                                (symbolic.pystr_to_symbolic(b), symbolic.pystr_to_symbolic(e),
                                 symbolic.pystr_to_symbolic(s)) for b, e, s in squeezed_rng.ranges
                            ])
                    if self.nested and _subset_has_indirection(rng):
                        memlet = dace.Memlet.simple(memlet.data, rng)
                    if self.nested and name in self.sdfg_outputs:
                        out_memlet = self.sdfg_outputs[name][0]
                        out_memlet.volume = memlet.volume
                        out_memlet.dynamic = memlet.dynamic
                        out_memlet.wcr = memlet.wcr
                        out_memlet.wcr_nonatomic = memlet.wcr_nonatomic
                    if connector in self.inputs or connector in self.outputs:
                        raise DaceSyntaxError(self, node, 'Local variable is already a tasklet input or output')
                    self.outputs[connector] = memlet
                    return None  # Remove from final tasklet code
        elif isinstance(node.value, StrConstant):
            return self.visit_TopLevelStr(node.value)

        return self.generic_visit(node)

    # Detect external tasklet code
    def visit_TopLevelStr(self, node: StrConstant):
        if self.extcode != None:
            raise DaceSyntaxError(self, node, 'Cannot provide more than one intrinsic implementation ' + 'for tasklet')
        self.extcode = node.value if sys.version_info >= (3, 8) else node.s

        # TODO: Should get detected by _parse_Tasklet()
        if self.lang is None:
            self.lang = dtypes.Language.CPP

        return node

    def visit_Name(self, node: ast.Name):
        # If accessing a symbol, add it to the SDFG symbol list
        if (isinstance(node.ctx, ast.Load) and node.id in self.defined
                and isinstance(self.defined[node.id], symbolic.symbol)):
            if node.id not in self.sdfg.symbols:
                self.sdfg.add_symbol(node.id, self.defined[node.id].dtype)
        return self.generic_visit(node)

    def visit_Call(self, node: ast.Call) -> Any:
        # Parsed objects are not allowed to be called from tasklets
        if hasattr(node.func, 'n') and isinstance(node.func.n, SDFGConvertible):
            node.func = node.func.oldnode.func

        fname = rname(node.func)
        if fname in self.defined:
            ftype = self.defined[fname].dtype
            if isinstance(ftype, dtypes.callback):
                if not ftype.is_scalar_function():
                    raise DaceSyntaxError(
                        self, node, 'Python callbacks that return arrays are not supported'
                        ' within `dace.tasklet` scopes. Please use function '
                        f'"{fname}" outside of a tasklet.')
        if fname in self.visitor.closure.callbacks:
            # TODO(later): When type/shape inference dives into tasklets
            raise DaceSyntaxError(
                self, node, 'Automatic Python callbacks are not yet '
                'supported within tasklets. Please define function '
                f'"{fname}" as a `dace.callback` explicitly and input it '
                'as a keyword argument to the function. Example:\n'
                '  addfunc = dace.symbol("addfunc", dace.callback(dace.float32, dace.float32, dace.float32))\n'
                '  @dace.program\n'
                '  def myprogram(...):\n'
                '    with dace.tasklet:\n'
                '      # ...\n'
                '      c = addfunc(a, b)\n'
                '  myprogram(..., addfunc=add)')
        return self.generic_visit(node)


class ProgramVisitor(ExtNodeVisitor):
    """ A visitor that traverses a data-centric Python program AST and
        constructs an SDFG.
    """
    progress_bar = None
    start_time: float = 0

    sdfg: SDFG
    last_block: ControlFlowBlock
    cfg_target: ControlFlowRegion
    last_cfg_target: ControlFlowRegion
    current_state: SDFGState

    def __init__(self,
                 name: str,
                 filename: str,
                 line_offset: int,
                 col_offset: int,
                 global_vars: Dict[str, Any],
                 constants: Dict[str, Any],
                 scope_arrays: Dict[str, data.Data],
                 scope_vars: Dict[str, str],
                 map_symbols: Set[Union[str, symbolic.symbol]] = None,
                 annotated_types: Dict[str, data.Data] = None,
                 closure: SDFGClosure = None,
                 nested: bool = False,
                 tmp_idx: int = 0,
                 simplify: Optional[bool] = None):
        """ ProgramVisitor init method

        Arguments:
            name {str} -- Name of DaCe program
            filename {str} -- Name of file containing DaCe program
            line_offset {int} -- Line where DaCe program is called
            col_offset {int} -- Column where DaCe program is called
            global_vars {Dict[str, Any]} -- Global variables
            constants {Dict[str, Any]} -- Constant values
            scope_arrays {Dict[str, data.Data]} -- Scope arrays
            scope_vars {Dict[str, str]} -- Scope variables
            closure {SDFGClosure} -- The closure of this program
            simplify {bool} -- Whether to apply simplification pass after parsing nested dace programs

        Keyword Arguments:
            nested {bool} -- True, if SDFG is nested (default: {False})
            tmp_idx {int} -- First idx for tmp transient names (default: {0})
        """

        self.filename = filename
        self.src_line = line_offset
        self.src_col = col_offset
        self.orig_name = name
        if nested:
            self.name = "{n}_{l}_{c}".format(n=name, l=line_offset, c=col_offset)
        else:
            self.name = name

        self.globals = global_vars
        self.closure = closure
        self.nested = nested
        self.simplify = simplify

        # Keeps track of scope arrays, numbers, variables and accesses
        self.scope_arrays = OrderedDict()
        self.scope_arrays.update(scope_arrays)
        self.scope_vars = {k: k for k in scope_arrays.keys()}
        self.scope_vars.update(scope_vars)
        self.numbers = dict()  # Dict[str, str]
        self.variables = dict()  # Dict[str, str]
        self.accesses = dict()
        self.views: Dict[str, Tuple[str, Memlet]] = {}  # Keeps track of views
        self.nested_closure_arrays: Dict[str, Tuple[Any, data.Data]] = {}
        self.annotated_types: Dict[str, data.Data] = annotated_types or {}

        # Keep track of map symbols from upper scopes
        map_symbols = map_symbols or set()
        self.map_symbols = set()
        self.map_symbols.update(map_symbols)

        # Entry point to the program
        # self.program = None
        self.sdfg = SDFG(self.name)
        if not self.nested:
            self.sdfg.arrays.update(scope_arrays)
            for arr in self.sdfg.arrays.values():
                for sym in arr.free_symbols:
                    if sym.name not in self.sdfg.symbols:
                        self.sdfg.add_symbol(sym.name, sym.dtype)
        self.sdfg._temp_transients = tmp_idx
        self.cfg_target = self.sdfg
        self.current_state = self.sdfg.add_state('init', is_start_state=True)
        self.last_block = self.current_state
        self.last_cfg_target = self.sdfg

        self.inputs: DependencyType = {}
        self.outputs: DependencyType = {}
        self.current_lineinfo = dtypes.DebugInfo(line_offset, col_offset, line_offset, col_offset, filename)

        self.modules = {k: v.__name__ for k, v in self.globals.items() if dtypes.ismodule(v)}

        # Add constants
        for cstname, cstval in constants.items():
            self.sdfg.add_constant(cstname, cstval)

        # Add symbols
        for arr in scope_arrays.values():
            self.scope_vars.update({str(k): self.globals[str(k)] for k in arr.free_symbols})

        # Disallow keywords
        for stmt in _DISALLOWED_STMTS:
            setattr(self, 'visit_' + stmt, lambda n: _disallow_stmt(self, n))

        # Tmp fix for missing state symbol propagation
        self.symbols = dict()

        # Indirections
        self.indirections = dict()

    @classmethod
    def progress_count(cls) -> int:
        """ Returns the number of parsed SDFGs so far within this run. """
        if cls.progress_bar is None:
            return 0
        if isinstance(cls.progress_bar, tuple):
            return cls.progress_bar[0]
        else:
            return cls.progress_bar.n

    @classmethod
    def increment_progress(cls, number=1):
        """ Adds a number of parsed SDFGs to the progress bar (whether visible or not). """
        if cls.progress_bar is not None:
            if isinstance(cls.progress_bar, tuple):
                i, t = cls.progress_bar
                cls.progress_bar = (i + number, t)
            else:
                cls.progress_bar.update(number)

    def visit(self, node: ast.AST):
        """Visit a node."""
        if hasattr(node, 'lineno'):
            self.current_lineinfo = dtypes.DebugInfo(node.lineno, node.col_offset, node.lineno, node.col_offset,
                                                     self.filename)
        return super().visit(node)

    def parse_program(self, program: ast.FunctionDef, is_tasklet: bool = False):
        """ Parses a DaCe program or tasklet

        Arguments:
            program {ast.FunctionDef} -- DaCe program or tasklet

        Keyword Arguments:
            is_tasklet {bool} -- True, if program is tasklet (default: {False})

        Returns:
            Tuple[SDFG, Dict, Dict] -- Parsed SDFG, its inputs and outputs
        """

        # Set parents for nodes to access assignments from Calls
        program = astutils.AnnotateTopLevel().visit(program)
        self.program_ast = program

        if is_tasklet:
            program.decorator_list = []
            self.visit_FunctionDef(program)
        else:
            for stmt in program.body:
                self.visit_TopLevel(stmt)
        if len(self.sdfg.nodes()) == 0:
            self.sdfg.add_state("EmptyState")

        # Handle return values
        # Assignments to return values become __return* arrays
        for vname, arrname in self.variables.items():
            if vname.startswith('__return'):
                if isinstance(self.sdfg.arrays[arrname], data.View):
                    # In case of a view, make a copy
                    # NOTE: If we are at the top level SDFG (not always clear),
                    # and it is a View of an input array, can we return a NumPy
                    # View directly?
                    desc = self.sdfg.arrays[arrname]
                    return_state = self._add_state()
                    r = return_state.add_read(arrname)
                    w = return_state.add_write(vname)
                    if vname not in self.sdfg.arrays:
                        self.sdfg.add_array(
                            vname,
                            desc.shape,
                            desc.dtype,
                            storage=desc.storage,
                            transient=False,
                            # NOTE: It seems that NumPy doesn't support creating
                            # non-contiguous arrays directly.
                            # strides=desc.strides,
                            # offset=desc.offset,
                            debuginfo=desc.debuginfo,
                            # total_size=desc.total_size,
                            allow_conflicts=desc.allow_conflicts)
                    return_state.add_nedge(r, w, Memlet(vname))
                else:
                    # Other cases can be replaced with return value directly
                    self.sdfg.replace(arrname, vname)
                    for k, (v, m) in self.views.items():
                        if v == arrname:
                            m.data = vname
                            self.views[k] = (vname, m)

        ####

        for arrname, arr in self.sdfg.arrays.items():
            # Return values become non-transient (accessible by the outside)
            if arrname.startswith('__return'):
                arr.transient = False
                self.outputs[arrname] = (None, Memlet.from_array(arrname, arr), [])

        def _views_to_data(state: SDFGState, nodes: List[dace.nodes.AccessNode]) -> List[dace.nodes.AccessNode]:
            new_nodes = []
            for vnode in nodes:
                if vnode.data in self.views:
                    if state.in_degree(vnode) == 0:
                        aname, m = self.views[vnode.data]
                        arr = self.sdfg.arrays[aname]
                        r = state.add_read(aname)
                        state.add_edge(r, None, vnode, 'views', copy.deepcopy(m))
                        new_nodes.append(r)
                    elif state.out_degree(vnode) == 0:
                        aname, m = self.views[vnode.data]
                        arr = self.sdfg.arrays[aname]
                        w = state.add_write(aname)
                        state.add_edge(vnode, 'views', w, None, copy.deepcopy(m))
                        new_nodes.append(w)
                    else:
                        raise ValueError(f'View "{vnode.data}" already has both incoming and outgoing edges')
            return new_nodes

        # Map view access nodes to their respective data
        for state in self.sdfg.states():
            # NOTE: We need to support views of views
            nodes = list(state.data_nodes())
            while nodes:
                nodes = _views_to_data(state, nodes)

        # Try to replace transients with their python-assigned names
        for pyname, arrname in self.variables.items():
            if arrname in self.sdfg.arrays and pyname not in FORBIDDEN_ARRAY_NAMES:
                desc = self.sdfg.arrays[arrname]
                if desc.transient:
                    if (pyname and dtypes.validate_name(pyname) and pyname not in self.sdfg.arrays):
                        repl_dict = dict()
                        if isinstance(desc, data.Structure):
                            repl_dict = {f"{arrname}.{k}": f"{pyname}.{k}" for k in desc.keys()}
                        repl_dict[arrname] = pyname
                        self.sdfg.replace_dict(repl_dict)

        propagate_states(self.sdfg)
        for state, memlet, inner_indices in itertools.chain(self.inputs.values(), self.outputs.values()):
            if state is not None and state.dynamic_executions:
                memlet.dynamic = True

        return self.sdfg, self.inputs, self.outputs, self.symbols

    @property
    def defined(self):
        # Check parent SDFG arrays first
        result = {}
        result.update({k: v for k, v in self.globals.items() if isinstance(v, symbolic.symbol)})
        result.update({k: self.sdfg.arrays[v] for k, v in self.scope_vars.items() if v in self.sdfg.arrays})
        result.update({k: self.scope_arrays[v] for k, v in self.scope_vars.items() if v in self.scope_arrays})
        result.update({k: self.sdfg.arrays[v] for k, v in self.variables.items() if v in self.sdfg.arrays})
        result.update({v: self.sdfg.arrays[v] for _, v in self.variables.items() if v in self.sdfg.arrays})
        # TODO: Is there a case of a variable-symbol?
        result.update({k: self.sdfg.symbols[v] for k, v in self.variables.items() if v in self.sdfg.symbols})

        # Add SDFG arrays, in case a replacement added a new output
        result.update(self.sdfg.arrays)

        # MPI-related stuff
        result.update({
            k: self.sdfg.process_grids[v]
            for k, v in self.variables.items() if v in self.sdfg.process_grids
        })
        try:
            from mpi4py import MPI
            result.update({k: v for k, v in self.globals.items() if isinstance(v, MPI.Comm)})
        except (ImportError, ModuleNotFoundError):
            pass

        return result

    def _on_block_added(self, block: ControlFlowBlock):
        if self.last_block is not None and self.last_cfg_target == self.cfg_target:
            self.cfg_target.add_edge(self.last_block, block, dace.InterstateEdge())
        self.last_block = block

        self.last_cfg_target = self.cfg_target
        if not isinstance(block, SDFGState):
            self.current_state = None
        else:
            self.current_state = block

    def _add_state(self, label=None, is_start=False) -> SDFGState:
        state = self.cfg_target.add_state(label, is_start_block=is_start)
        self._on_block_added(state)
        return state

    def _add_loop_region(self,
                         condition_expr: str,
                         label: str = 'loop',
                         loop_var: Optional[str] = None,
                         init_expr: Optional[str] = None,
                         update_expr: Optional[str] = None,
                         inverted: bool = False) -> LoopRegion:
        loop_region = LoopRegion(label, condition_expr, loop_var, init_expr, update_expr, inverted)
        self.cfg_target.add_node(loop_region)
        self._on_block_added(loop_region)
        return loop_region

    def _parse_arg(self, arg: Any, as_list=True):
        """ Parse possible values to slices or objects that can be used in
            the SDFG API. """
        if isinstance(arg, ast.Subscript) and rname(arg) == '_':
            # TODO: Refactor to return proper symbols and not strings.
            rng = dace.subsets.Range(astutils.subscript_to_slice(arg, self.sdfg.arrays)[1])
            repldict = dict()
            for sname in rng.free_symbols:
                if sname in self.defined:
                    repldict[sname] = self.defined[sname]
            if repldict:
                rng.replace(repldict)
            result = rng.string_list()
            if as_list is False and len(result) == 1:
                return result[0]
            return result

        return arg

    def _decorator_or_annotation_params(self, node: ast.FunctionDef) -> List[Tuple[str, Any]]:
        """ Returns a list of parameters, either from the function parameters
            and decorator arguments or parameters and their annotations (type
            hints).

            :param node: The given function definition node.
            :return: A list of 2-tuples (name, value).
        """
        # If the arguments are defined in the decorator
        dec = node.decorator_list[0]
        if 'args' in dir(dec) and len(dec.args) > 0:
            # If it's one argument of the form of ND range, e.g., "_[0:M, 0:N]"
            parg0 = self._parse_arg(dec.args[0])
            if isinstance(parg0, list):
                args = parg0
            else:
                args = [self._parse_arg(arg) for arg in dec.args]
        else:  # Otherwise, use annotations
            args = [self._parse_arg(arg.annotation, as_list=False) for arg in node.args.args]

        result = [(rname(arg), argval) for arg, argval in zip(node.args.args, args)]

        # Ensure all arguments are annotated
        if len(result) != len(node.args.args):
            raise DaceSyntaxError(self, node, 'All arguments in primitive %s must be annotated' % node.name)
        return result

    def _parse_subprogram(self, name, node, is_tasklet=False, extra_symbols=None, extra_map_symbols=None):
        extra_symbols = extra_symbols or {}
        extra_map_symbols = extra_map_symbols or set()
        map_symbols = self.map_symbols.union(extra_map_symbols)
        local_vars = {}
        local_vars.update(self.globals)
        local_vars.update(extra_symbols)
        pv = ProgramVisitor(name=name,
                            filename=self.filename,
                            line_offset=node.lineno,
                            col_offset=node.col_offset,
                            global_vars=local_vars,
                            constants=self.sdfg.constants,
                            scope_arrays={
                                **self.scope_arrays,
                                **self.sdfg.arrays
                            },
                            scope_vars={
                                **self.scope_vars,
                                **self.variables,
                            },
                            map_symbols=map_symbols,
                            annotated_types=self.annotated_types,
                            closure=self.closure,
                            nested=True,
                            tmp_idx=self.sdfg._temp_transients + 1)

        try:
            return pv.parse_program(node, is_tasklet)
        except SkipCall:
            raise
        except Exception:
            # Propagate line information upwards (for reporting) in case of exception
            self.current_lineinfo = pv.current_lineinfo
            raise

    def _symbols_from_params(self, params: List[Tuple[str, Union[str, dtypes.typeclass]]],
                             memlet_inputs: Dict[str, Memlet]) -> Dict[str, symbolic.symbol]:
        """
        Returns a mapping between symbol names to their type, as a symbol 
        object to maintain compatibility with global symbols. Used to maintain 
        typed symbols in SDFG scopes (e.g., map, consume).
        """
        from dace.codegen.tools.type_inference import infer_expr_type
        result = {}

        # Add map inputs first
        dyn_inputs = {}
        for name, val in memlet_inputs.items():
            if val.data in self.sdfg.arrays:
                datatype = self.sdfg.arrays[val.data].dtype
            else:
                datatype = self.scope_arrays[val.data].dtype
            dyn_inputs[name] = symbolic.symbol(name, datatype)
        result.update(dyn_inputs)

        for name, val in params:
            if isinstance(val, dtypes.typeclass):
                result[name] = symbolic.symbol(name, dtype=val)
            else:
                values = str(val).split(':')
                if len(values) == 1:
                    result[name] = symbolic.symbol(name, infer_expr_type(values[0], {**self.globals, **dyn_inputs}))
                elif len(values) == 2:
                    result[name] = symbolic.symbol(
                        name,
                        dtypes.result_type_of(infer_expr_type(values[0], {
                            **self.globals,
                            **dyn_inputs
                        }), infer_expr_type(values[1], {
                            **self.globals,
                            **dyn_inputs
                        })))
                elif len(values) == 3:
                    result[name] = symbolic.symbol(name, infer_expr_type(values[0], {**self.globals, **dyn_inputs}))
                else:
                    raise DaceSyntaxError(
                        self, None, "Invalid number of arguments in a range iterator. "
                        "You may use up to 3 arguments (start:stop:step).")

        return result

    def visit_FunctionDef(self, node: ast.FunctionDef):
        # Supported decorated function types: map, mapscope, consume,
        # consumescope, tasklet, program

        if len(node.decorator_list) > 1:
            raise DaceSyntaxError(self, node, 'Exactly one DaCe decorator is allowed on a function')
        if len(node.decorator_list) == 0:
            dec = 'dace.tasklet'
        else:
            dec_ast = node.decorator_list[0]
            dec_ast = preprocessing.ModuleResolver(self.modules, True).visit(dec_ast)
            dec = rname(dec_ast)

        # Create a new state for the statement
        state = self._add_state("s{l}_{c}".format(l=node.lineno, c=node.col_offset))

        # Define internal node for reconnection
        internal_node = None

        # Select primitive according to function type
        if dec == 'dace.tasklet':  # Tasklet
            internal_node, inputs, outputs, sdfg_inp, sdfg_out = self._parse_tasklet(state, node)

            # Add memlets
            inputs = {k: (state, v, set()) for k, v in inputs.items()}
            outputs = {k: (state, v, set()) for k, v in outputs.items()}

            self._add_dependencies(state, internal_node, None, None, inputs, outputs)
            self.inputs.update({k: (state, *v) for k, v in sdfg_inp.items()})
            self.outputs.update({k: (state, *v) for k, v in sdfg_out.items()})

        elif dec.startswith('dace.map') or dec.startswith('dace.consume'):  # Scope or scope+tasklet
            if 'map' in dec:
                params = self._decorator_or_annotation_params(node)
                params, map_inputs = self._parse_map_inputs(node.name, params, node)
                map_symbols = self._symbols_from_params(params, map_inputs)
                entry, exit = state.add_map(node.name, ndrange=params, debuginfo=self.current_lineinfo)
            elif 'consume' in dec:
                (stream_name, stream_elem, PE_tuple, condition, chunksize) = self._parse_consume_inputs(node)
                params = [PE_tuple, (stream_elem, self.sdfg.arrays[stream_name].dtype)]
                map_inputs = {}
                map_symbols = set()
                entry, exit = state.add_consume(node.name,
                                                PE_tuple,
                                                condition,
                                                chunksize=chunksize,
                                                debuginfo=self.current_lineinfo)

            if dec.endswith('scope'):  # @dace.mapscope or @dace.consumescope
                # TODO: Now that we return the nested for-loop symbols,
                # can we use them for something here?
                sdfg, inputs, outputs, _ = self._parse_subprogram(node.name,
                                                                  node,
                                                                  extra_symbols=self._symbols_from_params(
                                                                      params, map_inputs),
                                                                  extra_map_symbols=map_symbols)
            else:  # Scope + tasklet (e.g., @dace.map)
                name = "{}_body".format(entry.label)
                # TODO: Now that we return the nested for-loop symbols,
                # can we use them for something here?
                sdfg, inputs, outputs, _ = self._parse_subprogram(name,
                                                                  node,
                                                                  True,
                                                                  extra_symbols=self._symbols_from_params(
                                                                      params, map_inputs),
                                                                  extra_map_symbols=map_symbols)

            internal_node = state.add_nested_sdfg(sdfg,
                                                  self.sdfg,
                                                  set(inputs.keys()),
                                                  set(outputs.keys()),
                                                  debuginfo=self.current_lineinfo)
            self._add_nested_symbols(internal_node)

            # If consume scope, inject stream inputs to the internal SDFG
            if 'consume' in dec:
                free_symbols_before = copy.copy(sdfg.free_symbols)
                self._inject_consume_memlets(dec, entry, inputs, internal_node, sdfg, state, stream_elem, stream_name)
                # Remove symbols defined after injection
                syms_to_remove = free_symbols_before - sdfg.free_symbols
                syms_to_remove.add(stream_elem)
                for sym in syms_to_remove:
                    del internal_node.symbol_mapping[sym]
                    del sdfg.symbols[sym]

            # Connect internal node with scope/access nodes
            self._add_dependencies(state, internal_node, entry, exit, inputs, outputs, map_inputs)

        elif dec == 'dace.program':  # Nested SDFG
            raise DaceSyntaxError(self, node, 'Nested programs must be defined outside existing programs')
        else:
            raise DaceSyntaxError(self, node, 'Unsupported function decorator')

    def _inject_consume_memlets(self, dec, entry, inputs, internal_node, sdfg, state, stream_elem, stream_name):
        """ Inject stream inputs to subgraph when creating a consume scope. """

        # Inject element to internal SDFG arrays
        ntrans = sdfg.temp_data_name()
        sdfg.add_array(ntrans, [1], self.sdfg.arrays[stream_name].dtype)
        internal_memlet = dace.Memlet.simple(ntrans, subsets.Indices([0]))
        external_memlet = dace.Memlet.simple(stream_name, subsets.Indices([0]), num_accesses=-1)

        # Inject to internal tasklet
        if not dec.endswith('scope'):
            injected_node_count = 0
            for s in sdfg.nodes():
                for n in s.nodes():
                    if isinstance(n, nodes.Tasklet):
                        n.add_in_connector(stream_elem)
                        rnode = s.add_read(ntrans, debuginfo=self.current_lineinfo)
                        s.add_edge(rnode, None, n, stream_elem, internal_memlet)
                        injected_node_count += 1
            assert injected_node_count == 1

        # Inject to nested SDFG node
        internal_node.add_in_connector(ntrans)
        stream_node = state.add_read(stream_name, debuginfo=self.current_lineinfo)
        state.add_edge_pair(entry,
                            internal_node,
                            stream_node,
                            external_memlet,
                            scope_connector='stream',
                            internal_connector=ntrans)

        # Mark as input so that no extra edges are added
        inputs[ntrans] = (state, None, set())

    def _parse_for_indices(self, node: ast.Expr):
        """Parses the indices of a for-loop statement

        Arguments:
            node {ast.Expr} -- Target of ast.For node

        Raises:
            DaceSyntaxError: If target is not ast.Tuple
            DaceSyntaxError: If index is not ast.Name
            DaceSyntaxError: If index ID is duplicate

        Returns:
            List[str] -- List of index IDs
        """

        if not isinstance(node, (ast.Name, ast.Tuple)):
            raise DaceSyntaxError(self, node, "Target of ast.For must be a name or a tuple")

        if isinstance(node, ast.Name):
            elts = (node, )
        else:
            elts = node.elts

        indices = []
        for n in elts:
            if not isinstance(n, ast.Name):
                raise DaceSyntaxError(self, n, "For-loop iterator must be ast.Name")
            idx_id = n.id
            if idx_id in indices:
                raise DaceSyntaxError(self, n, "Duplicate index id ({}) in for-loop".format(idx_id))
            indices.append(idx_id)

        return indices

    def _parse_value(self, node: Union[ast.Name, NumConstant, ast.Constant]):
        """Parses a value

        Arguments:
            node {Union[ast.Name, ast.Num, ast.Constant]} -- Value node

        Raises:
            DaceSyntaxError: If node is not ast.Name or ast.Num/Constant

        Returns:
            str -- Value id or number as string
        """

        if isinstance(node, ast.Name):
            return node.id
        elif sys.version_info < (3, 8) and isinstance(node, ast.Num):
            return str(node.n)
        elif isinstance(node, ast.Constant):
            return str(node.value)
        else:
            return str(self.visit(node))

    def _parse_slice(self, node: ast.Slice):
        """Parses a range

        Arguments:
            node {ast.Slice} -- Slice node

        Returns:
            Tuple[str] -- Range in (from, to, step) format
        """

        return (self._parse_value(node.lower), self._parse_value(node.upper),
                self._parse_value(node.step) if node.step is not None else "1")

    def _parse_index_as_range(self, node: Union[Index, ast.Tuple]):
        """
        Parses an index as range

        :param node: Index node
        :return: Range in (from, to, step) format
        """
        if sys.version_info < (3, 9) and isinstance(node, ast.Index):
            val = self._parse_value(node.value)
        elif isinstance(node, ast.Tuple):
            val = self._parse_value(node.elts)
        else:
            val = self._parse_value(node)
        return (val, val, "1")

    def _parse_for_iterator(self, node: ast.Expr):
        """Parses the iterator of a for-loop statement

        Arguments:
            node {ast.Expr} -- Iterator (iter) of ast.For node

        Raises:
            DaceSyntaxError: If iterator is not ast.Subscript
            DaceSyntaxError: If iterator type is not supported
            NotImplementedError: If iterator type is not implemented

        Returns:
            Tuple[str, List[str], List[ast.AST], Optional[ScheduleType]] --
                                                    Iterator type, iteration
                                                    ranges, and AST versions of
                                                    the ranges. If present, the
                                                    schedule type is returned.
        """

        if isinstance(node, (ast.BinOp)):
            # special case:
            # We allow iterating over binops like:
            # dace.map[0:N] @ ScheduleType
            if not isinstance(node.op, ast.MatMult):
                raise DaceSyntaxError(
                    self, node, "Binop in for-loop iterator is not supported, "
                    "except when using the @ operator to specify "
                    "Schedule types")

            # parse schedule type
            schedule_name = preprocessing.ModuleResolver(self.modules, True).visit(node.right)
            schedule_name = rname(schedule_name)

            if schedule_name.startswith("ScheduleType."):
                # support ScheduleType.<...>
                schedule_type = schedule_name[len("ScheduleType."):]
                schedule = getattr(dtypes.ScheduleType, schedule_type)
            else:
                # check if it's a module (e.g. dace.ScheduleType or dtypes.ScheduleType)
                modname = until(schedule_name, '.')
                if ('.' in schedule_name and modname and modname in self.globals
                        and dtypes.ismodule(self.globals[modname])):
                    schedule = operator.attrgetter(schedule_name[len(modname) + 1:])(self.globals[modname])
                elif schedule_name in self.globals:
                    schedule = self.globals[schedule_name]
                else:
                    schedule = None

                if not isinstance(schedule, dtypes.ScheduleType):
                    raise DaceSyntaxError(self, node, "RHS of dace.map @ operand must be a ScheduleType")

            node = node.left

        else:
            schedule = None

        if not isinstance(node, (ast.Call, ast.Subscript)):
            raise DaceSyntaxError(self, node, "Iterator of ast.For must be a function or a subscript")

        iter_name = preprocessing.ModuleResolver(self.modules, True).visit(node)
        iterator = rname(iter_name)

        ast_ranges = []

        if iterator not in {'range', 'prange', 'parrange', 'dace.map'}:
            raise DaceSyntaxError(self, node, "Iterator {} is unsupported".format(iterator))
        if schedule is not None and iterator == "range":
            raise DaceSyntaxError(self, node, "Cannot specify schedule on range loops")
        elif iterator in ['range', 'prange', 'parrange']:
            # AST nodes for common expressions
            zero = ast.parse('0').body[0]
            one = ast.parse('1').body[0]

            def visit_ast_or_value(arg):
                ast_res = self._visit_ast_or_value(arg)
                val_res = self._parse_value(ast_res)
                return val_res, ast_res

            if len(node.args) == 1:  # (par)range(stop)
                valr, astr = visit_ast_or_value(node.args[0])
                ranges = [('0', valr, '1')]
                ast_ranges = [(zero, astr, one)]
            elif len(node.args) == 2:  # (par)range(start, stop)
                valr0, astr0 = visit_ast_or_value(node.args[0])
                valr1, astr1 = visit_ast_or_value(node.args[1])
                ranges = [(valr0, valr1, '1')]
                ast_ranges = [(astr0, astr1, one)]
            elif len(node.args) == 3:  # (par)range(start, stop, step)
                valr0, astr0 = visit_ast_or_value(node.args[0])
                valr1, astr1 = visit_ast_or_value(node.args[1])
                valr2, astr2 = visit_ast_or_value(node.args[2])
                ranges = [(valr0, valr1, valr2)]
                ast_ranges = [(astr0, astr1, astr2)]
            else:
                raise DaceSyntaxError(self, node, 'Invalid number of arguments for "%s"' % iterator)
            if iterator in ('prange', 'parrange'):
                iterator = 'dace.map'
        else:
            ranges = []
            if isinstance(node.slice, (ast.Tuple, ExtSlice)):
                for s in node.slice.dims:
                    ranges.append(self._parse_slice(s))
            elif isinstance(node.slice, ast.Slice):
                ranges.append(self._parse_slice(node.slice))
            else:  # isinstance(node.slice, ast.Index) is True
                ranges.append(self._parse_index_as_range(node.slice))

        return (iterator, ranges, ast_ranges, schedule)

    def _parse_map_inputs(self, name: str, params: List[Tuple[str, str]],
                          node: ast.AST) -> Tuple[Dict[str, str], Dict[str, Memlet]]:
        """ Parse map parameters for data-dependent inputs, modifying the
            parameter dictionary and returning relevant memlets.

            :return: A 2-tuple of (parameter dictionary, mapping from connector
                     name to memlet).
        """
        new_params = []
        map_inputs = {}
        ctr = 0
        for k, v in params:
            vsp = list(v.split(':'))
            for i, (val, vid) in enumerate(zip(vsp, 'best')):
                # Walk through expression, find functions and replace with
                # variables
                repldict = {}
                symval = pystr_to_symbolic(val)

                for atom in symval.free_symbols:
                    if symbolic.issymbolic(atom, self.sdfg.constants):
                        # Check for undefined variables
                        atomstr = str(atom)
                        if atomstr not in self.defined:
                            raise DaceSyntaxError(self, node, 'Undefined variable "%s"' % atom)
                        # Add to global SDFG symbols

                        # If scalar, should add dynamic map connector
                        candidate = atomstr
                        if candidate in self.variables and self.variables[candidate] in self.sdfg.arrays:
                            candidate = self.variables[candidate]

                        if candidate in self.sdfg.arrays and (isinstance(self.sdfg.arrays[candidate], data.Scalar) or
                                                              (isinstance(self.sdfg.arrays[candidate], data.Array)
                                                               and self.sdfg.arrays[candidate].shape == (1, ))):
                            newvar = '__%s_%s%d' % (name, vid, ctr)
                            repldict[atomstr] = newvar
                            map_inputs[newvar] = Memlet.from_array(candidate, self.sdfg.arrays[candidate])
                            ctr += 1
                        elif candidate not in self.sdfg.symbols:
                            self.sdfg.add_symbol(atomstr, self.defined[candidate].dtype)

                for expr in symbolic.swalk(symval):
                    if symbolic.is_sympy_userfunction(expr):
                        # If function contains a function
                        if any(symbolic.contains_sympy_functions(a) for a in expr.args):
                            raise DaceSyntaxError(self, node, 'Indirect accesses not supported in map ranges')
                        arr = expr.func.__name__
                        newvar = '__%s_%s%d' % (name, vid, ctr)
                        repldict[arr] = newvar
                        # Create memlet
                        args = ','.join([str(a) for a in expr.args])
                        if arr in self.variables:
                            arr = self.variables[arr]
                        if not isinstance(arr, str) or arr not in self.sdfg.arrays:
                            rng = subsets.Range.from_string(args)
                            args = str(rng)
                        map_inputs[newvar] = Memlet.simple(arr, args)
                        # ','.join([str(a) for a in expr.args]))
                        ctr += 1
                # Replace functions with new variables
                for find, replace in repldict.items():
                    val = re.sub(r"%s\(.*?\)" % find, val, replace)
                vsp[i] = val

            new_params.append((k, ':'.join(vsp)))

        return new_params, map_inputs

    def _parse_consume_inputs(self, node: ast.FunctionDef) -> Tuple[str, str, Tuple[str, str], str, str]:
        """ Parse consume parameters from AST.
        
            :return: A 5-tuple of Stream name, internal stream name,
                     (PE index, number of PEs), condition, chunk size.
        """

        # Consume scopes in Python are defined as functions with the following
        # syntax:
        # @dace.consume(<stream name>, <number of PEs>[, <quiescence condition>,
        #               <chunk size>)
        # def func(<internal stream element name>, <internal PE index name>):

        # Parse decorator
        dec = node.decorator_list[0]
        if hasattr(dec, 'args') and len(dec.args) >= 2:
            stream_name = self.visit(dec.args[0])
            num_PEs = pystr_to_symbolic(self.visit(dec.args[1]))
            if len(dec.args) >= 3:
                # TODO: Does not work if the condition uses arrays
                condition = astutils.unparse(dec.args[2])
            else:
                condition = None  # Run until stream is empty
            if len(dec.args) >= 4:
                chunksize = pystr_to_symbolic(self.visit(dec.args[3]))
            else:
                chunksize = 1
        else:
            raise DaceSyntaxError(self, node, 'Consume scope decorator must contain at least two arguments')

        # Parse function
        if len(node.args.args) != 2:
            raise DaceSyntaxError(self, node, 'Consume scope function must contain two arguments')

        stream_elem, PE_index = tuple(a.arg for a in node.args.args)

        return (stream_name, stream_elem, (PE_index, num_PEs), condition, chunksize)

    def _find_access(self, name: str, rng: subsets.Range, mode: str):
        for n, r, m in self.accesses:
            if n == name and m == mode:
                if r == rng:
                    return True
                elif r.covers(rng):
                    print("WARNING: New access {n}[{rng}] already covered by {n}[{r}]".format(n=name, rng=rng, r=r))
                elif rng.covers(r):
                    print("WARNING: New access {n}[{rng}] covers previous access {n}[{r}]".format(n=name, rng=rng, r=r))
                return False

    def _get_array_or_closure(self, name: str) -> data.Data:
        if name in self.sdfg.arrays:
            return self.sdfg.arrays[name]
        elif name in self.scope_arrays:
            return self.scope_arrays[name]
        elif name in self.closure.closure_arrays:
            return self.closure.closure_arrays[name][1]

        raise NameError(f'Array "{name}" not found in outer scope or closure')

    def _add_dependencies(self,
                          state: SDFGState,
                          internal_node: nodes.CodeNode,
                          entry_node: nodes.EntryNode,
                          exit_node: nodes.ExitNode,
                          inputs: DependencyType,
                          outputs: DependencyType,
                          map_inputs: Dict[str, Memlet] = None,
                          symbols: Dict[str, 'dace.symbol'] = dict()):

        # Parse map inputs (for memory-based ranges)
        if map_inputs:
            for conn, memlet in map_inputs.items():
                if self.nested:
                    # TODO: Make this work nested for-loops
                    new_name, _ = self._add_read_access(memlet.data, memlet.subset, None)
                    memlet = Memlet.from_array(new_name, self.sdfg.arrays[new_name])
                else:
                    new_name = memlet.data

                read_node = state.add_read(new_name, debuginfo=self.current_lineinfo)
                entry_node.add_in_connector(conn)
                state.add_edge(read_node, None, entry_node, conn, memlet)

        # Parse internal node inputs and indirect memory accesses
        if inputs:
            for conn, v in inputs.items():
                inner_state, memlet_or_node, inner_indices = v
                if memlet_or_node is None:  # Input already handled outside
                    continue

                if isinstance(memlet_or_node, nodes.Tasklet):
                    tasklet: nodes.Tasklet = memlet_or_node
                    # Create a code->code node
                    new_scalar = self.sdfg.temp_data_name()
                    if isinstance(internal_node, nodes.NestedSDFG):
                        dtype = internal_node.sdfg.arrays[conn].dtype
                    else:
                        raise SyntaxError('Cannot determine connector type for tasklet input dependency')
                    self.sdfg.add_scalar(new_scalar, dtype, transient=True)
                    accessnode = state.add_access(new_scalar)
                    state.add_edge(tasklet, conn, accessnode, None, dace.Memlet.simple(new_scalar, '0'))
                    state.add_edge(accessnode, None, internal_node, conn, dace.Memlet.simple(new_scalar, '0'))
                    if entry_node is not None:
                        state.add_edge(entry_node, None, tasklet, None, dace.Memlet())
                    continue

                memlet: Memlet = copy.deepcopy(memlet_or_node)

                arr = self._get_array_or_closure(memlet.data)

                for s, r in symbols.items():
                    memlet = propagate_subset([memlet], arr, [s], r, use_dst=False, defined_variables=set())
                if _subset_has_indirection(memlet.subset, self):
                    read_node = entry_node
                    if entry_node is None:
                        read_node = state.add_read(memlet.data, debuginfo=self.current_lineinfo)
                    add_indirection_subgraph(self.sdfg, state, read_node, internal_node, memlet, conn, self)
                    continue
                if memlet.data not in self.sdfg.arrays:
                    if entry_node:
                        scope_memlet = propagate_memlet(state, memlet, entry_node, True, arr)
                    else:
                        scope_memlet = copy.deepcopy(memlet)
                    irng = memlet.subset
                    orng = copy.deepcopy(scope_memlet.subset)
                    outer_indices = []
                    for n, (i, o) in enumerate(zip(irng, orng)):
                        if i == o and n not in inner_indices:
                            outer_indices.append(n)
                        elif n not in inner_indices:
                            inner_indices.add(n)
                    # Avoid the case where all indices are outer,
                    # i.e., the whole array is carried through the nested SDFG levels.
                    if len(outer_indices) < len(irng) or irng.num_elements() == 1:
                        irng.pop(outer_indices)
                        orng.pop(outer_indices)
                        irng.offset(orng, True)
                    if (memlet.data, scope_memlet.subset, 'w') in self.accesses:
                        vname = self.accesses[(memlet.data, scope_memlet.subset, 'w')][0]
                        memlet = Memlet.simple(vname, str(irng))
                    elif (memlet.data, scope_memlet.subset, 'r') in self.accesses:
                        vname = self.accesses[(memlet.data, scope_memlet.subset, 'r')][0]
                        memlet = Memlet.simple(vname, str(irng))
                    elif memlet.data in self.closure.closure_arrays:
                        self.sdfg.add_datadesc(memlet.data, copy.deepcopy(arr))
                        vname = memlet.data
                        self.inputs[vname] = (state, memlet, [])
                    else:
                        name = memlet.data
                        vname = "{c}_in_from_{s}{n}".format(c=conn,
                                                            s=self.sdfg.states().index(state),
                                                            n=('_%s' % state.node_id(entry_node) if entry_node else ''))
                        self.accesses[(name, scope_memlet.subset, 'r')] = (vname, orng)
                        orig_shape = orng.size()
                        shape = [d for i, d in enumerate(orig_shape) if d != 1 or i in inner_indices]
                        strides = [i for j, i in enumerate(arr.strides) if j not in outer_indices]
                        strides = [
                            s for i, (d, s) in enumerate(zip(orig_shape, strides)) if d != 1 or i in inner_indices
                        ]
                        if not shape:
                            shape = [1]
                            strides = [1]
                        # TODO: Formulate this better
                        if not strides:
                            strides = [arr.strides[-1]]
                        dtype = arr.dtype
                        if isinstance(arr, data.Stream):
                            self.sdfg.add_stream(vname, dtype)
                        else:
                            self.sdfg.add_array(vname, shape, dtype, strides=strides)
                        self.inputs[vname] = (state, scope_memlet, inner_indices)
                        memlet.data = vname
                        # memlet.subset.offset(memlet.subset, True, outer_indices)
                else:
                    vname = memlet.data

                read_node = state.add_read(vname, debuginfo=self.current_lineinfo)

                if entry_node is not None:
                    state.add_memlet_path(read_node,
                                          entry_node,
                                          internal_node,
                                          memlet=memlet,
                                          src_conn=None,
                                          dst_conn=conn)
                else:
                    state.add_edge(read_node, None, internal_node, conn, memlet)
        else:
            if entry_node is not None:
                state.add_nedge(entry_node, internal_node, dace.Memlet())

        # Parse internal node outputs
        if outputs:
            for conn, v in outputs.items():
                inner_state, memlet, inner_indices = v
                if memlet is None:  # Output already handled outside
                    continue

                arr = self._get_array_or_closure(memlet.data)

                for s, r in symbols.items():
                    memlet = propagate_subset([memlet], arr, [s], r, use_dst=True, defined_variables=set())
                if _subset_has_indirection(memlet.subset, self):
                    write_node = exit_node
                    if exit_node is None:
                        write_node = state.add_write(memlet.data, debuginfo=self.current_lineinfo)
                    add_indirection_subgraph(self.sdfg, state, internal_node, write_node, memlet, conn, self, True)
                    continue
                inner_memlet = memlet
                if memlet.data not in self.sdfg.arrays:
                    if entry_node:
                        scope_memlet = propagate_memlet(state, memlet, entry_node, True, arr)
                    else:
                        scope_memlet = copy.deepcopy(memlet)
                    irng = memlet.subset
                    orng = copy.deepcopy(scope_memlet.subset)
                    outer_indices = []
                    for n, (i, o) in enumerate(zip(irng, orng)):
                        if i == o and n not in inner_indices:
                            outer_indices.append(n)
                        elif n not in inner_indices:
                            inner_indices.add(n)
                    # Avoid the case where all indices are outer,
                    # i.e., the whole array is carried through the nested SDFG levels.
                    if len(outer_indices) < len(irng) or irng.num_elements() == 1:
                        irng.pop(outer_indices)
                        orng.pop(outer_indices)
                        irng.offset(orng, True)
                    if self._find_access(memlet.data, scope_memlet.subset, 'w'):
                        vname = self.accesses[(memlet.data, scope_memlet.subset, 'w')][0]
                        inner_memlet = Memlet.simple(vname, str(irng))
                        inner_memlet.num_accesses = memlet.num_accesses
                        inner_memlet.dynamic = memlet.dynamic
                    elif memlet.data in self.closure.closure_arrays:
                        self.sdfg.add_datadesc(memlet.data, copy.deepcopy(arr))
                        vname = memlet.data
                        self.outputs[vname] = (state, memlet, [])
                    else:
                        name = memlet.data
                        vname = "{c}_out_of_{s}{n}".format(c=conn,
                                                           s=self.sdfg.states().index(state),
                                                           n=('_%s' % state.node_id(exit_node) if exit_node else ''))
                        self.accesses[(name, scope_memlet.subset, 'w')] = (vname, orng)
                        orig_shape = orng.size()
                        shape = [d for d in orig_shape if d != 1]
                        shape = [d for i, d in enumerate(orig_shape) if d != 1 or i in inner_indices]
                        strides = [i for j, i in enumerate(arr.strides) if j not in outer_indices]
                        strides = [
                            s for i, (d, s) in enumerate(zip(orig_shape, strides)) if d != 1 or i in inner_indices
                        ]
                        if not shape:
                            shape = [1]
                            strides = [1]
                        # TODO: Formulate this better
                        if not strides:
                            strides = [arr.strides[-1]]
                        dtype = arr.dtype
                        if isinstance(arr, data.Stream):
                            self.sdfg.add_stream(vname, dtype)
                        else:
                            self.sdfg.add_array(vname, shape, dtype, strides=strides)
                        self.outputs[vname] = (state, scope_memlet, inner_indices)
                        inner_memlet.data = vname
                        # memlet.subset.offset(memlet.subset, True, outer_indices)
                else:
                    vname = memlet.data
                write_node = state.add_write(vname, debuginfo=self.current_lineinfo)
                if exit_node is not None:
                    state.add_memlet_path(internal_node,
                                          exit_node,
                                          write_node,
                                          memlet=inner_memlet,
                                          src_conn=conn,
                                          dst_conn=None)
                else:
                    state.add_edge(internal_node, conn, write_node, None, inner_memlet)
        else:
            if exit_node is not None:
                state.add_nedge(internal_node, exit_node, dace.Memlet())

    def _add_nested_symbols(self, nsdfg_node: nodes.NestedSDFG):
        """ 
        Adds symbols from nested SDFG mapping values (if appear as globals)
        to current SDFG.
        """
        for mv in nsdfg_node.symbol_mapping.values():
            for sym in mv.free_symbols:
                if sym.name not in self.sdfg.symbols:
                    if (sym.name in self.globals and isinstance(self.globals[sym.name], symbolic.symbol)):
                        self.sdfg.add_symbol(sym.name, self.globals[sym.name].dtype)
                    elif sym.name in self.closure.callbacks:
                        self.sdfg.add_symbol(sym.name, nsdfg_node.sdfg.symbols[sym.name])

    def _recursive_visit(self,
                         body: List[ast.AST],
                         name: str,
                         lineno: int,
                         parent: ControlFlowRegion,
                         unconnected_last_block=True,
                         extra_symbols=None) -> Tuple[SDFGState, SDFGState, SDFGState, bool]:
        """ Visits a subtree of the AST, creating special states before and after the visit. Returns the previous state,
            and the first and last internal states of the recursive visit. Also returns a boolean value indicating
            whether a return statement was met or not. This value can be used by other visitor methods, e.g., visit_If,
            to generate correct control flow. """
        previous_last_cfg_target = self.last_cfg_target
        previous_last_block = self.last_block
        previous_target = self.cfg_target

        self.last_block = None
        self.cfg_target = parent

        first_inner_block = self._add_state('%s_%d' % (name, lineno))

        # Add iteration variables to recursive visit
        if extra_symbols:
            old_globals = self.globals
            self.globals = copy.copy(self.globals)
            self.globals.update(extra_symbols)

        # Recursive loop processing
        return_stmt = False
        for stmt in body:
            self.visit_TopLevel(stmt)
            if isinstance(stmt, ast.Return) or isinstance(stmt, ast.Break) or isinstance(stmt, ast.Continue):
                return_stmt = True

        # Create the next state
        last_inner_block = self.last_block
        if unconnected_last_block:
            self.last_block = None
            self._add_state('end%s_%d' % (name, lineno))

        # Revert new symbols
        if extra_symbols:
            self.globals = old_globals

        # Restore previous target
        self.cfg_target = previous_target
        self.last_cfg_target = previous_last_cfg_target
        if not unconnected_last_block:
            self.last_block = previous_last_block

        return previous_last_block, first_inner_block, last_inner_block, return_stmt

    def _replace_with_global_symbols(self, expr: sympy.Expr) -> sympy.Expr:
        repldict = dict()
        for s in expr.free_symbols:
            if s.name in self.defined:
                repl = self.defined[s.name]
                # Convert strings to SymPy symbols (for SymPy 1.12)
                if isinstance(repl, str):
                    repl = sympy.Symbol(repl)
                # Filter out callables and iterables (for SymPy 1.12)
                elif repl is None or isinstance(repl, (Callable, Iterable)):
                    continue
                repldict[s] = repl
        return expr.subs(repldict)

    def visit_For(self, node: ast.For):
        # We allow three types of for loops:
        # 1. `for i in range(...)`: Creates a looping state
        # 2. `for i in parrange(...)`: Creates a 1D map
        # 3. `for i,j,k in dace.map[0:M, 0:N, 0:K]`: Creates an ND map
        # print(ast.dump(node))
        indices = self._parse_for_indices(node.target)
        iterator, ranges, ast_ranges, schedule = self._parse_for_iterator(node.iter)

        if len(indices) != len(ranges):
            raise DaceSyntaxError(self, node, "Number of indices and ranges of for-loop do not match")

        if iterator == 'dace.map':
            if node.orelse:
                raise DaceSyntaxError(self, node, '"else" clause not supported on DaCe maps')
            if schedule is None:
                schedule = dtypes.ScheduleType.Default

            state = self._add_state('MapState')
            params = [(k, ':'.join([str(t) for t in v])) for k, v in zip(indices, ranges)]
            params, map_inputs = self._parse_map_inputs('map_%d' % node.lineno, params, node)
            me, mx = state.add_map(name='%s_%d' % (self.name, node.lineno),
                                   ndrange=params,
                                   debuginfo=self.current_lineinfo,
                                   schedule=schedule)
            # body = SDFG('MapBody')
            body, inputs, outputs, symbols = self._parse_subprogram(
                self.name,
                node,
                extra_symbols=self._symbols_from_params(params, map_inputs),
                extra_map_symbols=self._symbols_from_params(params, map_inputs))
            tasklet = state.add_nested_sdfg(body,
                                            self.sdfg,
                                            inputs.keys(),
                                            outputs.keys(),
                                            debuginfo=self.current_lineinfo)
            self._add_nested_symbols(tasklet)
            self._add_dependencies(state, tasklet, me, mx, inputs, outputs, map_inputs, symbols)
        elif iterator == 'range':
            # Create an extra typed symbol for the loop iterate
            from dace.codegen.tools.type_inference import infer_expr_type

            sym_name = indices[0]
            integer = True
            nonnegative = None
            positive = None

            start = self._replace_with_global_symbols(symbolic.pystr_to_symbolic(ranges[0][0]))
            stop = self._replace_with_global_symbols(symbolic.pystr_to_symbolic(ranges[0][1]))
            step = self._replace_with_global_symbols(symbolic.pystr_to_symbolic(ranges[0][2]))
            eoff = -1
            if (step < 0) == True:
                eoff = 1
            try:
                conditions = [s >= 0 for s in (start, stop, step)]
                if (conditions == [True, True, True] or (start > stop and step < 0)):
                    nonnegative = True
                    if start != 0:
                        positive = True
            except:
                pass

            sym_obj = symbolic.symbol(indices[0],
                                      dtypes.result_type_of(infer_expr_type(ranges[0][0], self.sdfg.symbols),
                                                            infer_expr_type(ranges[0][1], self.sdfg.symbols),
                                                            infer_expr_type(ranges[0][2], self.sdfg.symbols)),
                                      integer=integer,
                                      nonnegative=nonnegative,
                                      positive=positive)

            # TODO: What if two consecutive loops use the same symbol
            # but different ranges?
            if sym_name in self.sdfg.symbols.keys():
                for k, v in self.symbols.items():
                    if (str(k) == sym_name and v != subsets.Range([(start, stop + eoff, step)])):
                        warnings.warn("Two for-loops using the same variable ({}) but "
                                      "different ranges in the same nested SDFG level. "
                                      "This may work but is not officially supported."
                                      "".format(sym_name))
                        break
            else:
                self.sdfg.add_symbol(sym_name, sym_obj.dtype)

            extra_syms = {sym_name: sym_obj}

            self.symbols[sym_obj] = subsets.Range([(start, stop + eoff, step)])

            # Add range symbols as necessary
            for rng in ranges[0]:
                symrng = pystr_to_symbolic(rng)
                for atom in symrng.free_symbols:
                    if symbolic.issymbolic(atom, self.sdfg.constants):
                        astr = str(atom)
                        # Check for undefined variables
                        if astr not in self.defined:
                            raise DaceSyntaxError(self, node, 'Undefined variable "%s"' % atom)
                        # Add to global SDFG symbols if not a scalar
                        if (astr not in self.sdfg.symbols and not (astr in self.variables or astr in self.sdfg.arrays)):
                            self.sdfg.add_symbol(astr, atom.dtype)

            # Add loop to SDFG
            loop_cond = '>' if ((pystr_to_symbolic(ranges[0][2]) < 0) == True) else '<'
            loop_cond_expr = '%s %s %s' % (indices[0], loop_cond, astutils.unparse(ast_ranges[0][1]))
            incr = {indices[0]: '%s = %s + %s' % (indices[0], indices[0], astutils.unparse(ast_ranges[0][2]))}
            loop_region = self._add_loop_region(loop_cond_expr,
                                                label=f'for_{node.lineno}',
                                                loop_var=indices[0],
                                                init_expr='%s = %s' % (indices[0], astutils.unparse(ast_ranges[0][0])),
                                                update_expr=incr[indices[0]],
                                                inverted=False)
            _, first_subblock, _, _ = self._recursive_visit(node.body, f'for_{node.lineno}', node.lineno,
                                                            extra_symbols=extra_syms, parent=loop_region,
                                                            unconnected_last_block=False)
            loop_region.start_block = loop_region.node_id(first_subblock)

            # Handle else clause
            if node.orelse:
                # Continue visiting body
                for stmt in node.orelse:
                    self.visit(stmt)

                # The state that all "break" edges go to
                state = self.cfg_target.add_state(f'postloop_{node.lineno}')
                if self.last_block is not None:
                    self.cfg_target.add_edge(self.last_block, state, dace.InterstateEdge())
                self.last_block = state

                self._generate_orelse(loop_region, state)

                return state

            self.last_block = loop_region
        else:
            raise DaceSyntaxError(self, node, 'Unsupported for-loop iterator "%s"' % iterator)

    def _is_test_simple(self, node: ast.AST):
        # Fix for scalar promotion tests
        # TODO: Maybe those tests should use the SDFG API instead of the
        # Python frontend which can change how it handles conditions.
        is_test_simple = isinstance(node, _simple_ast_nodes)
        if not is_test_simple:
            if isinstance(node, ast.Compare):
                is_left_simple = isinstance(node.left, _simple_ast_nodes)
                is_right_simple = (len(node.comparators) == 1 and isinstance(node.comparators[0], _simple_ast_nodes))
                if is_left_simple and is_right_simple:
                    return True
            elif isinstance(node, ast.BoolOp):
                return all(self._is_test_simple(value) for value in node.values)
        return is_test_simple

    def _visit_complex_test(self, node: ast.Expr):
        test_region = ControlFlowRegion('%s_%s' % ('cond_prep', node.lineno), self.sdfg)
        inner_start = test_region.add_state('%s_start_%s' % ('cond_prep', node.lineno))

        p_last_cfg_target, p_last_block, p_target = self.last_cfg_target, self.last_block, self.cfg_target
        self.cfg_target, self.last_block, self.last_cfg_target = test_region, inner_start, test_region

        parsed_node = self.visit(node)
        if isinstance(parsed_node, (list, tuple)) and len(parsed_node) == 1:
            parsed_node = parsed_node[0]
        if isinstance(parsed_node, str) and parsed_node in self.sdfg.arrays:
            datadesc = self.sdfg.arrays[parsed_node]
            if isinstance(datadesc, data.Array):
                parsed_node += '[0]'

        self.last_cfg_target, self.last_block, self.cfg_target = p_last_cfg_target, p_last_block, p_target

        return parsed_node, test_region

    def _visit_test(self, node: ast.Expr) -> Tuple[str, str, Optional[ControlFlowRegion]]:
        is_test_simple = self._is_test_simple(node)

        # Visit test-condition
        if not is_test_simple:
            parsed_node, test_region = self._visit_complex_test(node)
            self.cfg_target.add_node(test_region)
            self._on_block_added(test_region)
        else:
            parsed_node = astutils.unparse(node)
            test_region = None

        # Generate conditions
        cond = astutils.unparse(parsed_node)
        cond_else = astutils.unparse(astutils.negate_expr(parsed_node))

        return cond, cond_else, test_region

    def visit_While(self, node: ast.While):
        # Get loop condition expression and create the necessary states for it.
        loop_cond, _, test_region = self._visit_test(node.test)
        loop_region = self._add_loop_region(loop_cond, label=f'while_{node.lineno}', inverted=False)

        # Parse body
        self._recursive_visit(node.body, f'while_{node.lineno}', node.lineno, parent=loop_region,
                              unconnected_last_block=False)

        if test_region is not None:
            iter_end_blocks = set()
            for n in loop_region.nodes():
                if isinstance(n, LoopRegion.ContinueState):
                    iter_end_blocks.add(n)
                    # If it needs to be connected back to the test region, it does no longer need
                    # to be handled specially and thus is no longer a special continue state.
                    n.__class__ = SDFGState
            for inner_node in loop_region.nodes():
                if loop_region.out_degree(inner_node) == 0:
                    iter_end_blocks.add(inner_node)

            test_region_copy = copy.deepcopy(test_region)
            loop_region.add_node(test_region_copy)

            # Make sure the entire sub-graph of the test_region copy has proper sdfg references and that each block has
            # a unique name in the SDFG.
            loop_region.sdfg._labels = set(s.label for s in loop_region.sdfg.all_control_flow_blocks())
            for block in test_region_copy.all_control_flow_blocks():
                block.sdfg = loop_region.sdfg
                block.label = data.find_new_name(block.label, loop_region.sdfg._labels)

            for block in iter_end_blocks:
                loop_region.add_edge(block, test_region_copy, dace.InterstateEdge())

        # Add symbols from test as necessary
        symcond = pystr_to_symbolic(loop_cond)
        if symbolic.issymbolic(symcond):
            for atom in symcond.free_symbols:
                if symbolic.issymbolic(atom, self.sdfg.constants):
                    astr = str(atom)
                    # Check for undefined variables
                    if astr not in self.defined:
                        raise DaceSyntaxError(self, node, 'Undefined variable "%s"' % atom)
                    # Add to global SDFG symbols if not a scalar
                    if (astr not in self.sdfg.symbols and astr not in self.variables):
                        self.sdfg.add_symbol(astr, atom.dtype)

        # Handle else clause
        if node.orelse:
            # Continue visiting body
            for stmt in node.orelse:
                self.visit(stmt)

            # The state that all "break" edges go to
            self._add_state(f'postwhile_{node.lineno}')

            postloop_block = self.last_block
            self._generate_orelse(loop_region, postloop_block)

        self.last_block = loop_region

    def _generate_orelse(self, loop_region: LoopRegion, postloop_block: ControlFlowBlock):
        did_break_symbol = 'did_break_' + loop_region.label
        self.sdfg.add_symbol(did_break_symbol, dace.int32)
        for n in loop_region.nodes():
            if isinstance(n, LoopRegion.BreakState):
                for iedge in loop_region.in_edges(n):
                    iedge.data.assignments[did_break_symbol] = '1'
        for iedge in self.cfg_target.in_edges(loop_region):
            iedge.data.assignments[did_break_symbol] = '0'
        oedges = self.cfg_target.out_edges(loop_region)
        if len(oedges) > 1:
            raise DaceSyntaxError('Multiple exits to a loop with for-else syntax')

        intermediate = self.cfg_target.add_state(f'{loop_region.label}_normal_exit')
        self.cfg_target.add_edge(loop_region, intermediate,
                                 dace.InterstateEdge(condition=f"(not {did_break_symbol} == 1)"))
        oedge = oedges[0]
        self.cfg_target.add_edge(intermediate, oedge.dst, copy.deepcopy(oedge.data))
        self.cfg_target.remove_edge(oedge)
        self.cfg_target.add_edge(loop_region, postloop_block, dace.InterstateEdge(condition=f"{did_break_symbol} == 1"))

    def visit_Break(self, node: ast.Break):
        if isinstance(self.cfg_target, LoopRegion):
            break_state = self.cfg_target.add_state('break_%s' % node.lineno, is_break=True)
            self._on_block_added(break_state)
        else:
            error_msg = "'break' is only supported inside loops "
            if self.nested:
                error_msg += ("('break' is not supported in Maps and cannot be used in nested DaCe program calls to "
                              " break out of loops of outer scopes)")
            raise DaceSyntaxError(self, node, error_msg)

    def visit_Continue(self, node: ast.Continue):
        if isinstance(self.cfg_target, LoopRegion):
            continue_state = self.cfg_target.add_state('continue_%s' % node.lineno, is_continue=True)
            self._on_block_added(continue_state)
        else:
            error_msg = ("'continue' is only supported inside loops ")
            if self.nested:
                error_msg += ("('continue' is not supported in Maps and cannot be used in nested DaCe program calls to "
                              " continue loops of outer scopes)")
            raise DaceSyntaxError(self, node, error_msg)

    def visit_If(self, node: ast.If):
        # Add a guard state
        self._add_state('if_guard')
        self.last_block.debuginfo = self.current_lineinfo

        # Generate conditions
        cond, cond_else, _ = self._visit_test(node.test)

        # Visit recursively
        laststate, first_if_state, last_if_state, return_stmt = \
            self._recursive_visit(node.body, 'if', node.lineno, self.cfg_target, True)
        end_if_state = self.last_block

        # Connect the states
        self.cfg_target.add_edge(laststate, first_if_state, dace.InterstateEdge(cond))
        self.cfg_target.add_edge(last_if_state, end_if_state, dace.InterstateEdge(condition=f"{not return_stmt}"))

        # Process 'else'/'elif' statements
        if len(node.orelse) > 0:
            # Visit recursively
            _, first_else_state, last_else_state, return_stmt = \
                self._recursive_visit(node.orelse, 'else', node.lineno, self.cfg_target, False)

            # Connect the states
            self.cfg_target.add_edge(laststate, first_else_state, dace.InterstateEdge(cond_else))
            self.cfg_target.add_edge(last_else_state, end_if_state, dace.InterstateEdge(condition=f"{not return_stmt}"))
        else:
            self.cfg_target.add_edge(laststate, end_if_state, dace.InterstateEdge(cond_else))
        self.last_block = end_if_state

    def _parse_tasklet(self, state: SDFGState, node: TaskletType, name=None):

        # Looking for the first argument in a tasklet annotation: @dace.tasklet(STRING HERE)
        langInf = None
        side_effects = None
        if isinstance(node, ast.FunctionDef) and \
            hasattr(node, 'decorator_list') and \
            isinstance(node.decorator_list, list) and \
            len(node.decorator_list) > 0 and \
            hasattr(node.decorator_list[0], 'args') and \
            isinstance(node.decorator_list[0].args, list) and \
            len(node.decorator_list[0].args) > 0 and \
            hasattr(node.decorator_list[0].args[0], 'value'):

            langArg = node.decorator_list[0].args[0].value
            langInf = dtypes.Language[langArg]

        # Extract arguments from with statement
        if isinstance(node, ast.With):
            expr = node.items[0].context_expr
            if isinstance(expr, ast.Call):
                args = astutils.parse_function_arguments(expr, ['language', 'side_effects'])
                langArg = args.get('language', None)
                side_effects = args.get('side_effects', None)
                langInf = astutils.evalnode(langArg, {**self.globals, **self.defined})
                if isinstance(langInf, str):
                    langInf = dtypes.Language[langInf]

                side_effects = astutils.evalnode(side_effects, {**self.globals, **self.defined})

        ttrans = TaskletTransformer(self,
                                    self.defined,
                                    self.sdfg,
                                    state,
                                    self.filename,
                                    lang=langInf,
                                    nested=self.nested,
                                    scope_arrays=self.scope_arrays,
                                    scope_vars=self.scope_vars,
                                    variables=self.variables,
                                    accesses=self.accesses,
                                    symbols=self.symbols)
        node, inputs, outputs, self.accesses = ttrans.parse_tasklet(node, name)

        if side_effects is not None:
            node.side_effects = side_effects

        # Convert memlets to their actual data nodes
        for i in inputs.values():
            if not isinstance(i, tuple) and i.data in self.scope_vars.keys():
                i.data = self.scope_vars[i.data]
        for o in outputs.values():
            if not isinstance(o, tuple) and o.data in self.scope_vars.keys():
                o.data = self.scope_vars[o.data]
        return node, inputs, outputs, ttrans.sdfg_inputs, ttrans.sdfg_outputs

    def _add_assignment(self,
                        node: Union[ast.Assign, ast.AugAssign],
                        target: Union[str, Tuple[str, subsets.Range]],
                        operand: Union[str, Tuple[str, subsets.Range]],
                        op: Optional[str] = None,
                        boolarr: Optional[str] = None,
                        indirect_indices: Optional[Dict[int, subsets.Range]] = None):
        # TODO: Refactor these if/else blocks. Maybe
        # the subset should never be None?
        if isinstance(target, tuple):
            target_name, target_subset = target
            if target_subset is None:
                target_array = self.sdfg.arrays[target_name]
                target_subset = subsets.Range.from_array(target_array)
        else:
            target_name = target
            target_array = self.sdfg.arrays[target_name]
            target_subset = subsets.Range.from_array(target_array)
        if isinstance(operand, tuple):
            op_name, op_subset = operand
            if op_subset is None:
                op_array = self.sdfg.arrays[op_name]
                op_subset = subsets.Range.from_array(op_array)
        elif isinstance(operand, str) and operand in self.sdfg.arrays:
            op_name = operand
            op_array = self.sdfg.arrays[op_name]
            op_subset = subsets.Range.from_array(op_array)
        else:
            op_name = None
            op_array = None
            op_subset = subsets.Range([(0, 0, 1)])
            if symbolic.issymbolic(operand):
                for sym in operand.free_symbols:
                    if str(sym) not in self.sdfg.symbols:
                        self.sdfg.add_symbol(str(sym), self.globals[str(sym)].dtype)
                operand = symbolic.symstr(operand)

        indirect_indices = indirect_indices or {}
        tasklet_code = ''
        input_memlets = {}
        output_suffix = ''
        if target_subset.num_elements() != 1:
            target_index = ','.join(['__i%d' % i for i in range(len(target_subset))])
        else:
            target_index = '0'

        # Handle boolean array access
        if boolarr is not None:
            if isinstance(boolarr, str) and boolarr in self.sdfg.arrays:  # Array
                input_memlets['__in_cond'] = Memlet(f'{boolarr}[{target_index}]')
                tasklet_code += 'if __in_cond:\n    '
            else:  # Constant
                tasklet_code += f'if {boolarr}[{target_index}]:\n    '

        # Append indirect indices to input memlets as necessary
        if indirect_indices:
            outind = []
            for i, indarr in indirect_indices.items():
                assert len(self.sdfg.arrays[indarr].shape) == 1
                input_memlets[f'__ind_{i}'] = Memlet(f'{indarr}[__i{i}]')
                outind.append(f'__ind_{i}')
            output_suffix = f'[{", ".join(outind)}]'

        state = self._add_state("assign_{l}_{c}".format(l=node.lineno, c=node.col_offset))

        if target_subset.num_elements() != 1:
            if op_subset.num_elements() != 1:
                squeezed = copy.deepcopy(target_subset)
                squeezed.squeeze(offset=False)
                squeezed_op = copy.deepcopy(op_subset)
                squeezed_op.squeeze(offset=False)

                ssize = squeezed.size()
                osize = squeezed_op.size()

                if (indirect_indices or boolarr or len(ssize) != len(osize)
                        or any(inequal_symbols(s, o) for s, o in zip(ssize, osize)) or op):

                    _, all_idx_tuples, _, _, inp_idx = _broadcast_to(squeezed.size(), op_subset.size())

                    idx = iter(i for i, _ in all_idx_tuples)
                    target_index = ','.join(
                        next(idx) if size != 1 else str(target_subset.ranges[i][0])
                        for i, size in enumerate(target_subset.size()))

                    inp_idx = inp_idx.split(',')
                    # create a fake subset that would be the input subset broadcasted to the correct size
                    missing_dimensions = squeezed.ranges[:len(all_idx_tuples) - len(inp_idx)]
                    op_dimensions = op_subset.ranges

                    fake_subset = dace.subsets.Range(missing_dimensions + op_dimensions)

                    # use this fake subset to calculate the offset
                    fake_subset.offset(squeezed, True)

                    # we access the inp subset using the computed offset
                    # since the inp_subset may be missing leading dimensions, we reverse-zip-reverse
                    idx_and_subset = reversed(list(zip(reversed(inp_idx), reversed(fake_subset))))

                    inp_memlet = Memlet("{a}[{s}]".format(a=op_name,
                                                          s=','.join(
                                                              [f'{idx} + {s}' for idx, (s, _, _) in idx_and_subset])))
                    out_memlet = Memlet("{a}[{s}]".format(a=target_name, s=target_index))
                    map_range = {
                        '__i%d' % i: '%s:%s+1:%s' % (start, end, step)
                        for i, (start, end, step) in enumerate(squeezed)
                    }

                    for i, indarr in indirect_indices.items():
                        out_memlet.subset[i] = target_subset[i]
                        map_range[f'__i{i}'] = (0, self.sdfg.arrays[indarr].shape[0] - 1, 1)

                    if op:
                        out_memlet.wcr = LambdaProperty.from_string('lambda x, y: x {} y'.format(op))

                    if boolarr is not None:
                        inp_memlet.dynamic = True
                        out_memlet.dynamic = True

                    tasklet_code += f'__out{output_suffix} = __inp'
                    state.add_mapped_tasklet(state.label,
                                             map_range, {
                                                 '__inp': inp_memlet,
                                                 **input_memlets
                                             },
                                             tasklet_code, {'__out': out_memlet},
                                             external_edges=True,
                                             debuginfo=self.current_lineinfo)

                else:
                    op1 = state.add_read(op_name, debuginfo=self.current_lineinfo)
                    op2 = state.add_write(target_name, debuginfo=self.current_lineinfo)
                    memlet = Memlet(data=target_name, subset=target_subset)
                    memlet.other_subset = op_subset
                    if op:
                        memlet.wcr = LambdaProperty.from_string('lambda x, y: x {} y'.format(op))
                    state.add_nedge(op1, op2, memlet)
            else:
                memlet = Memlet("{a}[{s}]".format(a=target_name,
                                                  s=','.join(['__i%d' % i for i in range(len(target_subset))])))
                map_range = {
                    '__i%d' % i: '%s:%s+1:%s' % (start, end, step)
                    for i, (start, end, step) in enumerate(target_subset)
                }

                for i, indarr in indirect_indices.items():
                    memlet.subset[i] = target_subset[i]
                    map_range[f'__i{i}'] = (0, self.sdfg.arrays[indarr].shape[0] - 1, 1)

                if op:
                    memlet.wcr = LambdaProperty.from_string('lambda x, y: x {} y'.format(op))
                if op_name:
                    inp_memlet = {'__inp': Memlet("{a}[{s}]".format(a=op_name, s=op_subset))}
                    tasklet_code += f'__out{output_suffix} = __inp'
                else:
                    inp_memlet = dict()
                    tasklet_code += f'__out{output_suffix} = {operand}'

                if boolarr is not None:
                    for m in inp_memlet.values():
                        m.dynamic = True
                    memlet.dynamic = True

                inp_memlet.update(input_memlets)
                state.add_mapped_tasklet(state.label,
                                         map_range,
                                         inp_memlet,
                                         tasklet_code, {'__out': memlet},
                                         external_edges=True,
                                         debuginfo=self.current_lineinfo)
        else:
            if op_subset.num_elements() != 1:
                raise DaceSyntaxError(self, node, "Incompatible subsets %s and %s" % (target_subset, op_subset))
            if op_name:
                op1 = state.add_read(op_name, debuginfo=self.current_lineinfo)
                inp_conn = {'__inp'}
                tasklet_code += f'__out{output_suffix} = __inp'
            else:
                inp_conn = set()
                tasklet_code += f'__out{output_suffix} = {operand}'
            inp_conn |= set(input_memlets.keys())
            op2 = state.add_write(target_name, debuginfo=self.current_lineinfo)
            tasklet = state.add_tasklet(name=state.label,
                                        inputs=inp_conn,
                                        outputs={'__out'},
                                        code=tasklet_code,
                                        debuginfo=self.current_lineinfo)
            if op_name:
                inp_memlet = Memlet.simple(op_name, '%s' % op_subset)
                if boolarr is not None:
                    inp_memlet.dynamic = True
                state.add_edge(op1, None, tasklet, '__inp', inp_memlet)

            out_memlet = Memlet.simple(target_name, '%s' % target_subset)
            if boolarr is not None:
                out_memlet.dynamic = True
            for i in indirect_indices.keys():
                out_memlet.subset[i] = target_subset[i]
            for cname, memlet in input_memlets.items():
                r = state.add_read(memlet.data)
                state.add_edge(r, None, tasklet, cname, memlet)

            if op:
                out_memlet.wcr = LambdaProperty.from_string('lambda x, y: x {} y'.format(op))

            state.add_edge(tasklet, '__out', op2, None, out_memlet)

    def _add_aug_assignment(self,
                            node: Union[ast.Assign, ast.AugAssign],
                            rtarget: Union[str, Tuple[str, subsets.Range]],
                            wtarget: Union[str, Tuple[str, subsets.Range]],
                            operand: Union[str, Tuple[str, subsets.Range]],
                            op: str,
                            boolarr: Optional[str] = None,
                            indirect_indices: Optional[Dict[int, subsets.Range]] = None):

        # TODO: Refactor these if/else blocks. Maybe
        # the subset should never be None?
        if isinstance(rtarget, tuple):
            rtarget_name, rtarget_subset = rtarget
            if rtarget_subset is None:
                rtarget_array = self.sdfg.arrays[rtarget_name]
                rtarget_subset = subsets.Range.from_array(rtarget_array)
        else:
            rtarget_name = rtarget
            rtarget_array = self.sdfg.arrays[rtarget_name]
            rtarget_subset = subsets.Range.from_array(rtarget_array)
        if isinstance(wtarget, tuple):
            wtarget_name, wtarget_subset = wtarget
            if wtarget_subset is None:
                wtarget_array = self.sdfg.arrays[wtarget_name]
                wtarget_subset = subsets.Range.from_array(wtarget_array)
        else:
            wtarget_name = wtarget
            wtarget_array = self.sdfg.arrays[wtarget_name]
            wtarget_subset = subsets.Range.from_array(wtarget_array)
        if isinstance(operand, tuple):
            op_name, op_subset = operand
            if op_subset is None:
                op_array = self.sdfg.arrays[op_name]
                op_subset = subsets.Range.from_array(op_array)
        elif isinstance(operand, str) and operand in self.sdfg.arrays:
            op_name = operand
            op_array = self.sdfg.arrays[op_name]
            op_subset = subsets.Range.from_array(op_array)
        else:
            op_name = None
            op_array = None
            op_subset = subsets.Range([(0, 0, 1)])
            if symbolic.issymbolic(operand):
                for sym in operand.free_symbols:
                    if str(sym) not in self.sdfg.symbols:
                        self.sdfg.add_symbol(str(sym), self.globals[str(sym)].dtype)
                operand = symbolic.symstr(operand)

        indirect_indices = indirect_indices or {}
        tasklet_code = ''
        output_suffix = ''
        input_memlets = {}
        if wtarget_subset.num_elements() != 1:
            wtarget_index = ','.join(['__i%d' % i for i in range(len(wtarget_subset))])
        else:
            wtarget_index = '0'

        # Handle boolean array access
        if boolarr is not None:
            if isinstance(boolarr, str) and boolarr in self.sdfg.arrays:  # Array
                input_memlets['__in_cond'] = Memlet(f'{boolarr}[{wtarget_index}]')
                tasklet_code += 'if __in_cond:\n    '
            else:  # Constant
                tasklet_code += f'if {boolarr}[{wtarget_index}]:\n    '

        # Append indirect indices to input memlets as necessary
        if indirect_indices:
            outind = []
            for i, indarr in indirect_indices.items():
                assert len(self.sdfg.arrays[indarr].shape) == 1
                input_memlets[f'__ind_{i}'] = Memlet(f'{indarr}[__i{i}]')
                outind.append(f'__ind_{i}')
            output_suffix = f'[{", ".join(outind)}]'

        state = self._add_state("augassign_{l}_{c}".format(l=node.lineno, c=node.col_offset))

        if wtarget_subset.num_elements() != 1:
            if op_subset.num_elements() != 1:
                # We first squeeze both sides, then try to broadcast the remaining shapes together
                # This mimics numpy's behavior, where first the indices are taken (C[:i, j] -> (i,))
                # and then the operation is performed.
                sqz_osub = copy.deepcopy(op_subset)
                osqz = sqz_osub.squeeze()
                sqz_wsub = copy.deepcopy(wtarget_subset)
                wsqz = sqz_wsub.squeeze()
                sqz_rsub = copy.deepcopy(rtarget_subset)
                rsqz = sqz_rsub.squeeze()
                _, all_idx_tuples, _, out_idx, inp_idx = _broadcast_to(sqz_wsub.size(), sqz_osub.size())
                # Re-add squeezed dimensions from original subset so that memlets match original arrays
                osqueezed = [i for i in range(len(op_subset)) if i not in osqz]
                wsqueezed = [i for i in range(len(wtarget_subset)) if i not in wsqz]
                rsqueezed = [i for i in range(len(rtarget_subset)) if i not in rsqz]


                if (boolarr or indirect_indices
                        or (sqz_wsub.size() == sqz_osub.size() and sqz_wsub.size() == sqz_rsub.size())):
                    map_range = {i: rng for i, rng in all_idx_tuples}
                    in1_memlet = Memlet.simple(rtarget_name, out_idx)
                    in1_memlet.subset.unsqueeze(rsqueezed)
                    in1_memlet.subset.offset(rtarget_subset, False)
                    in2_memlet = Memlet.simple(op_name, inp_idx)
                    in2_memlet.subset.unsqueeze(osqueezed)
                    in2_memlet.subset.offset(op_subset, False)
                    out_memlet = Memlet.simple(wtarget_name, out_idx)
                    out_memlet.subset.unsqueeze(wsqueezed)
                    out_memlet.subset.offset(wtarget_subset, False)
                    if boolarr is not None:
                        in1_memlet.dynamic = True
                        out_memlet.dynamic = True

                    # Handle indirect indices
                    in1_suffix = []
                    for i, indarr in indirect_indices.items():
                        in1_memlet.subset[i] = rtarget_subset[i]
                        in1_suffix.append(f'__ind_{i}')
                        out_memlet.subset[i] = wtarget_subset[i]
                        map_range[f'__i{i}'] = (0, self.sdfg.arrays[indarr].shape[0] - 1, 1)
                    if indirect_indices:
                        in1_suffix = '[' + ', '.join(in1_suffix) + ']'
                    else:
                        in1_suffix = ''

                    tasklet_code += f'__out{output_suffix} = __in1{in1_suffix} {op} __in2'
                    state.add_mapped_tasklet(state.label,
                                             map_range, {
                                                 '__in1': in1_memlet,
                                                 '__in2': in2_memlet,
                                                 **input_memlets,
                                             },
                                             tasklet_code, {'__out': out_memlet},
                                             external_edges=True,
                                             debuginfo=self.current_lineinfo)
                else:
                    op1 = state.add_read(op_name, debuginfo=self.current_lineinfo)
                    op2 = state.add_write(wtarget_name, debuginfo=self.current_lineinfo)
                    memlet = Memlet.simple(wtarget_name, wtarget_subset)
                    memlet.other_subset = op_subset
                    if op is not None:
                        memlet.wcr = LambdaProperty.from_string('lambda x, y: x {} y'.format(op))
                        memlet.wcr_nonatomic = True
                    state.add_nedge(op1, op2, memlet)
            else:
                in1_subset = copy.deepcopy(rtarget_subset)
                in1_subset.offset(wtarget_subset, True)
                in1_memlet = Memlet.simple(rtarget_name,
                                           ','.join(['__i%d + %s' % (i, s) for i, (s, _, _) in enumerate(in1_subset)]))
                if op_name:
                    in2_memlet = Memlet.simple(op_name, '%s' % op_subset)
                out_memlet = Memlet.simple(wtarget_name, ','.join(['__i%d' % i for i in range(len(wtarget_subset))]))
                map_range = {
                    '__i%d' % i: '%s:%s+1:%s' % (start, end, step)
                    for i, (start, end, step) in enumerate(wtarget_subset)
                }
                if boolarr is not None:
                    in1_memlet.dynamic = True
                    out_memlet.dynamic = True

                # Handle indirect indices
                for i, indarr in indirect_indices.items():
                    in1_memlet.subset[i] = in1_subset[i]
                    out_memlet.subset[i] = wtarget_subset[i]
                    map_range[f'__i{i}'] = (0, self.sdfg.arrays[indarr].shape[0] - 1, 1)

                if op_name:
                    inp_memlets = {'__in1': in1_memlet, '__in2': in2_memlet}
                    tasklet_code += f'__out{output_suffix} = __in1{output_suffix} {op} __in2'
                else:
                    inp_memlets = {'__in1': in1_memlet}
                    tasklet_code += f'__out{output_suffix} = __in1{output_suffix} {op} {operand}'

                inp_memlets.update(input_memlets)

                state.add_mapped_tasklet(state.label,
                                         map_range,
                                         inp_memlets,
                                         tasklet_code, {'__out': out_memlet},
                                         external_edges=True,
                                         debuginfo=self.current_lineinfo)
        else:
            if op_subset.num_elements() != 1:
                raise DaceSyntaxError(
                    self, node, "Incompatible subsets %s, %s and %s" % (rtarget_subset, op_subset, wtarget_subset))
            else:
                op1 = state.add_read(rtarget_name, debuginfo=self.current_lineinfo)
                if op_name:
                    op2 = state.add_read(op_name, debuginfo=self.current_lineinfo)
                    inp_conns = {'__in1', '__in2'}
                    tasklet_code += f'__out = __in1 {op} __in2'
                else:
                    inp_conns = {'__in1'}
                    tasklet_code += f'__out = __in1 {op} {operand}'
                inp_conns |= set(input_memlets.keys())
                op3 = state.add_write(wtarget_name, debuginfo=self.current_lineinfo)
                tasklet = state.add_tasklet(name=state.label,
                                            inputs=inp_conns,
                                            outputs={'__out'},
                                            code=tasklet_code,
                                            debuginfo=self.current_lineinfo)
                in1_memlet = Memlet.simple(rtarget_name, '%s' % rtarget_subset)
                if op_name:
                    in2_memlet = Memlet.simple(op_name, '%s' % op_subset)
                    state.add_edge(op2, None, tasklet, '__in2', in2_memlet)
                for cname, memlet in input_memlets.items():
                    r = state.add_read(memlet.data)
                    state.add_edge(r, None, tasklet, cname, memlet)

                out_memlet = Memlet.simple(wtarget_name, '%s' % wtarget_subset)
                if boolarr is not None:
                    in1_memlet.dynamic = True
                    out_memlet.dynamic = True
                state.add_edge(op1, None, tasklet, '__in1', in1_memlet)
                state.add_edge(tasklet, '__out', op3, None, out_memlet)

    def _add_access(
            self,
            name: str,
            rng: subsets.Range,
            access_type: str,  # 'r' or 'w'
            target: Union[ast.Name, ast.Subscript],
            new_name: str = None,
            arr_type: data.Data = None) -> str:
        if access_type not in ('r', 'w'):
            raise ValueError("Access type {} is invalid".format(access_type))
        if new_name:
            var_name = new_name
        elif target:
            var_name = "__tmp_{l}_{c}_{a}".format(l=target.lineno, c=target.col_offset, a=access_type)
        else:
            var_name = self.sdfg.temp_data_name()

        parent_name = self.scope_vars[name]
        parent_array = self.scope_arrays[parent_name]

        has_indirection = (_subset_has_indirection(rng, self) or _subset_is_local_symbol_dependent(rng, self))
        if has_indirection:
            # squeezed_rng = list(range(len(rng)))
            shape = parent_array.shape
            # strides = [parent_array.strides[d] for d in squeezed_rng]
            # # TODO: Why is squeezed_rng an index in the first place?
            # squeezed_rng = subsets.Range([(i, i, 1) for i in squeezed_rng])
            squeezed_rng = subsets.Range.from_array(parent_array)
            non_squeezed = list(range(len(rng)))
        else:
            ignore_indices = []
            sym_rng = []
            offset = []
            for i, r in enumerate(rng):
                repl_dict = {}
                for s, sr in self.symbols.items():
                    if s in symbolic.symlist(r).values():
                        ignore_indices.append(i)
                        if any(t in self.sdfg.arrays or t in (str(sym) for sym in self.symbols)
                               for t in sr.free_symbols):
                            sym_rng.append(subsets.Range([(0, parent_array.shape[i] - 1, 1)]))
                            repl_dict = {}
                            break
                        else:
                            sym_rng.append(sr)
                            # NOTE: Assume that the i-th index of the range is
                            # dependent on a local symbol s, i.e, rng[i] = f(s).
                            # Therefore, the i-th index will not be squeezed
                            # even if it has length equal to 1. However, it must
                            # still be offsetted by f(min(sr)), so that the indices
                            # for the squeezed connector start from 0.
                            # Example:
                            # Memlet range: [i+1, j, k+1]
                            # k: local symbol with range(1, 4)
                            # i,j: global symbols
                            # Squeezed range: [f(k)] = [k+1]
                            # Offset squeezed range: [f(k)-f(min(range(1, 4)))] =
                            #                        [f(k)-f(1)] = [k-1]
                            # NOTE: The code takes into account the case where an
                            # index is dependent on multiple symbols. See also
                            # tests/python_frontend/nested_name_accesses_test.py.
                            step = sr[0][2]
                            if (step < 0) == True:
                                repl_dict[s] = sr[0][1]
                            else:
                                repl_dict[s] = sr[0][0]
                if repl_dict:
                    offset.append(r[0].subs(repl_dict))
                else:
                    offset.append(0)

            if ignore_indices:
                tmp_memlet = Memlet.simple(parent_name, rng)
                use_dst = True if access_type == 'w' else False
                for s, r in self.symbols.items():
                    tmp_memlet = propagate_subset([tmp_memlet], parent_array, [s], r, use_dst=use_dst)
            to_squeeze_rng = rng
            if ignore_indices:
                to_squeeze_rng = rng.offset_new(offset, True)
            squeezed_rng = copy.deepcopy(to_squeeze_rng)
            non_squeezed = squeezed_rng.squeeze(ignore_indices)
            # TODO: Need custom shape computation here
            shape = squeezed_rng.size()
            for i, sr in zip(ignore_indices, sym_rng):
                iMin, iMax, step = sr.ranges[0]
                if (step < 0) == True:
                    iMin, iMax, step = iMax, iMin, -step
                ts = to_squeeze_rng.tile_sizes[i]
                sqz_idx = squeezed_rng.ranges.index(to_squeeze_rng.ranges[i])
                shape[sqz_idx] = ts * sympy.ceiling(((iMax.approx if isinstance(iMax, symbolic.SymExpr) else iMax) + 1 -
                                                     (iMin.approx if isinstance(iMin, symbolic.SymExpr) else iMin)) /
                                                    (step.approx if isinstance(step, symbolic.SymExpr) else step))
        dtype = parent_array.dtype

        if arr_type is None:
            arr_type = type(parent_array)
            # Size (1,) slice of NumPy array returns scalar value
            if arr_type not in (data.Stream, data.Structure) and (shape == [1] or shape == (1, )):
                arr_type = data.Scalar
        if arr_type == data.Scalar:
            self.sdfg.add_scalar(var_name, dtype)
        elif issubclass(arr_type, data.Array):
            if non_squeezed:
                strides = [parent_array.strides[d] for d in non_squeezed]
            else:
                strides = [1]
            self.sdfg.add_array(var_name, shape, dtype, strides=strides)
        elif arr_type == data.Stream:
            self.sdfg.add_stream(var_name, dtype)
        elif arr_type == data.Structure:
            self.sdfg.add_datadesc(var_name, copy.deepcopy(parent_array))
        else:
            raise NotImplementedError("Data type {} is not implemented".format(arr_type))

        self.accesses[(name, rng, access_type)] = (var_name, squeezed_rng)

        inner_indices = set(non_squeezed)

        state = self.current_state

        new_memlet = None
        if has_indirection:
            new_memlet = dace.Memlet.from_array(parent_name, parent_array)
            volume = rng.num_elements()
            new_memlet.volume = volume if not symbolic.issymbolic(volume) else -1
        else:
            new_memlet = dace.Memlet.simple(parent_name, rng)

        if access_type == 'r':
            if has_indirection:
                self.inputs[var_name] = (state, new_memlet, inner_indices)
            else:
                self.inputs[var_name] = (state, new_memlet, inner_indices)
        else:
            if has_indirection:
                self.outputs[var_name] = (state, new_memlet, inner_indices)
            else:
                self.outputs[var_name] = (state, new_memlet, inner_indices)

        self.variables[var_name] = var_name
        return (var_name, squeezed_rng)

    def _add_read_access(self,
                         name: str,
                         rng: subsets.Range,
                         target: Union[ast.Name, ast.Subscript],
                         new_name: str = None,
                         arr_type: data.Data = None):
        if name in self.sdfg.arrays:
            return (name, None)
        elif name in self.variables:
            return (self.variables[name], None)

        if (name, rng, 'w') in self.accesses:
            new_name, new_rng = self.accesses[(name, rng, 'w')]
        elif (name, rng, 'r') in self.accesses:
            new_name, new_rng = self.accesses[(name, rng, 'r')]
        elif name in self.scope_vars:
            new_name, new_rng = self._add_access(name, rng, 'r', target, new_name, arr_type)
        else:
            raise NotImplementedError

        full_rng = subsets.Range.from_array(self.sdfg.arrays[new_name])
        if (_subset_has_indirection(rng, self) or _subset_is_local_symbol_dependent(rng, self)):
            new_name, new_rng = self.make_slice(new_name, rng)
        elif full_rng != new_rng:
            new_name, new_rng = self.make_slice(new_name, new_rng)
        return (new_name, new_rng)

    def _add_write_access(self,
                          name: str,
                          rng: subsets.Range,
                          target: Union[ast.Name, ast.Subscript],
                          new_name: str = None,
                          arr_type: data.Data = None):

        if name in self.sdfg.arrays:
            return (name, rng)
        if (name, rng, 'w') in self.accesses:
            return self.accesses[(name, rng, 'w')]
        elif name in self.variables:
            return (self.variables[name], rng)
        elif (name, rng, 'r') in self.accesses or name in self.scope_vars:
            return self._add_access(name, rng, 'w', target, new_name, arr_type)
        else:
            raise NotImplementedError

    def visit_NamedExpr(self, node):  # node : ast.NamedExpr
        self._visit_assign(node, node.target, None)

    def visit_Assign(self, node: ast.Assign):
        # Compute first target
        self._visit_assign(node, node.targets[0], None)

        # Then, for other targets make copies
        for target in node.targets[1:]:
            assign_from_first = ast.copy_location(ast.Assign(targets=[target], value=node.targets[0]), node)
            self._visit_assign(assign_from_first, target, None)

    def visit_AnnAssign(self, node: ast.AnnAssign):
        try:
            dtype = astutils.evalnode(node.annotation, {**self.globals, **self.defined})
            if isinstance(dtype, data.Data):
                simple_type = dtype.dtype
            else:
                simple_type = dtype
            if not isinstance(simple_type, dtypes.typeclass):
                raise TypeError
        except:
            dtype = None
            type_name = rname(node.annotation)
            warnings.warn('typeclass {} is not supported'.format(type_name))
        if node.value is None and dtype is not None:  # Annotating type without assignment
            self.annotated_types[rname(node.target)] = dtype
            return
        self._visit_assign(node, node.target, None, dtype=dtype)

    def _visit_assign(self, node, node_target, op, dtype=None, is_return=False):
        # Get targets (elts) and results
        elts = None
        results = None
        if isinstance(node_target, (ast.Tuple, ast.List)):
            elts = node_target.elts
        else:
            elts = [node_target]

        results = []
        if isinstance(node.value, (ast.Tuple, ast.List)):
            for n in node.value.elts:
                results.extend(self._gettype(n))
        else:
            results.extend(self._gettype(node.value))

        if len(results) != len(elts):
            raise DaceSyntaxError(self, node, 'Function returns %d values but %d provided' % (len(results), len(elts)))

        defined_vars = {**self.variables, **self.scope_vars}
        defined_arrays = dace.sdfg.NestedDict({**self.sdfg.arrays, **self.scope_arrays})

        for target, (result, _) in zip(elts, results):

            name = rname(target)
            tokens = name.split('.')
            name = tokens[0]
            true_name = None
            if name in defined_vars:
                true_name = defined_vars[name]
                if len(tokens) > 1:
                    true_name = '.'.join([true_name, *tokens[1:]])
                true_array = defined_arrays[true_name]

            # If type was already annotated
            if dtype is None and name in self.annotated_types:
                dtype = self.annotated_types[name]

            if (isinstance(target, ast.Attribute) and until(name, '.') in self.globals):
                raise DaceSyntaxError(
                    self, target, f'Cannot assign value to global attribute or field "{name}". '
                    'Please define it prior to calling the function/method.')

            if (not is_return and isinstance(target, ast.Name) and true_name and not op
                    and not isinstance(true_array, data.Scalar) and not (true_array.shape == (1, ))):
                if true_name in self.views:
                    if result in self.sdfg.arrays and self.views[true_name] == (result,
                                                                                Memlet.from_array(
                                                                                    result, self.sdfg.arrays[result])):
                        continue
                    else:
                        raise DaceSyntaxError(self, target, 'Cannot reassign View "{}"'.format(name))
                if (isinstance(result, str) and result in self.sdfg.arrays
                        and self.sdfg.arrays[result].is_equivalent(true_array)):
                    # Skip error if the arrays are defined exactly in the same way.
                    # Change target to a full-range subscript.
                    target = ast.parse(f"{name}[:]").body[0].value
                    target = ast.copy_location(target, node_target)
                    assert isinstance(target, ast.Subscript)
                else:
                    raise DaceSyntaxError(self, target, 'Cannot reassign value to variable "{}"'.format(name))

                # If the target is a view, we can't assign two different arrays to it
                if isinstance(result, str) and true_name in self.views and self.views[true_name][0] != result:
                    raise DaceSyntaxError(
                        self, target,
                        f'Cannot assign array "{result}" to view "{name}" because it is already assigned to array "{self.views[true_name][0]}".'
                    )

            if is_return and true_name:
                if (isinstance(result, str) and result in self.sdfg.arrays
                        and not _is_equivalent(self.sdfg.arrays[result], true_array)):
                    raise DaceSyntaxError(
                        self, target, 'Return values of a data-centric function must always '
                        'have the same type and shape')

            if not true_name and (op or isinstance(target, ast.Subscript)):
                raise DaceSyntaxError(self, target, 'Variable "{}" used before definition'.format(name))

            new_data, rng = None, None
            dtype_keys = tuple(dtypes.dtype_to_typeclass().keys())
            if not (result in self.sdfg.symbols or symbolic.issymbolic(result) or isinstance(result, dtype_keys) or
                    (isinstance(result, str) and result in self.sdfg.arrays)):
                raise DaceSyntaxError(
                    self, node, "In assignments, the rhs may only be "
                    "data, numerical/boolean constants "
                    "and symbols")
            if not true_name:
                if result in self.sdfg.symbols or symbolic.issymbolic(result) or isinstance(result, dtype_keys):
                    if result in self.sdfg.symbols:
                        rtype = self.sdfg.symbols[result]
                    elif symbolic.issymbolic(result):
                        rtype = _sym_type(result)
                    else:
                        rtype = type(result)
                    if name.startswith('__return'):
                        true_name, new_data = self.sdfg.add_temp_transient([1], rtype)
                    else:
                        true_name = self.sdfg.temp_data_name()
                        if dtype:
                            ttype = dtype
                        else:
                            ttype = rtype
                        _, new_data = self.sdfg.add_scalar(true_name, ttype, transient=True)
                    self.variables[name] = true_name
                    defined_vars[name] = true_name
                elif isinstance(result, str) and result in self.sdfg.arrays:
                    result_data = self.sdfg.arrays[result]
                    if (name.startswith('__return') and isinstance(result_data, data.Scalar)):
                        true_name, new_data = self.sdfg.add_temp_transient([1], result_data.dtype)
                        self.variables[name] = true_name
                        defined_vars[name] = true_name
                    elif (not name.startswith('__return')
                          and (isinstance(result_data, data.View) or
                               (not result_data.transient and isinstance(result_data, data.Array)))):
                        true_name, new_data = self.sdfg.add_view(result,
                                                                 result_data.shape,
                                                                 result_data.dtype,
                                                                 result_data.storage,
                                                                 result_data.strides,
                                                                 result_data.offset,
                                                                 find_new_name=True)
                        self.views[true_name] = (result, Memlet.from_array(result, result_data))
                        self.variables[name] = true_name
                        defined_vars[name] = true_name
                        continue
                    elif not result_data.transient or result in self.sdfg.constants_prop:
                        true_name, new_data = _add_transient_data(self.sdfg, result_data, dtype)
                        self.variables[name] = true_name
                        defined_vars[name] = true_name
                    else:
                        self.variables[name] = result
                        defined_vars[name] = result
                        continue

            boolarr = None
            indirect_indices = None
            if new_data:
                rng = rng or dace.subsets.Range.from_array(new_data)
            else:
                true_target = copy.copy(target)
                nslice = None
                if isinstance(target, ast.Name):
                    true_target.id = true_name
                elif isinstance(target, ast.Subscript):
                    true_target.value = copy.copy(true_target.value)
                    true_target.value.id = true_name

                    # Visit slice contents
                    nslice = self._parse_subscript_slice(true_target.slice)

                defined_arrays = dace.sdfg.NestedDict({**self.sdfg.arrays, **self.scope_arrays, **self.defined})
                expr: MemletExpr = ParseMemlet(self, defined_arrays, true_target, nslice)
                rng = expr.subset
                if isinstance(rng, subsets.Indices):
                    rng = subsets.Range.from_indices(rng)

                # Figure out whether the target subcript is an array-index
                # indirection or a boolean array
                if expr.arrdims:
                    indirect_indices = {}
                    for i, arr in expr.arrdims.items():
                        if isinstance(arr, str):
                            if arr in self.sdfg.arrays:
                                desc = self.sdfg.arrays[arr]
                                if desc.dtype == dtypes.bool:
                                    boolarr = arr
                            elif arr in self.sdfg.constants:
                                desc = self.sdfg.constants[arr]
                                if desc.dtype == numpy.bool_:
                                    boolarr = arr
                            else:
                                raise IndexError(f'Array index "{arr}" undefined')
                            if boolarr is None:
                                if len(desc.shape) > 1:
                                    raise NotImplementedError('Multi-dimensional index arrays not yet supported')
                                indirect_indices[i] = arr
                        elif isinstance(arr, (list, tuple)):
                            carr = numpy.array(arr, dtype=dtypes.typeclass(int).type)
                            cname = self.sdfg.find_new_constant(f'__ind{i}_{true_name}')
                            self.sdfg.add_constant(cname, carr)
                            # Add constant to descriptor repository
                            self.sdfg.add_array(cname, carr.shape, dtypes.dtype_to_typeclass(carr.dtype.type),
                                                transient=True)
                            if numpy.array(arr).dtype == numpy.bool_:
                                boolarr = cname
                            else:
                                indirect_indices[i] = cname

                if boolarr is not None and indirect_indices:
                    raise IndexError('Boolean array indexing cannot be combined with indirect access')

            if self.nested and not new_data:
                new_name, new_rng = self._add_write_access(name, rng, target)
                # Local symbol or local data dependent
                if _subset_is_local_symbol_dependent(rng, self):
                    new_rng = rng
            else:
                new_name, new_rng = true_name, rng

            # Self-copy check
            if result in self.views and new_name == self.views[result][1].data:
                read_rng = self.views[result][1].subset
                try:
                    needs_copy = not (new_rng.intersects(read_rng) == False)
                except TypeError:
                    needs_copy = True
                if needs_copy:
                    view = self.sdfg.arrays[result]
                    cname, carr = self.sdfg.add_transient(result, view.shape, view.dtype, find_new_name=True)
                    self._add_state(f'copy_from_view_{node.lineno}')
                    rnode = self.current_state.add_read(result, debuginfo=self.current_lineinfo)
                    wnode = self.current_state.add_read(cname, debuginfo=self.current_lineinfo)
                    self.current_state.add_nedge(rnode, wnode, Memlet.from_array(cname, carr))
                    result = cname

            # Strict independent access check for augmented assignments
            if op:
                independent = False
                if not _subset_is_local_symbol_dependent(new_rng, self):
                    independent = True
                    waccess = inverse_dict_lookup(self.accesses, (new_name, new_rng))
                    if self.map_symbols and waccess:
                        if not Config.get_bool('frontend', 'avoid_wcr'):
                            independent = False
                        else:
                            for s in self.map_symbols:
                                if s not in waccess[1].free_symbols:
                                    independent = False
                                    break

            # Handle output indirection
            output_indirection = None
            if _subset_has_indirection(rng, self):
                output_indirection = self.cfg_target.add_state('wslice_%s_%d' % (new_name, node.lineno))
                wnode = output_indirection.add_write(new_name, debuginfo=self.current_lineinfo)
                memlet = Memlet.simple(new_name, str(rng))
                # Dependent augmented assignments need WCR in the
                # indirection edge.
                with_wcr = False
                if op and not independent:
                    memlet.wcr = LambdaProperty.from_string('lambda x, y: x {} y'.format(op))
                    with_wcr = True
                    # WCR not needed in the assignment edge any longer.
                    op = None
                tmp = self.sdfg.temp_data_name()
                ind_name = add_indirection_subgraph(self.sdfg,
                                                    output_indirection,
                                                    None,
                                                    wnode,
                                                    memlet,
                                                    tmp,
                                                    self,
                                                    True,
                                                    with_wcr=with_wcr)
                wtarget = ind_name
            else:
                wtarget = (new_name, new_rng)

            # Handle augassign input indirection
            # (only needed for independent augmented assignments)
            if op and independent:
                if _subset_has_indirection(rng, self):
                    self._add_state('rslice_%s_%d' % (new_name, node.lineno))
                    rnode = self.current_state.add_read(new_name, debuginfo=self.current_lineinfo)
                    memlet = Memlet.simple(new_name, str(rng))
                    tmp = self.sdfg.temp_data_name()
                    ind_name = add_indirection_subgraph(self.sdfg, self.current_state, rnode, None, memlet, tmp, self)
                    rtarget = ind_name
                else:
                    rtarget = (new_name, new_rng)

            # Generate subgraph for assignment
            if op and independent:
                self._add_aug_assignment(node, rtarget, wtarget, result, op, boolarr, indirect_indices)
            else:
                self._add_assignment(node, wtarget, result, op, boolarr, indirect_indices)

            # Connect states properly when there is output indirection
            if output_indirection:
                self.cfg_target.add_edge(self.last_block, output_indirection, dace.sdfg.InterstateEdge())
                self.last_block = output_indirection

    def visit_AugAssign(self, node: ast.AugAssign):
        self._visit_assign(node, node.target, augassign_ops[type(node.op).__name__])

    def _get_keyword_value(self, keywords: List[ast.keyword], arg: str):
        """Finds a keyword in list and returns its value

        Arguments:
            keywords {List[ast.keyword]} -- Keyword list
            arg {str} -- Keyword ID

        Raises:
            DaceSyntaxError: If keyword is not found

        Returns:
            Any -- Keyword value
        """

        for kword in keywords:
            if kword.arg == arg:
                return kword.value

        raise DaceSyntaxError(self, keywords, "Keyword {} not found".format(arg))

    def _parse_shape(self, node: Union[ast.List, ast.Tuple, ast.Attribute]):
        """Parses the shape of an array

        Arguments:
            node {Union[ast.List, ast.Tuple, ast.Attribute]} -- Shape node

        Raises:
            DaceSyntaxError: If shape node is ast.Attribute, but the attribute is not a shape
            DaceSyntaxError: If shape node is neither a list/tuple nor an attribute

        Returns:
            List[Union[str, int, dace.symbol]] -- Shape
        """

        if isinstance(node, (ast.List, ast.Tuple)):
            shape = []
            for length in node.elts:
                shape.append(self._parse_value(length))
        elif isinstance(node, ast.Attribute):
            if node.attr != "shape":
                raise DaceSyntaxError(self, node, "Attribute {} is not shape".format(rname(node)))
            shape = self.scope_arrays[node.value.id].shape
        else:
            raise DaceSyntaxError(
                self, node, "Array shape must either be a list of dimension lengths or "
                " the shape attribute of another array.")

        return shape

    def _parse_dtype(self, node: ast.Attribute):
        """Parses the dtype of an array

        Arguments:
            node {ast.Attribute} -- Dtype node

        Raises:
            DaceSyntaxError: If dtype node is an ast.Attribute, but the attribute is not a dtype
            DaceSyntaxError: If dtype node is not ast.Attribute

        Returns:
            Any -- Dtype
        """

        if isinstance(node, ast.Attribute):
            if node.value.id in {"dace", "numpy"}:
                dtype = getattr(self.globals[node.value.id], node.attr)
            elif node.attr != "dtype":
                raise DaceSyntaxError(self, node, "Attribute {} is not dtype".format(rname(node)))
            else:
                dtype = self.scope_arrays[node.value.id].dtype
        else:
            raise DaceSyntaxError(
                self, node, "Array dtype must either be a dace/numpy type or "
                " the dtype attribute of another array.")

        return dtype

    def _parse_ndarray(self, node: ast.Call):
        """Parses a call to numpy.ndarray

        Arguments:
            node {ast.Call} -- Call node

        Returns:
            Tuple[shape, dtype] -- Shape and dtype of the array
        """

        num_args = len(node.args)
        # num_kwargs = len(node.keywords)

        if num_args == 0:
            shape_node = self._get_keyword_value(node.keywords, "shape")
            shape = self._parse_shape(shape_node)
            dtype_node = self._get_keyword_value(node.keywords, "dtype")
            dtype = self._parse_dtype(dtype_node)
        elif num_args == 1:
            shape_node = node.args[0]
            shape = self._parse_shape(shape_node)
            dtype_node = self._get_keyword_value(node.keywords, "dtype")
            dtype = self._parse_dtype(dtype_node)
        elif num_args >= 2:
            shape_node = node.args[0]
            shape = self._parse_shape(shape_node)
            dtype_node = node.args[1]
            dtype = self._parse_dtype(dtype_node)

        return (shape, dtype)

    def _parse_function_arg(self, arg: ast.AST):
        # Obtain a string representation
        result = self.visit(arg)
        if isinstance(result, (list, tuple)):
            if len(result) == 1 and isinstance(result[0], (str, slice)):
                return result[0]
        return result

    def _is_inputnode(self, sdfg: SDFG, name: str):
        visited_data = set()
        for state in sdfg.nodes():
            visited_state_data = set()
            for node in state.nodes():
                if isinstance(node, nodes.AccessNode) and node.data == name:
                    visited_state_data.add(node.data)
                    if (node.data not in visited_data and state.in_degree(node) == 0):
                        return True
            visited_data = visited_data.union(visited_state_data)

    def _is_outputnode(self, sdfg: SDFG, name: str):
        for state in sdfg.nodes():
            for node in state.nodes():
                if isinstance(node, nodes.AccessNode) and node.data == name:
                    if state.in_degree(node) > 0:
                        return True

    def _get_sdfg(self, value: Any, args: Tuple[Any], kwargs: Dict[str, Any]) -> SDFG:
        if isinstance(value, SDFG):  # Already an SDFG
            return value
        if hasattr(value, '__sdfg__'):  # Object that can be converted to SDFG
            return value.__sdfg__(*args, **kwargs)
        return None

    def _has_sdfg(self, value: Any) -> bool:
        return isinstance(value, SDFG) or hasattr(value, '__sdfg__')

    def _eval_arg(self, arg: Union[str, Any]) -> Any:
        if not isinstance(arg, str):
            return arg
        if arg in self.defined:
            return self.defined[arg]
        if arg in self.sdfg.arrays:
            return self.sdfg.arrays[arg]
        if arg in self.sdfg.symbols:
            return self.sdfg.symbols[arg]
        return arg

    def _assert_arg_constant(self, node: ast.Call, aname: str, aval: Union[ast.AST, Any], parsed: Tuple[str, Any]):
        """
        Checks if given argument is constant. If not, raises a DaceSyntaxError exception.

        :param node: AST node of the call (used for exception).
        :param aname: Argument name.
        :param aval: AST (or visited) value of the argument.
        :param parsed: A 2-tuple of the parsed argument.
        :raises: DaceSyntaxError if argument is not constant.
        """
        # If constant in AST
        if sys.version_info < (3, 8):
            if isinstance(aval, (ast.Str, ast.Num, ast.Bytes, ast.NameConstant, ast.Ellipsis)):
                return
        else:
            if isinstance(aval, ast.Constant):
                return
        # If a constant value (non-AST) is given during parsing
        if not isinstance(parsed[1], str) or parsed[0] != parsed[1]:
            return

        raise DaceSyntaxError(self, node,
                              f'Argument "{aname}" was defined as dace.compiletime but was not given a constant')

    def _parse_sdfg_call(self, funcname: str, func: Union[SDFG, SDFGConvertible], node: ast.Call):
        # Avoid import loops
        from dace.frontend.python.common import SDFGConvertible
        from dace.frontend.python.parser import DaceProgram

        if func is None:
            raise TypeError('Tried to parse a None function')
        if isinstance(func, SDFG):
            sdfg = copy.deepcopy(func)
            funcname = sdfg.name
            posargs = [(aname, self._parse_function_arg(arg)) for aname, arg in zip(sdfg.arg_names, node.args)]
            kwargs = [(arg.arg, self._parse_function_arg(arg.value)) for arg in node.keywords]
            args = posargs + kwargs
            required_args = [a for a in sdfg.arglist().keys() if a not in sdfg.symbols and not a.startswith('__return')]
            all_args = required_args
            closure_arrays = {}
            self.increment_progress()
        elif isinstance(func, SDFGConvertible) or self._has_sdfg(func):
            argnames, constant_args = func.__sdfg_signature__()
            posargs = [(aname, self._parse_function_arg(arg)) for aname, arg in zip(argnames, node.args)]
            kwargs = [(arg.arg, self._parse_function_arg(arg.value)) for arg in node.keywords]
            required_args = argnames
            args = posargs + kwargs

            # Check for proper constant arguments
            for aname, arg, parsed in zip(argnames, node.args, posargs):
                if aname in constant_args:
                    self._assert_arg_constant(node, aname, arg, parsed)
            for arg, parsed in zip(node.keywords, kwargs):
                if arg.arg in constant_args:
                    self._assert_arg_constant(node, arg.arg, arg.value, parsed)

            # fcopy = copy.copy(func)
            fcopy = func
            if hasattr(fcopy, 'global_vars'):
                fcopy.global_vars = {**self.globals, **func.global_vars}

            cnt = self.progress_count()
            try:
                fargs = tuple(self._eval_arg(arg) for _, arg in posargs)
                fkwargs = {k: self._eval_arg(arg) for k, arg in kwargs}

                if isinstance(fcopy, DaceProgram):
                    fcopy.signature = copy.deepcopy(func.signature)
                    sdfg = fcopy.to_sdfg(*fargs, **fkwargs, simplify=self.simplify, save=False)
                else:
                    sdfg = fcopy.__sdfg__(*fargs, **fkwargs)

                    # Filter out parsed/omitted arguments
                    posargs = [(k, v) for k, v in posargs if k in required_args]
                    kwargs = [(k, v) for k, v in kwargs if k in required_args]
                    args = posargs + kwargs

                # Handle parsing progress bar for non-dace-program SDFG convertibles
                if cnt == self.progress_count():
                    self.increment_progress()

            except Exception as ex:  # Parsing failure
                # If error should propagate outwards, do not try to parse as callback
                if getattr(ex, '__noskipcall__', False):
                    raise

                # If parsing fails in an auto-parsed context, exit silently
                if hasattr(node.func, 'oldnode'):
                    raise SkipCall
                else:
                    # Propagate error outwards
                    if Config.get_bool('frontend', 'raise_nested_parsing_errors'):
                        ex.__noskipcall__ = True
                    raise ex

            funcname = sdfg.name
            all_args = required_args
            # Try to promote args of kind `sym = scalar`
            args = [(a, self._parse_subscript_slice(v)) if a in sdfg.symbols and str(v) not in self.sdfg.symbols else
                    (a, v) for a, v in args]
            required_args = [k for k, _ in args if k in sdfg.arg_names]
            # Filter out constant and None-constant arguments
            req = sdfg.arglist().keys()
            args = [(k, v) for k, v in args if k not in constant_args and (v is not None or k in req)]

            # Handle nested closure
            closure_arrays = getattr(fcopy, '__sdfg_closure__', lambda *args: {})()
            closure_arrays.update({k: closure_arrays[v] for k, v in sdfg.callback_mapping.items()})
            for aname, arr in closure_arrays.items():
                if aname in sdfg.symbols:
                    outer_name = self.sdfg.find_new_symbol(aname)
                    self.sdfg.add_symbol(outer_name, sdfg.symbols[aname])
                    args.append((aname, outer_name))
                    required_args.append(aname)
                    self.nested_closure_arrays[outer_name] = (arr, sdfg.symbols[aname])
                    continue

                desc = data.create_datadescriptor(arr)
                if isinstance(desc, data.Scalar) and isinstance(desc.dtype, dtypes.callback):
                    # If the symbol is a callback, but is not used in the nested SDFG, skip it
                    continue

                # NOTE: Is it possible that an array in the SDFG's closure is not in the SDFG?
                # NOTE: Perhaps its use was simplified/optimized away?
                if aname not in sdfg.arrays:
                    continue

                # First, we do an inverse lookup on the already added closure arrays for `arr`.
                is_new_arr = True
                for k, v in self.nested_closure_arrays.items():
                    if arr is v[0]:
                        is_new_arr = False
                        break
                # `arr` has not been added yet: add it with a (possibly) new name.
                if is_new_arr:
                    outer_name = self.sdfg.add_datadesc(aname, desc, find_new_name=True)
                # `arr` has already been added, but is not in the SDFG: add it with the same name.
                # NOTE: This may occur when `arr` has already been added in a nested scope.
                elif aname not in self.sdfg.arrays:
                    outer_name = self.sdfg.add_datadesc(aname, desc, find_new_name=False)
                # `arr` has already been added, and is in the SDFG: use the same name but don't add it again.
                else:
                    outer_name = aname
                if not desc.transient:
                    self.nested_closure_arrays[outer_name] = (arr, desc)
                    # Add closure arrays as function arguments
                    args.append((aname, outer_name))
                    required_args.append(aname)
        else:
            raise DaceSyntaxError(self, node,
                                  'Unrecognized SDFG type "%s" in call to "%s"' % (type(func).__name__, funcname))

        # Avoid import loops
        from dace.frontend.python.parser import infer_symbols_from_datadescriptor

        # Map internal SDFG symbols by adding keyword arguments
        symbols = sdfg.used_symbols(all_symbols=False)
        try:
            mapping = infer_symbols_from_datadescriptor(sdfg, {
                k: self.sdfg.arrays[v]
                for k, v in args if v in self.sdfg.arrays
            }, set(sym.arg for sym in node.keywords if sym.arg in symbols))
        except ValueError as ex:
            raise DaceSyntaxError(self, node, str(ex))
        if len(mapping) == 0:  # Default to same-symbol mapping
            mapping = None

        # Add undefined symbols to required arguments
        if mapping:
            required_args.extend([sym for sym in symbols if sym not in mapping])
        else:
            required_args.extend(symbols)
        required_args = dtypes.deduplicate(required_args)

        # Argument checks
        for aname, arg in kwargs:
            # Skip explicit return values
            if aname.startswith('__return'):
                required_args.append(aname)
                continue
            if aname not in required_args and aname not in all_args:
                raise DaceSyntaxError(self, node, 'Invalid keyword argument "%s" in call to '
                                      '"%s"' % (aname, funcname))
        if len(args) != len(required_args):
            gargs = set(a[0] for a in args)
            if len(args) > len(required_args):
                extra = set(gargs) - set(required_args)
                raise DaceSyntaxError(
                    self, node, 'Argument number mismatch in'
                    ' call to "%s" (expected %d,'
                    ' got %d). Extra arguments provided: %s' % (funcname, len(required_args), len(args), extra))
            else:
                missing = set(required_args) - set(gargs)
                raise DaceSyntaxError(
                    self, node, 'Argument number mismatch in'
                    ' call to "%s" (expected %d,'
                    ' got %d). Missing arguments: %s' % (funcname, len(required_args), len(args), missing))

        # Remove newly-defined symbols from arguments
        if mapping is not None:
            symbols -= set(mapping.keys())
        # if len(symbols) > 0:
        #     mapping = mapping or {}
        # TODO: Why above the None fix was applied when there were symbols?
        mapping = mapping or {}
        args_to_remove = []
        for i, (aname, arg) in enumerate(args):
            if aname in symbols:
                args_to_remove.append(args[i])
                mapping[aname] = arg
        for arg in args_to_remove:
            args.remove(arg)

        # Change connector names
        updated_args = []
        arrays_before = list(sdfg.arrays.items())
        names_to_replace: Dict[str, str] = {}
        for i, (conn, arg) in enumerate(args):
            if (conn in self.scope_vars or conn in self.sdfg.arrays or conn in self.sdfg.symbols):
                if self.sdfg._temp_transients > sdfg._temp_transients:
                    new_conn = self.sdfg.temp_data_name()
                else:
                    new_conn = sdfg.temp_data_name()
                # warnings.warn("Renaming nested SDFG connector {c} to "
                #               "{n}".format(c=conn, n=new_conn))
                names_to_replace[conn] = new_conn
                updated_args.append((new_conn, arg))
                # Rename the connector's Views
                for arrname, array in arrays_before:
                    if (isinstance(array, data.View) and len(arrname) > len(conn)
                            and arrname[:len(conn) + 1] == f'{conn}_'):
                        new_name = f'{new_conn}{arrname[len(conn):]}'
                        names_to_replace[arrname] = new_name
            else:
                updated_args.append((conn, arg))
        args = updated_args

        # Change transient names
        arrays_before = list(sdfg.arrays.items())
        for arrname, array in arrays_before:
            if array.transient and arrname[:5] == '__tmp':
                if int(arrname[5:]) < self.sdfg._temp_transients:
                    if self.sdfg._temp_transients > sdfg._temp_transients:
                        new_name = self.sdfg.temp_data_name()
                    else:
                        new_name = sdfg.temp_data_name()
                    names_to_replace[arrname] = new_name
        self.sdfg._temp_transients = max(self.sdfg._temp_transients, sdfg._temp_transients)
        sdfg._temp_transients = self.sdfg._temp_transients
        replace_datadesc_names(sdfg, names_to_replace)

        # TODO: This workaround needs to be formalized (pass-by-assignment)
        slice_state = None
        output_slices = set()
        for arg in itertools.chain(node.args, [kw.value for kw in node.keywords]):
            if isinstance(arg, ast.Subscript):
                slice_state = self.current_state
                break

        # Make sure that any scope vars in the arguments are substituted
        # by an access.
        for i, (aname, arg) in enumerate(args):
            if not isinstance(arg, str) or arg not in self.sdfg.arrays:
                if isinstance(arg, str) and arg in self.scope_arrays:
                    # TODO: Do we need to do something with the sqz range?
                    newarg, _ = self._add_read_access(arg, subsets.Range.from_array(self.scope_arrays[arg]), node)
                else:
                    newarg = arg
                args[i] = (aname, newarg)

        state = self._add_state('call_%s_%d' % (funcname, node.lineno))
        argdict = {conn: Memlet.from_array(arg, self.sdfg.arrays[arg]) for conn, arg in args if arg in self.sdfg.arrays}
        # Handle scalar inputs to nested SDFG calls
        for conn, arg in args:
            if ((not isinstance(arg, str) or arg not in self.sdfg.arrays) and conn not in mapping.keys() | symbols):
                argdict[conn] = state.add_tasklet('scalar', {}, {conn},
                                                  '%s = %s' % (conn, arg),
                                                  debuginfo=self.current_lineinfo)

        # Handle scalar inputs that become symbols in the nested SDFG
        for sym, local in mapping.items():
            if isinstance(local, str) and local in self.sdfg.arrays:
                # Add assignment state and inter-state edge
                symassign_state = self.cfg_target.add_state_before(state)
                isedge = self.cfg_target.edges_between(symassign_state, state)[0]
                newsym = self.sdfg.find_new_symbol(f'sym_{local}')
                desc = self.sdfg.arrays[local]
                self.sdfg.add_symbol(newsym, desc.dtype)
                if isinstance(desc, data.Array):
                    isedge.data.assignments[newsym] = f'{local}[0]'
                else:
                    isedge.data.assignments[newsym] = local

                # Replace mapping with symbol
                mapping[sym] = newsym

        inputs = {k: v for k, v in argdict.items() if self._is_inputnode(sdfg, k)}
        outputs = {
            k: copy.deepcopy(v) if k in inputs else v
            for k, v in argdict.items() if self._is_outputnode(sdfg, k)
        }

        # If an argument does not register as input nor as output, put it in the inputs.
        # This may happen with input arguments that are used to set a promoted scalar.
        for k, v in argdict.items():
            if k not in inputs.keys() and k not in outputs.keys():
                inputs[k] = v

        # Add closure to global inputs/outputs (e.g., if processed as part of a map)
        for arrname in closure_arrays.keys():
            if arrname not in names_to_replace:
                continue
            narrname = names_to_replace[arrname]

            if narrname in inputs:
                self.inputs[arrname] = (state, inputs[narrname], [])
            if narrname in outputs:
                self.outputs[arrname] = (state, outputs[narrname], [])

        # Unset parent inputs/read accesses that
        # turn out to be outputs/write accesses.
        for memlet in outputs.values():
            aname = memlet.data
            rng = memlet.subset
            access_value = (aname, rng)
            access_key = inverse_dict_lookup(self.accesses, access_value)
            # NOTE: `memlet in inputs.values()` doesn't work because
            # it only looks at the subset and not the data
            # isinput = memlet in inputs.values()
            isinput = False
            for other in inputs.values():
                if not isinstance(other, dace.Memlet):
                    continue
                if memlet == other and memlet.data == other.data:
                    isinput = True
                    break
            if access_key:
                # Delete read access and create write access and output
                vname = aname[:-1] + 'w'
                name, rng, atype = access_key
                if atype == 'r':
                    if not isinput:
                        del self.accesses[access_key]
                    access_value = self._add_write_access(name, rng, node, new_name=vname)
                    memlet.data = vname
                # Delete the old read descriptor
                if not isinput:
                    conn_used = False
                    for s in self.sdfg.states():
                        for n in s.data_nodes():
                            if n.data == aname:
                                conn_used = True
                                break
                        if conn_used:
                            break
                    if not conn_used:
                        del self.sdfg.arrays[aname]
            if not isinput and aname in self.inputs:
                # Delete input
                del self.inputs[aname]
            # Delete potential input slicing
            if not isinput and slice_state:
                for n in slice_state.nodes():
                    if isinstance(n, nodes.AccessNode) and n.data == aname:
                        for e in slice_state.in_edges(n):
                            sub = None
                            for s in itertools.chain(node.args, [kw.value for kw in node.keywords]):
                                if isinstance(s, ast.Subscript):
                                    if s.value.id == e.src.data:
                                        sub = s
                                        break
                            if not sub:
                                raise KeyError("Did not find output subscript")
                            output_slices.add((sub, ast.Name(id=aname)))
                            slice_state.remove_edge(e)
                            slice_state.remove_node(e.src)
                        slice_state.remove_node(n)
                        break

        # Add return values as additional outputs
        rets = []
        given_args = set(a for a, _ in args)
        for arrname, arr in sdfg.arrays.items():
            if (arrname.startswith('__return') and not arr.transient and arrname not in given_args):
                # Add a transient to the current SDFG
                new_arrname = '%s_ret_%d' % (sdfg.name, len(rets))
                newarr = copy.deepcopy(arr)
                newarr.transient = True

                # Substitute symbol mapping to get actual shape/strides
                if mapping is not None:
                    # Two-step replacement (N -> __dacesym_N --> mapping[N])
                    # to avoid clashes
                    symbolic.safe_replace(mapping, lambda m: sd.replace_properties_dict(newarr, m))

                new_arrname = self.sdfg.add_datadesc(new_arrname, newarr, find_new_name=True)

                # Create an output entry for the connectors
                outputs[arrname] = dace.Memlet.from_array(new_arrname, newarr)
                rets.append(new_arrname)

        # Update strides
        inv_mapping = {v: k for k, v in mapping.items() if symbolic.issymbolic(v) or isinstance(v, str)}
        for a, m in itertools.chain(inputs.items(), outputs.items()):
            # NOTE: This is more complicated than it should because we allow passing
            # arguments to a nested SDFG with incompatible shapes. For an example,
            # see 'tests/tranformations/redundant_reshape_views_test::test_inline_reshape_views_work'
            if not isinstance(m, Memlet):
                continue
            outer_data = self.sdfg.arrays[m.data]
            if outer_data.shape == (1, ):
                continue
            strides = tuple(outer_data.strides[i] for i, sz in enumerate(m.subset.size()) if sz != 1)
            if len(strides) == len(sdfg.arrays[a].shape):
                sdfg.arrays[a]._strides = strides
                if inv_mapping:
                    symbolic.safe_replace(inv_mapping, lambda m: sd.replace_properties_dict(sdfg.arrays[a], m))
            else:
                if strides and (strides[-1] != 1 or sdfg.arrays[a].strides[-1] != 1):
                    warnings.warn(f'Incompatible strides: inner {sdfg.arrays[a].strides} - outer {strides}')

        nsdfg = state.add_nested_sdfg(sdfg,
                                      self.sdfg,
                                      inputs.keys(),
                                      outputs.keys(),
                                      mapping,
                                      debuginfo=self.current_lineinfo)
        self._add_nested_symbols(nsdfg)
        inputs = {k: (state, v, set()) for k, v in inputs.items()}
        outputs = {k: (state, v, set()) for k, v in outputs.items()}
        self._add_dependencies(state, nsdfg, None, None, inputs, outputs)

        # If __pystate is detected within nested SDFG, map to local Python state
        if '__pystate' in sdfg.arrays:
            sdfg.arrays['__pystate'].transient = False
            self._connect_pystate(nsdfg, state)

        if output_slices:
            if len(rets) > 0:
                raise DaceSyntaxError(self, node, 'Both return values and output slices unsupported')

            assign_node = ast.Assign()
            targets = []
            value = []
            for t, v in output_slices:
                targets.append(t)
                value.append(v)
            assign_node = ast.Assign(targets=ast.Tuple(elts=targets),
                                     value=ast.Tuple(elts=value),
                                     lineno=node.lineno,
                                     col_offset=node.col_offset)
            assign_node = ast.fix_missing_locations(assign_node)
            return self._visit_assign(assign_node, assign_node.targets, None)

        # Return SDFG return values, if exist
        if len(rets) == 1:
            return rets[0]
        return rets

    def create_callback(self, node: ast.Call, create_graph=True):
        funcname = astutils.rname(node)
        if funcname not in self.closure.callbacks:
            raise DaceSyntaxError(f'Cannot find appropriate Python callback for {funcname}')
        func: Callable[..., Any]
        _, func, _ = self.closure.callbacks[funcname]

        skip_args = getattr(node, 'skip_args', [])
        skip_kwargs = getattr(node, 'skip_keywords', [])

        # Infer the type of the function arguments and return value
        argtypes = []
        args = []
        outargs = []
        allargs = []
        nodeargs = [a for i, a in enumerate(node.args) if i not in skip_args]
        kwargs = [kw.value for i, kw in enumerate(node.keywords) if i not in skip_kwargs]
        for arg in itertools.chain(nodeargs, kwargs):
            parsed_args = self._parse_function_arg(arg)

            # Flatten literal arguments in call (will be unflattened in callback,
            # see ``flatten_callback`` in preprocessing)
            if isinstance(parsed_args, (list, tuple)):
                pass  # If already list or tuple, keep as-is
            elif isinstance(parsed_args, dict):
                # Keep dictionary entries in order of call
                parsed_args = list(parsed_args.values())
            else:  # If a standard argument
                parsed_args = [parsed_args]

            for parsed_arg in parsed_args:
                if parsed_arg in self.defined:
                    atype = self.defined[parsed_arg]
                    args.append(parsed_arg)
                    if isinstance(atype, data.Array):
                        outargs.append(parsed_arg)
                        allargs.append(f'__out_{parsed_arg}')
                    elif isinstance(atype, data.Scalar):
                        allargs.append(f'__in_{parsed_arg}')
                    else:
                        allargs.append(parsed_arg)
                else:
                    if isinstance(parsed_arg, StringLiteral):
                        # Special case for strings
                        parsed_arg = f'"{astutils.escape_string(parsed_arg.value)}"'
                        atype = data.Scalar(dtypes.string)
                    elif isinstance(parsed_arg, (Number, numpy.number, type(None))):
                        atype = data.create_datadescriptor(type(parsed_arg))
                    else:
                        atype = data.create_datadescriptor(parsed_arg)

                    allargs.append(parsed_arg)

                argtypes.append(atype)

        # Return type inference
        return_type = None

        # Get the parent node of this AST node
        parent_is_toplevel = True
        parent: ast.AST = None
        for anode in ast.walk(self.program_ast):
            if parent is not None:
                break
            for child in ast.iter_child_nodes(anode):
                if child is node:
                    parent = anode
                    parent_is_toplevel = getattr(anode, 'toplevel', False)
                    break
                if hasattr(child, 'func') and hasattr(child.func, 'oldnode'):
                    # Check if the AST node is part of a failed parse
                    if child.func.oldnode is node:
                        parent = anode
                        parent_is_toplevel = getattr(anode, 'toplevel', False)
                        break
                if hasattr(child, 'elts'):  # Tuples, e.g., in multiple return values
                    for subchild in child.elts:
                        if subchild is node:
                            parent = anode
                            parent_is_toplevel = getattr(anode, 'toplevel', False)
                            break
                    if parent is not None:
                        break
        if parent is None:
            raise DaceSyntaxError(self, node, f'Cannot obtain parent AST node for callback "{funcname}"')

        # If the parent is a top level expression, the return value is unused
        if isinstance(parent, ast.Expr) and parent_is_toplevel:
            return_type = dtypes.typeclass(None)
        elif isinstance(parent, ast.AnnAssign):
            return_names = []
            # NOTE: Python doesn't currently allow multiple return values in
            # annotated assignments
            try:
                return_type = eval(astutils.unparse(parent.annotation), self.globals, self.defined)
            except:
                # TODO: Use a meaningful exception
                pass
            return_type = data.create_datadescriptor(return_type)
            aname, _ = self.sdfg.add_temp_transient_like(return_type)
            return_names = [aname]
            outargs.extend(return_names)
            allargs.extend([f'__out_{n}' for n in return_names])

        elif isinstance(parent, (ast.Assign, ast.AugAssign, ast.Return)):
            if isinstance(parent, (ast.Assign, ast.AugAssign)):
                targets = parent.targets
            elif isinstance(parent, ast.Return):
                if isinstance(parent.value, (ast.Tuple, ast.List)):
                    # If part of a return tuple, find proper index
                    index = next(i for i, n in enumerate(parent.value.elts) if n is node)
                    targets = [f'__return_{index}']
                else:
                    # One return value
                    targets = ['__return']
            else:
                targets = []

            defined_vars = {**self.variables, **self.scope_vars}
            defined_arrays = {**self.sdfg.arrays, **self.scope_arrays}

            return_names = []
            return_type = []

            def parse_target(t: Union[ast.Name, ast.Subscript]):
                name = rname(t)
                if name in defined_vars:
                    tname = defined_vars[name]
                    tarr = defined_arrays[tname]
                    if isinstance(t, ast.Subscript):
                        dtype, shape = self.visit_Subscript(copy.deepcopy(t), True)
                        n, arr = self.sdfg.add_temp_transient(shape, dtype)
                    else:
                        if isinstance(tarr, data.Scalar):
                            n, arr = self.sdfg.add_scalar(self.sdfg.temp_data_name(), tarr.dtype, transient=True)
                        else:
                            n, arr = self.sdfg.add_temp_transient_like(tarr)
                elif name in self.annotated_types:
                    dtype = self.annotated_types[name]
                    if isinstance(dtype, data.Data):
                        n, arr = self.sdfg.add_temp_transient_like(dtype)
                    elif isinstance(dtype, dtypes.typeclass):
                        n, arr = self.sdfg.add_temp_transient((1, ), dtype)
                    else:
                        n, arr = self.sdfg.add_scalar(name, dtypes.pyobject(), transient=True, find_new_name=True)
                else:
                    n, arr = self.sdfg.add_scalar(name, dtypes.pyobject(), transient=True, find_new_name=True)
                return n, arr

            for target in targets:
                if isinstance(target, ast.Tuple):
                    for actual_target in target.elts:
                        n, arr = parse_target(actual_target)
                        return_names.append(n)
                        return_type.append(arr)
                else:
                    n, arr = parse_target(target)
                    return_names.append(n)
                    return_type.append(arr)

            outargs.extend(return_names)
            allargs.extend([f'__out_{n}' for n in return_names])

        # TODO(later): A proper type/shape inference pass can uncover
        #              return values if in e.g., nested calls: f(g(a))

        # If not annotated, nor the array didn't exist,
        # raise a syntax error with an example of how to do it
        if isinstance(return_type, list) and any(isinstance(r.dtype, dtypes.pyobject) for r in return_type):
            error_text = (f'Cannot infer return type of function call "{funcname}":\n'
                          f'  in File "{self.filename}", line {node.lineno}\n'
                          'To ensure that the return types can be inferred, try to '
                          'extract the call to a separate statement and annotate the '
                          'return values. For example: a: dace.int32 = call(b, c).\n'
                          'To enforce only callbacks with explicit return types, set '
                          'the `frontend.typed_callbacks_only` configuration entry to True.')
            if Config.get_bool('frontend', 'typed_callbacks_only'):
                raise DaceSyntaxError(self, node, error_text)
            else:
                warnings.warn(error_text)

        # Create a matching callback symbol from function type
        if (not isinstance(return_type, (list, tuple)) and return_type == dtypes.typeclass(None)):
            return_type = None
        callback_type = dace.callback(return_type, *argtypes)

        if funcname not in self.sdfg.symbols:
            self.sdfg.add_symbol(funcname, callback_type)
        else:
            # If callback signature mismatches
            symtype = self.sdfg.symbols[funcname]
            if symtype != callback_type:
                new_funcname = self.sdfg.find_new_symbol(funcname)
                self.sdfg.add_symbol(new_funcname, callback_type)
                self.sdfg.callback_mapping[new_funcname] = funcname
                funcname = new_funcname

        # Create the graph that calls the callback
        if not create_graph:
            return []

        # Create a state with a tasklet and the right arguments
        self._add_state('callback_%d' % node.lineno)
        self.last_block.set_default_lineinfo(self.current_lineinfo)

        if callback_type.is_scalar_function() and len(callback_type.return_types) > 0:
            call_args = ', '.join(str(s) for s in allargs[:-1])
            tasklet = self.last_block.add_tasklet(f'callback_{node.lineno}', {f'__in_{name}'
                                                                              for name in args} | {'__istate'},
                                                  {f'__out_{name}'
                                                   for name in outargs} | {'__ostate'},
                                                  f'__out_{return_names[0]} = {funcname}({call_args})',
                                                  side_effects=True)
        else:
            call_args = ', '.join(str(s) for s in allargs)
            tasklet = self.last_block.add_tasklet(f'callback_{node.lineno}', {f'__in_{name}'
                                                                              for name in args} | {'__istate'},
                                                  {f'__out_{name}'
                                                   for name in outargs} | {'__ostate'},
                                                  f'{funcname}({call_args})',
                                                  side_effects=True)

        # Avoid cast of output pointers to scalars in code generation
        for cname in outargs:
            if (cname in self.sdfg.arrays and tuple(self.sdfg.arrays[cname].shape) == (1, )):
                tasklet._out_connectors[f'__out_{cname}'] = dtypes.pointer(self.sdfg.arrays[cname].dtype)

        # Setup arguments in graph
        for arg in dtypes.deduplicate(args):
            r = self.current_state.add_read(arg)
            self.current_state.add_edge(r, None, tasklet, f'__in_{arg}', Memlet(arg))

        for arg in dtypes.deduplicate(outargs):
            w = self.current_state.add_write(arg)
            self.current_state.add_edge(tasklet, f'__out_{arg}', w, None, Memlet(arg))

        # Connect Python state
        self._connect_pystate(tasklet, self.current_state, '__istate', '__ostate')

        if return_type is None:
            return []
        else:
            return return_names

    def _connect_pystate(self,
                         tasklet: nodes.CodeNode,
                         state: SDFGState,
                         inp_conn: str = '__pystate',
                         out_conn: str = '__pystate',
                         arr_name: str = '__pystate'):
        """
        Create and connect a __pystate variable that blocks reordering
        optimizations to a given tasklet.
        """
        if arr_name not in self.sdfg.arrays:
            self.sdfg.add_scalar(arr_name, dace.int32, transient=True)
        rs = state.add_read(arr_name)
        ws = state.add_write(arr_name)
        tasklet.add_in_connector(inp_conn, dace.int32, force=True)
        state.add_edge(rs, None, tasklet, inp_conn, Memlet(arr_name))
        tasklet.add_out_connector(out_conn, dace.int32, force=True)
        state.add_edge(tasklet, out_conn, ws, None, Memlet(arr_name))

    def visit_Call(self, node: ast.Call, create_callbacks=False):
        func = None
        funcname = None
        # If the call directly refers to an SDFG or dace-compatible program
        if sys.version_info < (3, 8) and isinstance(node.func, ast.Num):
            if self._has_sdfg(node.func.n):
                func = node.func.n
        elif isinstance(node.func, ast.Constant):
            if self._has_sdfg(node.func.value):
                func = node.func.value

        if func is None:
            funcname = rname(node)
            # Check if the function exists as an SDFG in a different module
            modname = until(funcname, '.')
            if ('.' in funcname and len(modname) > 0 and modname in self.globals
                    and dtypes.ismodule(self.globals[modname])):
                try:
                    func = getattr(self.globals[modname], funcname[len(modname) + 1:])
                except AttributeError:
                    func = None

                # Not an SDFG, ignore (might be a recognized function, see below)
                if not self._has_sdfg(func):
                    func = None
                else:
                    # An SDFG, replace dots in name with underscores
                    funcname = funcname.replace('.', '_')

            # If the function is a callable object
            elif funcname in self.globals and callable(self.globals[funcname]):
                fobj = self.globals[funcname]
                fcall = getattr(fobj, '__call__', False)
                if self._has_sdfg(fcall):
                    func = fcall
                    funcname = fcall.name
                elif isinstance(fobj, numpy.ufunc):
                    modname = 'numpy'
                    funcname = f'numpy.{fobj.__name__}'
                # Try to evaluate function directly
                elif (callable(fobj) and hasattr(fobj, '__module__') and hasattr(fobj, '__name__')):
                    module = fobj.__module__
                    if (module is None or module == str.__class__.__module__ or module == '__main__'):
                        candidate = fobj.__name__
                    else:
                        candidate = fobj.__module__ + '.' + fobj.__name__

                    if oprepo.Replacements.get(candidate) is not None:
                        funcname = candidate

        # If the function exists as a global SDFG or @dace.program, use it
        if func is not None:
            try:
                return self._parse_sdfg_call(funcname, func, node)
            except SkipCall as ex:
                # Re-parse call with non-parsed information, trying
                # to create callbacks instead
                try:
                    return self.visit_Call(node.func.oldnode, create_callbacks=True)
                except Exception:  # Anything could happen here
                    # Raise original exception instead
                    raise ex.__context__

        # Set arguments
        args = []

        # NumPy ufunc support
        found_ufunc = False
        if modname == "numpy" and len(funcname) > 6:
            name = funcname[len(modname) + 1:]
            npfuncname = until(name, '.')
            func = getattr(self.globals[modname], npfuncname)
            if isinstance(func, numpy.ufunc):
                ufunc_name = npfuncname
                if len(funcname) > len(modname) + len(npfuncname) + 1:
                    method_name = funcname[len(modname) + len(npfuncname) + 2:]
                else:
                    method_name = None
                func = oprepo.Replacements.get_ufunc(method_name)
                if ufunc_name in replacements.ufuncs.keys() and func:
                    found_ufunc = True

        # Check if this is a method called on an object
        if ('.' in funcname and len(modname) > 0 and modname in self.defined):
            methodname = funcname[len(modname) + 1:]
            cls = type(self.defined[modname])
            classname = cls.__name__
            func = oprepo.Replacements.get_method(cls, methodname)
            if func is None:
                nm = rname(node)
                if create_callbacks and nm in self.closure.callbacks:
                    warnings.warn('Performance warning: Automatically creating '
                                  f'callback to Python interpreter from method "{funcname}" '
                                  f'in class "{classname}". If you would like to know why '
                                  'parsing failed, please place a @dace.method decorator on the method. '
                                  'If a DaCe method cannot be provided (for example, due to '
                                  'recursion), register a replacement through '
                                  '"dace.frontend.common.op_repository".')
                    return self.create_callback(node)
                raise DaceSyntaxError(self, node,
                                      'Method "%s" is not registered for object type "%s"' % (methodname, classname))
            # Add object as first argument
            if modname in self.variables.keys():
                arg = self.variables[modname]
            elif modname in self.scope_vars.keys():
                arg = self.scope_vars[modname]
            else:
                # Fallback to (name, object)
                arg = (modname, self.defined[modname])
            args.append(arg)
        # Otherwise, try to find a default implementation for the SDFG
        elif not found_ufunc:
            func = oprepo.Replacements.get(funcname)
            if func is None:
                nm = rname(node)
                if nm in self.closure.callbacks:
                    warnings.warn('Performance warning: Automatically creating '
                                  f'callback to Python interpreter from method "{funcname}". '
                                  f'If you would like to know why parsing failed, please '
                                  'place a @dace.program decorator on the function. '
                                  'If a DaCe function cannot be provided (for example, due to '
                                  'recursion), register a replacement through '
                                  '"dace.frontend.common.op_repository".')
                    return self.create_callback(node)
                raise DaceSyntaxError(self, node, 'Function "%s" is not registered with an SDFG '
                                      'implementation' % funcname)

        # NOTE: Temporary fix for MPI library-node replacements
        # Parsing the arguments with `_parse_function_arg` will generate
        # slices even for the output arguments.
        # We make a special exception for MPI calls (`dace.comm` namespace)
        # and we pass instead the array names and the ranges accessed.
        # The replacement functions are responsible for generating the correct
        # subgraph/memlets.
        if funcname.startswith("dace.comm"):
            mpi_args = []
            for arg in node.args:
                # We are only looking for subscripts on arrays of the current SDFG.
                # If it is not a subscript, then we just pass the array pointer directly.
                # If it is not an array of the current SDFG, then the normal
                # argument parsing will create a connector, i.e. a pointer.
                if (isinstance(arg, ast.Subscript) and
                    (rname(arg) in self.sdfg.arrays.keys() or
                     (rname(arg) in self.variables.keys() and self.variables[rname(arg)] in self.sdfg.arrays.keys()))):
                    arg.slice = self.visit(arg.slice)
                    expr: MemletExpr = ParseMemlet(self, {**self.sdfg.arrays, **self.defined}, arg)
                    if isinstance(expr.subset, subsets.Indices):
                        expr.subset = subsets.Range.from_indices(expr.subset)
                    name = rname(arg)
                    if name in self.variables.keys():
                        name = self.variables[name]
                    mpi_args.append((name, expr.subset))
                else:
                    mpi_args.append(self._parse_function_arg(arg))
            args.extend(mpi_args)
        else:
            args.extend([self._parse_function_arg(arg) for arg in node.args])
        keywords = {arg.arg: self._parse_function_arg(arg.value) for arg in node.keywords}

        self._add_state('call_%d' % node.lineno)
        self.last_block.set_default_lineinfo(self.current_lineinfo)

        if found_ufunc:
            result = func(self, node, self.sdfg, self.last_block, ufunc_name, args, keywords)
        else:
            result = func(self, self.sdfg, self.last_block, *args, **keywords)

        self.last_block.set_default_lineinfo(None)

        if isinstance(result, tuple) and type(result[0]) is nested_call.NestedCall:
            nc: nested_call.NestedCall = result[0]
<<<<<<< HEAD
            self.last_block = nc.last_state
=======
            self.last_block = nc.current_state
>>>>>>> 715e4492
            result = result[1]

        if not isinstance(result, (tuple, list)):
            return [result]
        return result

    # Used for memlet expressions outside of tasklets, otherwise ignored
    def visit_TopLevelExpr(self, node: ast.Expr):
        if isinstance(node.value, ast.BinOp):
            # Add two access nodes and a memlet (the arrays must already exist)
            if isinstance(node.value.op, ast.LShift):
                src = node.value.right
                dst = node.value.left
            elif isinstance(node.value.op, ast.RShift):
                src = node.value.left
                dst = node.value.right
            else:
                # Top-level binary operator that is not a memlet, does nothing
                self.generic_visit(node)
                return

            # Create an edge between the two data descriptors
            state = self._add_state('globalmemlet_%d' % node.lineno)
            src_expr = ParseMemlet(self, self.defined, src)
            dst_expr = ParseMemlet(self, self.defined, dst)
            if isinstance(src_expr.subset, subsets.Indices):
                src_expr.subset = subsets.Range.from_indices(src_expr.subset)
            if isinstance(dst_expr.subset, subsets.Indices):
                dst_expr.subset = subsets.Range.from_indices(dst_expr.subset)
            if src_expr.arrdims or dst_expr.arrdims:
                raise NotImplementedError('Copying with array indices only allowed through assignment '
                                          'expressions ("A[...] = B[...]")')
            src_name = src_expr.name
            src_rng = None
            if src_name not in self.sdfg.arrays:
                src_name, src_rng = self._add_read_access(src_name, src_expr.subset, None)
            dst_name = dst_expr.name
            dst_rng = None
            if dst_name not in self.sdfg.arrays:
                dst_name, dst_rng = self._add_write_access(dst_name, dst_expr.subset, None)

            rnode = state.add_read(src_name, debuginfo=self.current_lineinfo)
            wnode = state.add_write(dst_name, debuginfo=self.current_lineinfo)
            if isinstance(self.sdfg.arrays[dst_name], data.Stream):
                dst_rng = dst_rng or subsets.Range.from_array(self.sdfg.arrays[dst_name])
                mem = Memlet.simple(dst_name, dst_rng, num_accesses=dst_expr.accesses, wcr_str=dst_expr.wcr)
            else:
                src_rng = src_rng or subsets.Range.from_array(self.sdfg.arrays[src_name])
                mem = Memlet.simple(src_name, src_rng, num_accesses=src_expr.accesses, wcr_str=dst_expr.wcr)
            state.add_nedge(rnode, wnode, mem)
            return

        # Calling reduction or other SDFGs / functions
        elif isinstance(node.value, ast.Call):
            # Handles reduction and calling other SDFGs / DaCe programs
            # self._add_state('call_%d' % node.lineno)
            self.visit_Call(node.value)
            return

        elif (sys.version_info.major == 3 and sys.version_info.minor >= 8 and isinstance(node.value, ast.NamedExpr)):
            self.visit_NamedExpr(node.value)
            return

        self.generic_visit(node)

    def visit_Return(self, node: ast.Return):
        # Modify node value to become an expression
        new_node = ast.copy_location(ast.Expr(value=node.value), node)

        # Return values can either be tuples or a single object
        if isinstance(node.value, (ast.Tuple, ast.List)):
            ast_tuple = ast.copy_location(
                ast.parse('(%s,)' % ','.join('__return_%d' % i for i in range(len(node.value.elts)))).body[0].value,
                node)
            self._visit_assign(new_node, ast_tuple, None, is_return=True)
        else:
            ast_name = ast.copy_location(ast.Name(id='__return'), node)
            self._visit_assign(new_node, ast_name, None, is_return=True)

    def visit_With(self, node, is_async=False):
        # "with dace.tasklet" syntax
        if len(node.items) == 1:
            dec = node.items[0].context_expr
            funcname = rname(dec)
            if funcname == 'dace.tasklet':
                # Parse as tasklet
                state = self._add_state('with_%d' % node.lineno)

                # Parse tasklet name
                namelist = self.name.split('_')
                if len(namelist) > 2:  # Remove trailing line and column number
                    name = '_'.join(namelist[:-2])
                else:
                    name = self.name

                tasklet, inputs, outputs, sdfg_inp, sdfg_out = \
                    self._parse_tasklet(state, node, name)

                # Add memlets
                inputs = {k: (state, v, set()) for k, v in inputs.items()}
                outputs = {k: (state, v, set()) for k, v in outputs.items()}
                self._add_dependencies(state, tasklet, None, None, inputs, outputs)
                self.inputs.update({k: (state, *v) for k, v in sdfg_inp.items()})
                self.outputs.update({k: (state, *v) for k, v in sdfg_out.items()})
                return

        raise DaceSyntaxError(self, node, 'General "with" statements disallowed in DaCe programs')

    def visit_AsyncWith(self, node):
        return self.visit_With(node, is_async=True)

    def _visitname(self, name: str, node: ast.AST):
        if isinstance(name, (sympy.Symbol, symbolic.symbol)):
            name = str(name)
        elif symbolic.issymbolic(name, self.sdfg.constants):
            raise TypeError('Symbolic expression found instead of variable name')

        if not isinstance(name, str):
            return name

        # First, if it is defined in the parser, use the definition
        if name in self.variables:
            return self.variables[name]

        # TODO: Why if the following code-block is moved after the code-block
        # looking for `name` in `self.sdfg.symbols`, a lot of tests break?
        # If an allowed global, use directly
        if name in self.globals:
            result = inner_eval_ast(self.globals, node)
            # If a symbol, add to symbols
            if (isinstance(result, symbolic.symbol) and name not in self.sdfg.symbols.keys()):
                self.sdfg.add_symbol(result.name, result.dtype)
            return result

        if name in self.sdfg.arrays:
            return name

        if name in self.sdfg.symbols:
            return name

        if name not in self.scope_vars:
            raise DaceSyntaxError(self, node, 'Use of undefined variable "%s"' % name)
        rname = self.scope_vars[name]
        if rname in self.scope_arrays:
            rng = subsets.Range.from_array(self.scope_arrays[rname])
            if isinstance(node.ctx, ast.Store):
                rname, _ = self._add_write_access(rname, rng, node)
            else:
                rname, _ = self._add_read_access(rname, rng, node)
        return rname

    #### Visitors that return arrays
    def visit_Str(self, node: StrConstant):
        # A string constant returns a string literal
        return StringLiteral(node.s)

    def visit_Bytes(self, node: BytesConstant):
        # A bytes constant returns a string literal
        return StringLiteral(node.s)

    def visit_Num(self, node: NumConstant):
        if isinstance(node.n, bool):
            return dace.bool_(node.n)
        if isinstance(node.n, (int, float, complex)):
            return dtypes.dtype_to_typeclass(type(node.n))(node.n)
        return node.n

    def visit_Constant(self, node: ast.Constant):
        if isinstance(node.value, bool):
            return dace.bool_(node.value)
        if isinstance(node.value, (int, float, complex)):
            return dtypes.dtype_to_typeclass(type(node.value))(node.value)
        if isinstance(node.value, (str, bytes)):
            return StringLiteral(node.value)
        return node.value

    def visit_Name(self, node: ast.Name):
        # If visiting a name, check if it is a defined variable or a global
        return self._visitname(node.id, node)

    def visit_NameConstant(self, node: NameConstant):
        return self.visit_Constant(node)

    def visit_Attribute(self, node: ast.Attribute):
        # If visiting an attribute, return attribute value if it's of an array or global
        name = until(astutils.unparse(node), '.')
        result = self._visitname(name, node)
        tmpname = f"{result}.{astutils.unparse(node.attr)}"
        if tmpname in self.sdfg.arrays:
            return tmpname
        if isinstance(result, str) and result in self.sdfg.arrays:
            arr = self.sdfg.arrays[result]
        elif isinstance(result, str) and result in self.scope_arrays:
            arr = self.scope_arrays[result]
        else:
            return result

        # Try to find sub-SDFG attribute
        func = oprepo.Replacements.get_attribute(type(arr), node.attr)
        if func is not None:
            # A new state is likely needed here, e.g., for transposition (ndarray.T)
            self._add_state('%s_%d' % (type(node).__name__, node.lineno))
            self.last_block.set_default_lineinfo(self.current_lineinfo)
            result = func(self, self.sdfg, self.last_block, result)
            self.last_block.set_default_lineinfo(None)
            return result

        # Otherwise, try to find compile-time attribute (such as shape)
        try:
            return getattr(arr, node.attr)
        except KeyError:
            return result

    def visit_List(self, node: ast.List):
        # Recursively loop over elements
        return [self.visit(a) for a in node.elts]

    def visit_Tuple(self, node: ast.Tuple):
        # Recursively loop over elements
        return tuple(self.visit(a) for a in node.elts)

    def visit_Set(self, node: ast.Set):
        # Recursively loop over elements
        return set(self.visit(a) for a in node.elts)

    def visit_Dict(self, node: ast.Dict):
        # Recursively loop over elements and return an ordered dictionary (for callback consistency)
        return OrderedDict([(self.visit(k), self.visit(v)) for k, v in zip(node.keys, node.values)])

    def visit_Lambda(self, node: ast.Lambda):
        # Return a string representation of the function
        return astutils.unparse(node)

    def visit_TypeAlias(self, node: TypeAlias):
        raise NotImplementedError('Type aliases are not supported in DaCe')

    ############################################################

    def _gettype(self, opnode: ast.AST) -> List[Tuple[str, str]]:
        """ Returns an operand and its type as a 2-tuple of strings. """
        if isinstance(opnode, ast.AST):
            operands = self.visit(opnode)
        else:
            operands = opnode

        if isinstance(operands, (list, tuple)):
            if len(operands) == 0:
                raise DaceSyntaxError(self, opnode, 'Operand has no return value')
        else:
            operands = [operands]

        result = []
        for operand in operands:
            if isinstance(operand, str) and operand in self.sdfg.process_grids:
                result.append((operand, type(self.sdfg.process_grids[operand]).__name__))
            elif isinstance(operand, str) and operand in self.sdfg.arrays:
                result.append((operand, type(self.sdfg.arrays[operand])))
            elif isinstance(operand, str) and operand in self.scope_arrays:
                result.append((operand, type(self.scope_arrays[operand])))
            elif isinstance(operand, tuple(dtypes.dtype_to_typeclass().keys())):
                if isinstance(operand, (bool, numpy.bool_)):
                    result.append((operand, 'BoolConstant'))
                else:
                    result.append((operand, 'NumConstant'))
            elif isinstance(operand, sympy.Basic):
                result.append((operand, 'symbol'))
            else:
                result.append((operand, type(operand)))

        return result

    def _visit_op(self, node: Union[ast.UnaryOp, ast.BinOp, ast.BoolOp], op1: ast.AST, op2: ast.AST):
        opname = None
        try:
            opname = type(node.op).__name__
        except:
            pass

        # Parse operands
        op1_parsed = self._gettype(op1)
        if len(op1_parsed) > 1:
            raise DaceSyntaxError(self, op1, 'Operand cannot be a tuple')
        operand1, op1type = op1_parsed[0]
        if op2 is not None:
            op2_parsed = self._gettype(op2)
            if len(op2_parsed) > 1:
                raise DaceSyntaxError(self, op2, 'Operand cannot be a tuple')
            operand2, op2type = op2_parsed[0]
        else:
            operand2, op2type = None, None

        # Type-check operands in order to provide a clear error message
        if (isinstance(operand1, str) and operand1 in self.defined
                and isinstance(self.defined[operand1].dtype, dtypes.pyobject)):
            raise DaceSyntaxError(
                self, op1, 'Trying to operate on a callback return value with an undefined type. '
                f'Please add a type hint to "{operand1}" to enable using it within the program.')
        if (isinstance(operand2, str) and operand2 in self.defined
                and isinstance(self.defined[operand2].dtype, dtypes.pyobject)):
            raise DaceSyntaxError(
                self, op2, 'Trying to operate on a callback return value with an undefined type. '
                f'Please add a type hint to "{operand2}" to enable using it within the program.')

        func = oprepo.Replacements.getop(op1type, opname, otherclass=op2type)
        if func is None:
            # Check for SDFG as fallback
            func = oprepo.Replacements.getop(op1type, opname, otherclass=op2type)
            if func is None:
                op1name = getattr(op1type, '__name__', op1type)
                op2name = getattr(op2type, '__name__', op2type)
                raise DaceSyntaxError(self, node, f'Operator {opname} is not defined for types {op1name} and {op2name}')

        self._add_state('%s_%d' % (type(node).__name__, node.lineno))
        self.last_block.set_default_lineinfo(self.current_lineinfo)
        try:
            result = func(self, self.sdfg, self.last_block, operand1, operand2)
        except SyntaxError as ex:
            raise DaceSyntaxError(self, node, str(ex))
        if not isinstance(result, (list, tuple)):
            results = [result]
        else:
            results = result
        for r in results:
            if isinstance(r, str) and r in self.sdfg.arrays:
                if r in self.variables.keys():
                    raise DaceSyntaxError(self, node, "Variable {v} has been already defined".format(v=r))
                self.variables[r] = r

        self.last_block.set_default_lineinfo(None)

        return result

    def visit_UnaryOp(self, node: ast.UnaryOp):
        return self._visit_op(node, node.operand, None)

    def visit_BinOp(self, node: ast.BinOp):
        return self._visit_op(node, node.left, node.right)

    def visit_BoolOp(self, node: ast.BoolOp):
        last = node.values[0]
        # Syntax of BoolOp is a list of values, we parse left to right
        for i in range(1, len(node.values)):
            last = self._visit_op(node, last, node.values[i])
        return last

    def visit_Compare(self, node: ast.Compare):
        if len(node.ops) > 1 or len(node.comparators) > 1:
            raise NotImplementedError
        binop_node = ast.BinOp(node.left,
                               node.ops[0],
                               node.comparators[0],
                               lineno=node.lineno,
                               col_offset=node.col_offset)
        return self.visit_BinOp(binop_node)

    def _add_read_slice(self, array: str, node: ast.Subscript, expr: MemletExpr):

        arrobj = self.sdfg.arrays[array]

        # Consider array dims (rhs expression)
        has_array_indirection = False
        for dim, arrname in expr.arrdims.items():
            # Boolean arrays only allowed as lhs
            if (isinstance(arrname, str) and self.sdfg.arrays[arrname].dtype == dtypes.bool):
                raise IndexError('Boolean array indexing is only supported for '
                                 'assignment targets (e.g., "A[A > 5] += 1")')
            has_array_indirection = True

        # Add slicing state
        self._add_state('slice_%s_%d' % (array.replace('.', '_'), node.lineno))
        if has_array_indirection:
            # Make copy slicing state
            rnode = self.current_state.add_read(array, debuginfo=self.current_lineinfo)
            return self._array_indirection_subgraph(rnode, expr)
        else:
            is_index = False
            if isinstance(expr.subset, subsets.Indices):
                is_index = True
                other_subset = subsets.Range([(i, i, 1) for i in expr.subset])
            else:
                other_subset = copy.deepcopy(expr.subset)
            strides = list(arrobj.strides)

            # Make new axes and squeeze for scalar subsets (as per numpy behavior)
            # For example: A[0, np.newaxis, 5:7] results in a 1x2 ndarray
            new_axes = []
            if expr.new_axes:
                new_axes = other_subset.unsqueeze(expr.new_axes)
                for i in new_axes:
                    strides.insert(i, 1)
            length = len(other_subset)
            nsqz = other_subset.squeeze(ignore_indices=new_axes)
            sqz = [i for i in range(length) if i not in nsqz]
            for i in reversed(sqz):
                strides.pop(i)
            if not strides:
                strides = None

            if is_index:
                tmp = self.sdfg.temp_data_name()
                tmp, tmparr = self.sdfg.add_scalar(tmp, arrobj.dtype, arrobj.storage, transient=True)
            else:
                tmp, tmparr = self.sdfg.add_view(array,
                                                 other_subset.size(),
                                                 arrobj.dtype,
                                                 storage=arrobj.storage,
                                                 strides=strides,
                                                 find_new_name=True)
                self.views[tmp] = (array,
                                   Memlet(data=array,
                                          subset=str(expr.subset),
                                          other_subset=str(other_subset),
                                          volume=expr.accesses,
                                          wcr=expr.wcr))
            self.variables[tmp] = tmp
            if not isinstance(tmparr, data.View):
                rnode = self.current_state.add_read(array, debuginfo=self.current_lineinfo)
                wnode = self.current_state.add_write(tmp, debuginfo=self.current_lineinfo)
                # NOTE: We convert the subsets to string because keeping the original symbolic information causes
                # equality check failures, e.g., in LoopToMap.
                self.current_state.add_nedge(
                    rnode, wnode,
                    Memlet(data=array,
                           subset=str(expr.subset),
                           other_subset=str(other_subset),
                           volume=expr.accesses,
                           wcr=expr.wcr))
            return tmp

    def _parse_subscript_slice(self,
                               s: ast.AST,
                               multidim: bool = False) -> Union[Any, Tuple[Union[Any, str, symbolic.symbol]]]:
        """ Parses the slice attribute of an ast.Subscript node.
            Scalar data are promoted to symbols.
        """

        def _promote(node: ast.AST) -> Union[Any, str, symbolic.symbol]:
            node_str = astutils.unparse(node)
            sym = None
            if node_str in self.indirections:
                sym = self.indirections[node_str]
            if isinstance(node, str):
                scalar = node_str
            else:
                scalar = self.visit(node)
            if isinstance(scalar, str) and scalar in self.sdfg.arrays:
                desc = self.sdfg.arrays[scalar]
                if isinstance(desc, data.Scalar):
                    if not sym:
                        sym = dace.symbol(f'__sym_{scalar}', dtype=desc.dtype)
                        self.indirections[node_str] = sym
                        try:
                            self.sdfg.add_symbol(f'__sym_{scalar}', desc.dtype)
                        except FileExistsError:
                            # NOTE: By design, it is possible to try here to add an already existing symbol even if
                            # `not sym` returns True. This exception is benign.
                            pass
                    state = self._add_state(f'promote_{scalar}_to_{str(sym)}')
                    edge = state.parent_graph.in_edges(state)[0]
                    edge.data.assignments = {str(sym): scalar}
                    return sym
            return scalar

        if isinstance(s, (Number, bool, numpy.bool_, sympy.Basic)):
            res = s
        elif isinstance(s, ast.Constant):  # 1D index (since Python 3.9)
            # Special case for Python slice objects
            if isinstance(s.value, slice):
                res = self.visit(s)
            else:
                res = self._visit_ast_or_value(s)
                if isinstance(res, (ast.Constant, NumConstant)):
                    res = res.value
        elif sys.version_info < (3, 9) and isinstance(s, ast.Index):
            res = self._parse_subscript_slice(s.value)
        elif isinstance(s, ast.Slice):
            lower = s.lower
            if isinstance(lower, ast.AST):
                lower = _promote(lower)
            upper = s.upper
            if isinstance(upper, ast.AST):
                upper = _promote(upper)
            step = s.step
            if isinstance(step, ast.AST):
                step = _promote(step)
            if multidim:
                res = (lower, upper, step)
            else:
                res = ((lower, upper, step), )
        elif isinstance(s, ast.Tuple):
            if multidim:  # Tuple inside the multi-dimensional index (i.e., "A[(1,2,3),]")
                res = list(self._parse_subscript_slice(d, multidim=True) for d in s.elts)
            else:
                res = tuple(self._parse_subscript_slice(d, multidim=True) for d in s.elts)
        elif sys.version_info < (3, 9) and isinstance(s, ast.ExtSlice):
            res = tuple(self._parse_subscript_slice(d, multidim=True) for d in s.dims)
        else:
            res = _promote(s)
        # Unpack tuple of a single Python slice object
        if (isinstance(res, (list, tuple)) and len(res) == 1 and isinstance(res[0], slice)):
            res = res[0]
        return res

    ### Subscript (slicing) handling
    def visit_Subscript(self, node: ast.Subscript, inference: bool = False):

        is_read: bool = not isinstance(node.ctx, ast.Store)

        if self.nested:

            defined_vars = {**self.variables, **self.scope_vars}
            defined_arrays = {**self.sdfg.arrays, **self.scope_arrays, **self.defined}

            name = rname(node)
            tokens = name.split('.')
            true_name = defined_vars[tokens[0]]
            if len(tokens) > 1:
                true_name = '.'.join([true_name, *tokens[1:]])

            # If this subscript originates from an external array, create the
            # subset in the edge going to the connector, as well as a local
            # reference to the subset
            if (true_name not in self.sdfg.arrays and isinstance(node.value, ast.Name)):
                true_node = copy.deepcopy(node)
                true_node.value.id = true_name

                # Visit slice contents
                nslice = self._parse_subscript_slice(node.slice)

                # Try to construct memlet from subscript
                expr: MemletExpr = ParseMemlet(self, defined_arrays, true_node, nslice)
                rng = expr.subset
                if isinstance(rng, subsets.Indices):
                    rng = subsets.Range.from_indices(rng)
                if inference:
                    rng.offset(rng, True)
                    return self.sdfg.arrays[true_name].dtype, rng.size()
                if is_read:
                    new_name, new_rng = self._add_read_access(name, rng, node)
                else:
                    new_name, new_rng = self._add_write_access(name, rng, node)
                new_arr = self.sdfg.arrays[new_name]
                full_rng = subsets.Range.from_array(new_arr)
                if new_rng.ranges == full_rng.ranges:
                    return new_name
                else:
                    if is_read:
                        new_name, _ = self.make_slice(new_name, new_rng)
                    else:
                        raise NotImplementedError('Cannot slice a write access')
                    return new_name

        # Obtain array/tuple
        node_parsed = self._gettype(node.value)

        if len(node_parsed) > 1:
            # If the value is a tuple of constants (e.g., array.shape) and the
            # slice is constant, return the value itself
            nslice = self.visit(node.slice)
            if isinstance(nslice, (Index, Number)):
                if sys.version_info < (3, 9) and isinstance(nslice, ast.Index):
                    v = self._parse_value(nslice.value)
                else:
                    v = nslice
                try:
                    value, valtype = node_parsed[int(v)]
                    return value
                except (TypeError, ValueError):
                    pass  # Passthrough to exception

            raise DaceSyntaxError(self, node.value, 'Subscripted object cannot be a tuple')
        array, arrtype = node_parsed[0]
        if arrtype == 'str' or arrtype in dtypes._CTYPES:
            raise DaceSyntaxError(self, node, 'Type "%s" cannot be sliced' % arrtype)
        if arrtype == 'NumConstant':
            return array

        # Visit slice contents
        # TODO: Maybe we actually want to do scalar promotion even in inference
        # mode
        nslice = self._parse_subscript_slice(node.slice)

        # Try to construct memlet from subscript
        node.value = ast.Name(id=array)
        defined = dace.sdfg.NestedDict({**self.sdfg.arrays, **self.defined})
        expr: MemletExpr = ParseMemlet(self, defined, node, nslice)

        if inference:
            rng = expr.subset
            rng.offset(rng, True)
            return self.sdfg.arrays[array].dtype, rng.size()

        if is_read:
            return self._add_read_slice(array, node, expr)
        else:
            raise NotImplementedError('Write slicing not implemented')

    def _visit_ast_or_value(self, node: ast.AST) -> Any:
        result = self.visit(node)
        newnode = None
        if result is None:
            return node
        if isinstance(result, (list, tuple)):
            res_num = len(result)
        else:
            res_num = 1
            result = [result]
        out = []
        for i, r in enumerate(result):
            if isinstance(r, ast.AST):
                newnode = r
            elif isinstance(r, (Number, numpy.bool_)):
                # Compatibility check since Python changed their AST nodes
                if sys.version_info >= (3, 8):
                    newnode = ast.Constant(value=r, kind='')
                else:
                    newnode = ast.Num(n=r)
            else:
                newnode = ast.Name(id=r)
            ast.copy_location(newnode, node)
            out.append(newnode)
        if res_num == 1:
            out = out[0]
        return out

    def visit_Index(self, node: Index) -> Any:
        if isinstance(node.value, ast.Tuple):
            for i, elt in enumerate(node.value.elts):
                node.value.elts[i] = self._visit_ast_or_value(elt)
            return node
        node.value = self._visit_ast_or_value(node.value)
        return node

    def visit_ExtSlice(self, node: ExtSlice) -> Any:
        for i, dim in enumerate(node.dims):
            node.dims[i] = self._visit_ast_or_value(dim)

        return node

    def make_slice(self, arrname: str, rng: subsets.Range):

        array = arrname
        arrobj = self.sdfg.arrays[arrname]

        # Add slicing state
        # TODO: naming issue, we don't have the linenumber here
        self._add_state('slice_%s' % (array))
        rnode = self.current_state.add_read(array, debuginfo=self.current_lineinfo)
        other_subset = copy.deepcopy(rng)
        other_subset.squeeze()
        if _subset_has_indirection(rng, self):
            memlet = Memlet.simple(array, rng)
            tmp = self.sdfg.temp_data_name()
            tmp = add_indirection_subgraph(self.sdfg, self.current_state, rnode, None, memlet, tmp, self)
        else:
            tmp, tmparr = self.sdfg.add_temp_transient(other_subset.size(), arrobj.dtype, arrobj.storage)
            wnode = self.current_state.add_write(tmp, debuginfo=self.current_lineinfo)
            self.current_state.add_nedge(
                rnode, wnode, Memlet.simple(array, rng, num_accesses=rng.num_elements(), other_subset_str=other_subset))
        return tmp, other_subset

    def _array_indirection_subgraph(self, rnode: nodes.AccessNode, expr: MemletExpr) -> str:
        aname = rnode.data
        idesc = self.sdfg.arrays[aname]

        if expr.new_axes:
            # NOTE: Matching behavior with numpy would be to append all new
            # axes in the end
            raise IndexError('New axes unsupported when array indices are used')

        # Create output shape dimensions based on the sizes of the arrays
        output_shape = None
        constant_indices: Dict[int, str] = {}
        for i, arrname in expr.arrdims.items():
            if isinstance(arrname, str):  # Array or constant
                if arrname in self.sdfg.arrays:
                    desc = self.sdfg.arrays[arrname]
                elif arrname in self.sdfg.constants:
                    desc = self.sdfg.constants[arrname]
                    constant_indices[i] = arrname
                else:
                    raise NameError(f'Array "{arrname}" used in indexing "{aname}" not found')
                shape = desc.shape
            else:  # Literal list or tuple, add as constant and use shape
                arrname = [v if isinstance(v, Number) else self._parse_value(v) for v in arrname]
                carr = numpy.array(arrname, dtype=dtypes.typeclass(int).type)
                cname = self.sdfg.find_new_constant(f'__ind{i}_{aname}')
                self.sdfg.add_constant(cname, carr)
                constant_indices[i] = cname
                shape = carr.shape

            if output_shape is not None and tuple(shape) != output_shape:
                raise IndexError(f'Mismatch in array index shapes in access of '
                                 f'"{aname}": {arrname} (shape {shape}) '
                                 f'does not match existing shape {output_shape}')
            elif output_shape is None:
                output_shape = tuple(shape)

        # Check subset shapes for matching the array shapes
        input_index = []
        i0 = symbolic.pystr_to_symbolic('__i0')
        for i, elem in enumerate(expr.subset.size()):
            if i in expr.arrdims:
                input_index.append((0, elem - 1, 1))
                continue
            if len(output_shape) > 1:
                raise IndexError('Combining multidimensional array indices and '
                                 'numeric subsets is unsupported (array '
                                 f'"{aname}").')
            if (elem, ) != output_shape:
                # TODO(later): Properly broadcast multiple (and missing) shapes
                raise IndexError(f'Mismatch in array index shapes in access of '
                                 f'"{aname}": Subset {expr.subset[i]} '
                                 f'does not match existing shape {output_shape}')

            # Since there can only be one-dimensional outputs if arrays and
            # subsets are both involved, express memlet as a function of _i0
            rb, _, rs = expr.subset[i]
            input_index.append((rb + i0 * rs, rb + i0 * rs, 1))

        outname, _ = self.sdfg.add_temp_transient(output_shape, idesc.dtype)

        # Make slice subgraph - input shape dimensions are len(expr.subset) and
        # output shape dimensions are len(output_shape)

        # Make map with output shape
        state = self.current_state
        wnode = state.add_write(outname)
        maprange = [(f'__i{i}', f'0:{s}') for i, s in enumerate(output_shape)]
        me, mx = state.add_map('indirect_slice', maprange, debuginfo=self.current_lineinfo)

        # Make indirection tasklet for array-index dimensions
        array_indices = set(expr.arrdims.keys()) - set(constant_indices.keys())
        output_str = ', '.join(ind for ind, _ in maprange)
        access_str = ', '.join(
            [f'__inp{i}' if i in array_indices else f'{cname}[{output_str}]' for i in expr.arrdims.keys()])
        t = state.add_tasklet('indirection', {'__arr'} | set(f'__inp{i}' for i in array_indices), {'__out'},
                              f'__out = __arr[{access_str}]')

        # Offset input memlet according to offset and stride if fixed, or
        # entire array with volume 1 if array-index
        input_subset = subsets.Range(input_index)
        state.add_edge_pair(me, t, rnode, Memlet(data=aname, subset=input_subset, volume=1), internal_connector='__arr')
        # Add array-index memlets
        for dim in array_indices:
            arrname = expr.arrdims[dim]
            arrnode = state.add_read(arrname)
            state.add_edge_pair(me,
                                t,
                                arrnode,
                                Memlet(data=arrname, subset=subsets.Range([(ind, ind, 1) for ind, _ in maprange])),
                                internal_connector=f'__inp{dim}')

        # Output matches the output shape exactly
        output_index = subsets.Range([(ind, ind, 1) for ind, _ in maprange])
        state.add_edge_pair(mx,
                            t,
                            wnode,
                            Memlet(data=outname, subset=output_index),
                            external_memlet=Memlet(data=outname),
                            internal_connector='__out')

        return outname

    ##################################<|MERGE_RESOLUTION|>--- conflicted
+++ resolved
@@ -4605,11 +4605,7 @@
 
         if isinstance(result, tuple) and type(result[0]) is nested_call.NestedCall:
             nc: nested_call.NestedCall = result[0]
-<<<<<<< HEAD
-            self.last_block = nc.last_state
-=======
             self.last_block = nc.current_state
->>>>>>> 715e4492
             result = result[1]
 
         if not isinstance(result, (tuple, list)):
