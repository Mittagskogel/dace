--- conflicted
+++ resolved
@@ -86,11 +86,8 @@
                               recreate_sdfg=recreate_sdfg,
                               regenerate_code=regenerate_code,
                               recompile=recompile,
-<<<<<<< HEAD
+                              use_experimental_cfg_blocks=use_experimental_cfg_blocks,
                               distributed_compilation=distributed_compilation)
-=======
-                              use_experimental_cfg_blocks=use_experimental_cfg_blocks)
->>>>>>> 715e4492
 
 
 function = program
