--- conflicted
+++ resolved
@@ -572,15 +572,9 @@
 
         for xform, expr_idx, nxpattern, matcher, opts in interstate_transformations:
             for subgraph in matcher(digraph, nxpattern, node_match, edge_match):
-<<<<<<< HEAD
-                matched, match = _try_to_match_transformation(tsdfg, digraph, subgraph, tsdfg, xform, expr_idx,
+                matched, match = _try_to_match_transformation(cfr, digraph, subgraph, cfr.sdfg, xform, expr_idx,
                                                               nxpattern, -1, permissive, opts)
                 if matched:
-=======
-                match = _try_to_match_transformation(cfr, digraph, subgraph, cfr.sdfg, xform, expr_idx, nxpattern, -1,
-                                                     permissive, opts)
-                if match is not None:
->>>>>>> a4e02911
                     yield match
                 elif missed_opportunities is not None and match:
                     missed_opportunities.add(match)
@@ -598,15 +592,9 @@
 
             for xform, expr_idx, nxpattern, matcher, opts in singlestate_transformations:
                 for subgraph in matcher(digraph, nxpattern, node_match, edge_match):
-<<<<<<< HEAD
-                    matched, match = _try_to_match_transformation(state, digraph, subgraph, tsdfg, xform, expr_idx,
+                    matched, match = _try_to_match_transformation(state, digraph, subgraph, cfr.sdfg, xform, expr_idx,
                                                                   nxpattern, state_id, permissive, opts)
                     if matched:
-=======
-                    match = _try_to_match_transformation(state, digraph, subgraph, cfr.sdfg, xform, expr_idx, nxpattern,
-                                                         state_id, permissive, opts)
-                    if match is not None:
->>>>>>> a4e02911
                         yield match
                     elif missed_opportunities is not None:
                         missed_opportunities.add(match)
