# Copyright 2019-2021 ETH Zurich and the DaCe authors. All rights reserved.
""" Contains functions related to pattern matching in transformations. """

import collections
from dataclasses import dataclass
import time

from dace import properties
from dace.config import Config
from dace.sdfg import SDFG, SDFGState
from dace.sdfg import graph as gr, nodes as nd
from dace.sdfg.state import ControlFlowRegion
import networkx as nx
from networkx.algorithms import isomorphism as iso
from typing import Any, Callable, Dict, Iterable, Iterator, List, Optional, Set, Tuple, Type, Union
from dace.sdfg.validation import InvalidSDFGError
from dace.transformation import transformation as xf, pass_pipeline as ppl


@dataclass
@properties.make_properties
class PatternMatchAndApply(ppl.Pass):
    """
    Applies a list of pattern-matching transformations in sequence. For every given transformation, matches the first
    pattern in the SDFG and applies it.
    """

    CATEGORY: str = 'Helper'

    transformations = properties.ListProperty(element_type=xf.PatternTransformation,
                                              default=[],
                                              desc='The list of transformations to apply')

    permissive = properties.Property(dtype=bool,
                                     default=False,
                                     desc='Whether to apply in permissive mode, i.e., apply in more cases where it may be unsafe.')
    validate = properties.Property(dtype=bool,
                                   default=True,
                                   desc='If True, validates the SDFG after all transformations have been applied.')
    validate_all = properties.Property(dtype=bool,
                                       default=False,
                                       desc='If True, validates the SDFG after each transformation applies.')
    states = properties.ListProperty(element_type=SDFGState,
                                     default=None,
                                     allow_none=True,
                                     desc='If not None, only applies transformations to the given states.')

    print_report = properties.Property(dtype=bool,
                                       default=None,
                                       allow_none=True,
                                       desc='Whether to show debug prints (or None to use configuration file).')
    progress = properties.Property(dtype=bool,
                                   default=None,
                                   allow_none=True,
                                   desc='Whether to show progress printouts (or None to use configuration file).')

    def __init__(self,
                 transformations: Union[xf.PatternTransformation, Iterable[xf.PatternTransformation]],
                 permissive: bool = False,
                 validate: bool = True,
                 validate_all: bool = False,
                 states: Optional[List[SDFGState]] = None,
                 print_report: Optional[bool] = None,
                 progress: Optional[bool] = None) -> None:
        if isinstance(transformations, xf.TransformationBase):
            self.transformations = [transformations]
        else:
            self.transformations = list(transformations)

        # Precompute metadata on each transformation (how to apply it)
        self._metadata = get_transformation_metadata(self.transformations)

        self.permissive = permissive
        self.validate = validate
        self.validate_all = validate_all
        self.states = states
        self.print_report = print_report
        self.progress = progress

    def depends_on(self) -> Set[Type[ppl.Pass]]:
        result = set()
        for p in self.transformations:
            result.update(p.depends_on())
        return result

    def modifies(self) -> ppl.Modifies:
        result = ppl.Modifies.Nothing
        for p in self.transformations:
            result |= p.modifies()
        return result

    def should_reapply(self, modified: ppl.Modifies) -> bool:
        return any(p.should_reapply(modified) for p in self.transformations)

    def apply_pass(self, sdfg: SDFG, pipeline_results: Dict[str, Any]) -> Dict[str, List[Any]]:
        applied_transformations = collections.defaultdict(list)

        # For every transformation in the list, find first match and apply
        for xform in self.transformations:
            # Find only the first match
            try:
                match = next(m for m in match_patterns(
                    sdfg, [xform], metadata=self._metadata, permissive=self.permissive, states=self.states))
            except StopIteration:
                continue

            tcfg = sdfg.cfg_list[match.cfg_id]
            graph = tcfg.node(match.state_id) if match.state_id >= 0 else tcfg

            # Set previous pipeline results
            match._pipeline_results = pipeline_results

            result = match.apply(graph, tcfg.sdfg)
            applied_transformations[type(match).__name__].append(result)
            if self.validate_all:
                sdfg.validate()

        if self.validate:
            sdfg.validate()

        if (len(applied_transformations) > 0
                and (self.print_report or (self.print_report is None and Config.get_bool('debugprint')))):
            print('Applied {}.'.format(', '.join(['%d %s' % (len(v), k) for k, v in applied_transformations.items()])))

        if len(applied_transformations) == 0:  # Signal that no transformation was applied
            return None
        return applied_transformations


@dataclass
@properties.make_properties
class PatternMatchAndApplyRepeated(PatternMatchAndApply):
    """
    A fixed-point pipeline that applies a list of pattern-matching transformations in repeated succession until no
    more transformations match. The order in which the transformations are applied is configurable (through
    ``order_by_transformation``).
    """

    CATEGORY: str = 'Helper'

    order_by_transformation = properties.Property(dtype=bool,
                                                  default=True,
                                                  desc='Whether or not to order by transformation.')

    def __init__(self,
                 transformations: Union[xf.PatternTransformation, Iterable[xf.PatternTransformation]],
                 permissive: bool = False,
                 validate: bool = True,
                 validate_all: bool = False,
                 states: Optional[List[SDFGState]] = None,
                 print_report: Optional[bool] = None,
                 progress: Optional[bool] = None,
                 order_by_transformation: bool = True) -> None:
        super().__init__(transformations, permissive, validate, validate_all, states, print_report, progress)
        self.order_by_transformation = order_by_transformation

    # Helper function for applying and validating a transformation
    def _apply_and_validate(self, match: xf.PatternTransformation, sdfg: SDFG, start: float,
                            pipeline_results: Dict[str, Any], applied_transformations: Dict[str, Any]):
        tcfg = sdfg.cfg_list[match.cfg_id]
        graph = tcfg.node(match.state_id) if match.state_id >= 0 else tcfg

        # Set previous pipeline results
        match._pipeline_results = pipeline_results

        if self.validate_all:
            match_name = match.print_match(tcfg)

<<<<<<< HEAD
        applied_transformations[type(match).__name__].append(match.apply(graph, tcfg.sdfg))
=======
        applied_transformations[type(match).__name__].append(match.apply(graph, tcfg.sdfg or tcfg))
>>>>>>> 715e4492
        if self.progress or (self.progress is None and (time.time() - start) > 5):
            print('Applied {}.\r'.format(', '.join(['%d %s' % (len(v), k)
                                                    for k, v in applied_transformations.items()])),
                  end='')
        if self.validate_all:
            try:
                sdfg.validate()
            except InvalidSDFGError as err:
                raise InvalidSDFGError(
                    f'Validation failed after applying {match_name}. '
                    f'{type(err).__name__}: {err}', sdfg, match.state_id) from err

    def _apply_pass(self, sdfg: SDFG, pipeline_results: Dict[str, Any], apply_once: bool) -> Dict[str, List[Any]]:
        """
        Internal apply pass method that can run once through the graph or repeatedly.
        """
        if self.progress is None and not Config.get_bool('progress'):
            self.progress = False

        start = time.time()

        applied_transformations = collections.defaultdict(list)
        xforms = self.transformations
        match: Optional[xf.PatternTransformation] = None

        # Ensure transformations are unique
        if len(xforms) != len(set(xforms)):
            raise ValueError('Transformation set must be unique')

        if self.order_by_transformation:
            applied_anything = True
            while applied_anything:
                applied_anything = False
                for xform in xforms:
                    applied = True
                    while applied:
                        applied = False
                        for match in match_patterns(sdfg,
                                                    permissive=self.permissive,
                                                    patterns=[xform],
                                                    states=self.states,
                                                    metadata=self._metadata):
                            self._apply_and_validate(match, sdfg, start, pipeline_results, applied_transformations)
                            applied = True
                            applied_anything = True
                            break
                if apply_once:
                    break
        else:
            applied = True
            while applied:
                applied = False
                # Find and apply one of the chosen transformations
                for match in match_patterns(sdfg,
                                            permissive=self.permissive,
                                            patterns=xforms,
                                            states=self.states,
                                            metadata=self._metadata):
                    self._apply_and_validate(match, sdfg, start, pipeline_results, applied_transformations)
                    applied = True
                    break
                if apply_once:
                    break

        if self.validate:
            try:
                sdfg.validate()
            except InvalidSDFGError as err:
                if applied and match is not None:
                    raise InvalidSDFGError("Validation failed after applying {}.".format(match.print_match(self)), self,
                                           match.state_id) from err
                else:
                    raise err

        if (len(applied_transformations) > 0
                and (self.progress or self.print_report or
                     ((self.progress is None or self.print_report is None) and Config.get_bool('debugprint')))):
            print('Applied {}.'.format(', '.join(['%d %s' % (len(v), k) for k, v in applied_transformations.items()])))

        if len(applied_transformations) == 0:  # Signal that no transformation was applied
            return None
        return applied_transformations

    def apply_pass(self, sdfg: SDFG, pipeline_results: Dict[str, Any]) -> Dict[str, List[Any]]:
        return self._apply_pass(sdfg, pipeline_results, apply_once=False)


@dataclass
@properties.make_properties
class PatternApplyOnceEverywhere(PatternMatchAndApplyRepeated):
    """
    A pass pipeline that applies all given transformations once, in every location that their pattern matched.
    If match condition becomes False (e.g., as a result of applying a transformation), the transformation is not
    applied on that location.
    """

    CATEGORY: str = 'Helper'

    def apply_pass(self, sdfg: SDFG, pipeline_results: Dict[str, Any]) -> Dict[str, List[Any]]:
        return self._apply_pass(sdfg, pipeline_results, apply_once=True)


def collapse_multigraph_to_nx(graph: Union[gr.MultiDiGraph, gr.OrderedMultiDiGraph]) -> nx.DiGraph:
    """ Collapses a directed multigraph into a networkx directed graph.

        In the output directed graph, each node is a number, which contains
        itself as node_data['node'], while each edge contains a list of the
        data from the original edges as its attribute (edge_data[0...N]).

        :param graph: Directed multigraph object to be collapsed.
        :return: Collapsed directed graph object.
    """

    # Create the digraph nodes.
    digraph_nodes: List[Tuple[int, Dict[str, nd.Node]]] = ([None] * graph.number_of_nodes())
    node_id = {}
    for i, node in enumerate(graph.nodes()):
        digraph_nodes[i] = (i, {'node': node})
        node_id[node] = i

    # Create the digraph edges.
    digraph_edges = {}
    for edge in graph.edges():
        src = node_id[edge.src]
        dest = node_id[edge.dst]

        if (src, dest) in digraph_edges:
            edge_num = len(digraph_edges[src, dest])
            digraph_edges[src, dest].update({edge_num: edge.data})
        else:
            digraph_edges[src, dest] = {0: edge.data}

    # Create the digraph
    result = nx.DiGraph()
    result.add_nodes_from(digraph_nodes)
    result.add_edges_from(digraph_edges)

    return result


def type_match(graph_node, pattern_node):
    """ Checks whether the node types of the inputs match.
    
        :param graph_node: First node (in matched graph).
        :param pattern_node: Second node (in pattern subgraph).
        :return: True if the object types of the nodes match, False otherwise.
        :raise TypeError: When at least one of the inputs is not a dictionary
                          or does not have a 'node' attribute.
        :raise KeyError: When at least one of the inputs is a dictionary,
                         but does not have a 'node' key.
    """
    if isinstance(pattern_node['node'], xf.PatternNode):
        return isinstance(graph_node['node'], pattern_node['node'].node)
    return isinstance(graph_node['node'], type(pattern_node['node']))


def type_or_class_match(node_a, node_b):
    """
    Checks whether `node_a` is an instance of the same type as `node_b`, or
    if either `node_a`/`node_b` is a type and the other is an instance of that
    type. This is used in subgraph matching to allow the subgraph pattern to
    be either a graph of instantiated nodes, or node types.

    :param node_a: First node.
    :param node_b: Second node.
    :return: True if the object types of the nodes match according to the
             description, False otherwise.
    :raise TypeError: When at least one of the inputs is not a dictionary
                        or does not have a 'node' attribute.
    :raise KeyError: When at least one of the inputs is a dictionary,
                        but does not have a 'node' key.
    :see: enumerate_matches
    """
    if isinstance(node_b['node'], type):
        return issubclass(type(node_a['node']), node_b['node'])
    elif isinstance(node_a['node'], type):
        return issubclass(type(node_b['node']), node_a['node'])
    elif isinstance(node_b['node'], xf.PatternNode):
        return isinstance(node_a['node'], node_b['node'].node)
    elif isinstance(node_a['node'], xf.PatternNode):
        return isinstance(node_b['node'], node_a['node'].node)
    return isinstance(node_a['node'], type(node_b['node']))


def _try_to_match_transformation(graph: Union[ControlFlowRegion, SDFGState], collapsed_graph: nx.DiGraph,
                                 subgraph: Dict[int, int], sdfg: SDFG,
                                 xform: Union[xf.PatternTransformation, Type[xf.PatternTransformation]],
                                 expr_idx: int, nxpattern: nx.DiGraph, state_id: int, permissive: bool,
                                 options: Dict[str, Any]) -> Optional[xf.PatternTransformation]:
    """ 
    Helper function that tries to instantiate a pattern match into a 
    transformation object. 
    """
    subgraph = {
        nxpattern.nodes[j]['node']: graph.node_id(collapsed_graph.nodes[i]['node'])
        for i, j in subgraph.items()
    }

    try:
        if isinstance(xform, xf.PatternTransformation):
            match = xform
        else:  # Construct directly from type with options
            opts = options or {}
            try:
                match = xform(**opts)
            except TypeError:
                # Backwards compatibility, transformation does not support ctor arguments
                match = xform()
                # Set manually
                for oname, oval in opts.items():
                    setattr(match, oname, oval)

        cfg_id = graph.parent_graph.cfg_id if isinstance(graph, SDFGState) else graph.cfg_id
        match.setup_match(sdfg, cfg_id, state_id, subgraph, expr_idx, options=options)
        match_found = match.can_be_applied(graph, expr_idx, sdfg, permissive=permissive)
    except Exception as e:
        if Config.get_bool('optimizer', 'match_exception'):
            raise
        if not isinstance(xform, type):
            xft = type(xform)
        else:
            xft = xform
        print('WARNING: {p}::can_be_applied triggered a {c} exception:'
              ' {e}'.format(p=xft.__name__, c=e.__class__.__name__, e=e))
        return None

    if match_found:
        return match

    return None


TransformationData = List[Tuple[Type[xf.PatternTransformation], int, nx.DiGraph, Callable, Dict[str, Any]]]
PatternMetadataType = Tuple[TransformationData, TransformationData]


def get_transformation_metadata(patterns: List[Type[xf.PatternTransformation]],
                                options: Optional[List[Dict[str, Any]]] = None) -> PatternMetadataType:
    """
    Collect all transformation expressions and metadata once, for use when
    applying transformations repeatedly.

    :param patterns: PatternTransformation type (or list thereof) to compute.
    :param options: An optional list of transformation parameter dictionaries.
    :return: A tuple of inter-state and single-state pattern matching
             transformations.
    """
    if options is None:
        options = [None] * len(patterns)

    singlestate_transformations: TransformationData = []
    interstate_transformations: TransformationData = []
    for pattern, opts in zip(patterns, options):
        # Find if the transformation is inter-state
        is_interstate = (isinstance(pattern, xf.MultiStateTransformation)
                         or (isinstance(pattern, type) and issubclass(pattern, xf.MultiStateTransformation)))
        for i, expr in enumerate(pattern.expressions()):
            # Make a networkx-version of the match subgraph
            nxpattern = collapse_multigraph_to_nx(expr)
            if len(nxpattern.nodes) == 1:
                matcher = _node_matcher
            elif len(nxpattern.nodes) == 2 and len(nxpattern.edges) == 1:
                matcher = _edge_matcher
            else:
                matcher = _subgraph_isomorphism_matcher

            if is_interstate:
                interstate_transformations.append((pattern, i, nxpattern, matcher, opts))
            else:
                singlestate_transformations.append((pattern, i, nxpattern, matcher, opts))

    return interstate_transformations, singlestate_transformations


def _subgraph_isomorphism_matcher(digraph, nxpattern, node_pred, edge_pred):
    """ Match based on the VF2 algorithm for general SI. """
    graph_matcher = iso.DiGraphMatcher(digraph, nxpattern, node_match=node_pred, edge_match=edge_pred)
    yield from graph_matcher.subgraph_isomorphisms_iter()


def _node_matcher(digraph, nxpattern, node_pred, edge_pred):
    """ Match individual nodes. """
    pnid = next(iter(nxpattern))
    pnode = nxpattern.nodes[pnid]

    for nid in digraph:
        if node_pred(digraph.nodes[nid], pnode):
            yield {nid: pnid}


def _edge_matcher(digraph, nxpattern, node_pred, edge_pred):
    """ Match individual edges. """
    pedge = next(iter(nxpattern.edges))
    pu = nxpattern.nodes[pedge[0]]
    pv = nxpattern.nodes[pedge[1]]

    if edge_pred is None:
        for u, v in digraph.edges:
            if (node_pred(digraph.nodes[u], pu) and node_pred(digraph.nodes[v], pv)):
                if u is v:  # Skip self-edges
                    continue
                yield {u: pedge[0], v: pedge[1]}
    else:
        for u, v in digraph.edges:
            if (node_pred(digraph.nodes[u], pu) and node_pred(digraph.nodes[v], pv)
                    and edge_pred(digraph.edges[u, v], nxpattern.edges[pedge])):
                if u is v:  # Skip self-edges
                    continue
                yield {u: pedge[0], v: pedge[1]}


def match_patterns(sdfg: SDFG,
                   patterns: Union[Type[xf.PatternTransformation], List[Type[xf.PatternTransformation]]],
                   node_match: Callable[[Any, Any], bool] = type_match,
                   edge_match: Optional[Callable[[Any, Any], bool]] = None,
                   permissive: bool = False,
                   metadata: Optional[PatternMetadataType] = None,
                   states: Optional[List[SDFGState]] = None,
                   options: Optional[List[Dict[str, Any]]] = None):
    """ Returns a generator of Transformations that match the input SDFG. 
        Ordered by SDFG ID.

        :param sdfg: The SDFG to match in.
        :param patterns: PatternTransformation type (or list thereof) to match.
        :param node_match: Function for checking whether two nodes match.
        :param edge_match: Function for checking whether two edges match.
        :param permissive: Match transformations in permissive mode.
        :param metadata: Transformation metadata that can be reused.
        :param states: If given, only tries to match single-state 
                       transformations on this list.
        :param options: An optional iterable of transformation parameter
                        dictionaries.
        :return: A list of PatternTransformation objects that match.
    """

    if isinstance(patterns, type):
        patterns = [patterns]
    if isinstance(options, dict):
        options = [options]

    # Collect transformation metadata
    if metadata is not None:
        # Transformation metadata can be evaluated once per apply loop
        interstate_transformations, singlestate_transformations = metadata
    else:
        # Otherwise, precompute all transformation data once
        (interstate_transformations, singlestate_transformations) = get_transformation_metadata(patterns, options)

    # Collect SDFG and nested SDFGs
    cfrs = sdfg.all_control_flow_regions(recursive=True)

    # Try to find transformations on each SDFG
    for cfr in cfrs:
<<<<<<< HEAD
=======
        sd = cfr.sdfg or cfr
>>>>>>> 715e4492
        ###################################
        # Match inter-state transformations
        if len(interstate_transformations) > 0:
            # Collapse multigraph into directed graph in order to use VF2
            digraph = collapse_multigraph_to_nx(cfr)

        for xform, expr_idx, nxpattern, matcher, opts in interstate_transformations:
            for subgraph in matcher(digraph, nxpattern, node_match, edge_match):
<<<<<<< HEAD
                match = _try_to_match_transformation(cfr, digraph, subgraph, cfr.sdfg, xform, expr_idx, nxpattern, -1,
=======
                match = _try_to_match_transformation(cfr, digraph, subgraph, sd, xform, expr_idx, nxpattern, -1,
>>>>>>> 715e4492
                                                     permissive, opts)
                if match is not None:
                    yield match

        ####################################
        # Match single-state transformations
        if len(singlestate_transformations) == 0:
            continue
        for state_id, state in enumerate(cfr.nodes()):
            if states is not None and state not in states:
                continue

            # Collapse multigraph into directed graph in order to use VF2
            digraph = collapse_multigraph_to_nx(state)

            for xform, expr_idx, nxpattern, matcher, opts in singlestate_transformations:
                for subgraph in matcher(digraph, nxpattern, node_match, edge_match):
<<<<<<< HEAD
                    match = _try_to_match_transformation(state, digraph, subgraph, cfr.sdfg, xform, expr_idx, nxpattern,
=======
                    match = _try_to_match_transformation(state, digraph, subgraph, sd, xform, expr_idx, nxpattern,
>>>>>>> 715e4492
                                                         state_id, permissive, opts)
                    if match is not None:
                        yield match


def enumerate_matches(sdfg: SDFG,
                      pattern: gr.Graph,
                      node_match=type_or_class_match,
                      edge_match=None) -> Iterator[gr.SubgraphView]:
    """
    Returns a generator of subgraphs that match the given subgraph pattern.

    :param sdfg: The SDFG to search in.
    :param pattern: A subgraph to look for.
    :param node_match: An optional function to use for matching nodes.
    :param node_match: An optional function to use for matching edges.
    :return: Yields SDFG subgraph view objects.
    """
    if len(pattern.nodes()) == 0:
        raise ValueError('Subgraph pattern cannot be empty')

    # Find if the subgraph is within states or SDFGs
    is_interstate = (isinstance(pattern.node(0), SDFGState)
                     or (isinstance(pattern.node(0), type) and pattern.node(0) is SDFGState))

    # Collapse multigraphs into directed graphs
    pattern_digraph = collapse_multigraph_to_nx(pattern)

    # Find matches in all SDFGs and nested SDFGs
    for graph in sdfg.all_sdfgs_recursive():
        if is_interstate:
            graph_matcher = iso.DiGraphMatcher(collapse_multigraph_to_nx(graph),
                                               pattern_digraph,
                                               node_match=node_match,
                                               edge_match=edge_match)
            for subgraph in graph_matcher.subgraph_isomorphisms_iter():
                yield gr.SubgraphView(graph, [graph.node(i) for i in subgraph.keys()])
        else:
            for state in graph.nodes():
                graph_matcher = iso.DiGraphMatcher(collapse_multigraph_to_nx(state),
                                                   pattern_digraph,
                                                   node_match=node_match,
                                                   edge_match=edge_match)
                for subgraph in graph_matcher.subgraph_isomorphisms_iter():
                    yield gr.SubgraphView(state, [state.node(i) for i in subgraph.keys()])<|MERGE_RESOLUTION|>--- conflicted
+++ resolved
@@ -166,11 +166,7 @@
         if self.validate_all:
             match_name = match.print_match(tcfg)
 
-<<<<<<< HEAD
-        applied_transformations[type(match).__name__].append(match.apply(graph, tcfg.sdfg))
-=======
         applied_transformations[type(match).__name__].append(match.apply(graph, tcfg.sdfg or tcfg))
->>>>>>> 715e4492
         if self.progress or (self.progress is None and (time.time() - start) > 5):
             print('Applied {}.\r'.format(', '.join(['%d %s' % (len(v), k)
                                                     for k, v in applied_transformations.items()])),
@@ -524,10 +520,7 @@
 
     # Try to find transformations on each SDFG
     for cfr in cfrs:
-<<<<<<< HEAD
-=======
         sd = cfr.sdfg or cfr
->>>>>>> 715e4492
         ###################################
         # Match inter-state transformations
         if len(interstate_transformations) > 0:
@@ -536,11 +529,7 @@
 
         for xform, expr_idx, nxpattern, matcher, opts in interstate_transformations:
             for subgraph in matcher(digraph, nxpattern, node_match, edge_match):
-<<<<<<< HEAD
-                match = _try_to_match_transformation(cfr, digraph, subgraph, cfr.sdfg, xform, expr_idx, nxpattern, -1,
-=======
                 match = _try_to_match_transformation(cfr, digraph, subgraph, sd, xform, expr_idx, nxpattern, -1,
->>>>>>> 715e4492
                                                      permissive, opts)
                 if match is not None:
                     yield match
@@ -558,11 +547,7 @@
 
             for xform, expr_idx, nxpattern, matcher, opts in singlestate_transformations:
                 for subgraph in matcher(digraph, nxpattern, node_match, edge_match):
-<<<<<<< HEAD
-                    match = _try_to_match_transformation(state, digraph, subgraph, cfr.sdfg, xform, expr_idx, nxpattern,
-=======
                     match = _try_to_match_transformation(state, digraph, subgraph, sd, xform, expr_idx, nxpattern,
->>>>>>> 715e4492
                                                          state_id, permissive, opts)
                     if match is not None:
                         yield match
