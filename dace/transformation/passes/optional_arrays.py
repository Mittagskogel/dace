# Copyright 2019-2022 ETH Zurich and the DaCe authors. All rights reserved.

from typing import Dict, Iterator, Optional, Set, Tuple

from dace import SDFG, SDFGState, data, properties
from dace.sdfg import nodes
from dace.sdfg import utils as sdutil
from dace.sdfg.state import ControlFlowBlock, ControlFlowRegion
from dace.transformation import pass_pipeline as ppl


@properties.make_properties
class OptionalArrayInference(ppl.Pass):
    """
    Infers the ``optional`` property of arrays, i.e., if they can be given None, throughout the SDFG and all nested
    SDFGs.

    An array will be modified to optional if its previous ``optional`` property was set to ``None`` and:
    * it is transient;
    * it is in a nested SDFG and its parent array was transient; or
    * it is definitely (unconditionally) read or written in the SDFG.
    """

    CATEGORY: str = 'Simplification'

    def modifies(self) -> ppl.Modifies:
        return ppl.Modifies.Descriptors

    def should_reapply(self, modified: ppl.Modifies) -> bool:
        # If connectivity or any edges were changed, some new descriptors may be marked as optional
        return modified & (ppl.Modifies.States)

    def _set_optional_in_cfg(self, cfg: ControlFlowRegion, sdfg: SDFG, result: Set[Tuple[int, str]]):
        for block in self.traverse_unconditional_states(cfg):
            if isinstance(block, SDFGState):
                for anode in block.data_nodes():
                    desc = anode.desc(sdfg)
                    if isinstance(desc, data.Array) and desc.optional is None:
                        desc.optional = False
                        result.add((cfg.cfg_id, anode.data))
            elif isinstance(block, ControlFlowRegion):
                self._set_optional_in_cfg(block, sdfg, result)

    def apply_pass(self,
                   sdfg: SDFG,
                   _,
                   parent_arrays: Optional[Dict[str, bool]] = None) -> Optional[Set[Tuple[int, str]]]:
        """
        Infers the ``optional`` property of arrays in the SDFG and its nested SDFGs.
        
        :param sdfg: The SDFG to modify.
        :param pipeline_results: If in the context of a ``Pipeline``, a dictionary that is populated with prior Pass
                                 results as ``{Pass subclass name: returned object from pass}``. If not run in a
                                 pipeline, an empty dictionary is expected.
        :param parent_arrays: If not None, contains values of determined arrays from the parent SDFG.
        :return: A set of the modified array names as a 2-tuple (CFG ID, name), or None if nothing was changed.
        """
        result: Set[Tuple[int, str]] = set()
        parent_arrays = parent_arrays or {}

<<<<<<< HEAD
        sdfg_id = sdfg.cfg_id
=======
        cfg_id = sdfg.cfg_id
>>>>>>> ff6e064d

        # Set information of arrays based on their transient and parent status
        for aname, arr in sdfg.arrays.items():
            if not isinstance(arr, data.Array):
                continue
            if arr.transient:
                if arr.optional is not False:
                    result.add((cfg_id, aname))
                arr.optional = False
            if aname in parent_arrays:
                if arr.optional is not parent_arrays[aname]:
                    result.add((cfg_id, aname))
                arr.optional = parent_arrays[aname]

        # Change unconditionally-accessed arrays to non-optional
<<<<<<< HEAD
        self._set_optional_in_cfg(sdfg, sdfg, result)
=======
        for state in self.traverse_unconditional_states(sdfg):
            for anode in state.data_nodes():
                desc = anode.desc(sdfg)
                if isinstance(desc, data.Array) and desc.optional is None:
                    desc.optional = False
                    result.add((cfg_id, anode.data))
>>>>>>> ff6e064d

        # Propagate information to nested SDFGs
        for state in sdfg.states():
            for node in state.nodes():
                if isinstance(node, nodes.NestedSDFG):
                    # Create information about parent arrays
                    pinfo: Dict[str, bool] = {}
                    for e in state.in_edges(node):
                        if e.data.is_empty():
                            continue
                        opt = sdfg.arrays[e.data.data].optional
                        if opt is not None:
                            pinfo[e.dst_conn] = opt
                    for e in state.out_edges(node):
                        if e.data.is_empty():
                            continue
                        opt = sdfg.arrays[e.data.data].optional
                        if opt is not None:
                            pinfo[e.src_conn] = opt

                    # Apply pass recursively
                    rec_result = self.apply_pass(node.sdfg, _, pinfo)
                    if rec_result:
                        result.update(rec_result)

        return result or None

    def traverse_unconditional_states(self, cfg: ControlFlowRegion) -> Iterator[ControlFlowBlock]:
        """
        Traverse CFG and keep track of all control flow blocks which are executed unconditionally.
        """
        ipostdom = sdutil.postdominators(cfg)
        curstate = cfg.start_block
        out_degree = cfg.out_degree(curstate)
        while out_degree > 0:
            yield curstate
            if out_degree == 1:  # Unconditional, continue to next state
                curstate = cfg.successors(curstate)[0]
            elif out_degree > 1:  # Conditional branch
                # Conditional code follows, use immediate post-dominator for next unconditional state
                curstate = ipostdom[curstate]
            # Compute new out degree
            if curstate in cfg.nodes():
                out_degree = cfg.out_degree(curstate)
            else:
                out_degree = 0
        # Yield final state
        yield curstate

    def report(self, pass_retval: Set[Tuple[int, str]]) -> str:
        return f'Inferred {len(pass_retval)} optional arrays.'<|MERGE_RESOLUTION|>--- conflicted
+++ resolved
@@ -58,11 +58,7 @@
         result: Set[Tuple[int, str]] = set()
         parent_arrays = parent_arrays or {}
 
-<<<<<<< HEAD
-        sdfg_id = sdfg.cfg_id
-=======
         cfg_id = sdfg.cfg_id
->>>>>>> ff6e064d
 
         # Set information of arrays based on their transient and parent status
         for aname, arr in sdfg.arrays.items():
@@ -78,16 +74,7 @@
                 arr.optional = parent_arrays[aname]
 
         # Change unconditionally-accessed arrays to non-optional
-<<<<<<< HEAD
         self._set_optional_in_cfg(sdfg, sdfg, result)
-=======
-        for state in self.traverse_unconditional_states(sdfg):
-            for anode in state.data_nodes():
-                desc = anode.desc(sdfg)
-                if isinstance(desc, data.Array) and desc.optional is None:
-                    desc.optional = False
-                    result.add((cfg_id, anode.data))
->>>>>>> ff6e064d
 
         # Propagate information to nested SDFGs
         for state in sdfg.states():
