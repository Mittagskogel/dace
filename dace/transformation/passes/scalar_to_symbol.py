--- conflicted
+++ resolved
@@ -87,13 +87,9 @@
 
     # General array checks
     for aname, desc in sdfg.arrays.items():
-<<<<<<< HEAD
         if isinstance(desc, (dt.View, dt.StructureView)):
             continue
         if (transients_only and not desc.transient) or isinstance(desc, dt.Stream):
-=======
-        if (transients_only and not desc.transient) or isinstance(desc, (dt.Stream, dt.View)):
->>>>>>> c3313fbf
             continue
         if desc.total_size != 1:
             continue
@@ -683,11 +679,7 @@
             scalar_nodes = [n for n in state.nodes() if isinstance(n, nodes.AccessNode) and n.data in to_promote]
             # Step 2: Assignment tasklets
             for node in scalar_nodes:
-<<<<<<< HEAD
                 if node not in state or state.in_degree(node) == 0:
-=======
-                if node not in state.nodes() or state.in_degree(node) == 0:
->>>>>>> c3313fbf
                     continue
                 in_edge = state.in_edges(node)[0]
                 input = in_edge.src
