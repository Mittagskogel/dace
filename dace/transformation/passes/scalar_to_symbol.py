--- conflicted
+++ resolved
@@ -3,18 +3,7 @@
 
 import ast
 import collections
-<<<<<<< HEAD
-from dace import symbolic
-from dace.sdfg.sdfg import InterstateEdge
-from dace import (dtypes, nodes, sdfg as sd, data as dt, properties as props, memlet as mm, subsets)
-from dace.sdfg import graph as gr, SDFG
 from dace.sdfg.replace import replace_properties_dict
-from dace.frontend.python import astutils
-from dace.sdfg import utils as sdutils
-from dace.transformation import helpers as xfh, pass_pipeline as passes
-from dataclasses import dataclass
-=======
->>>>>>> ffade28b
 import re
 from dataclasses import dataclass
 from typing import Any, DefaultDict, Dict, List, Optional, Set, Tuple, Union
@@ -447,11 +436,7 @@
             # Make subset out of range and new sub-expression
             other_subset = subsets.Range(orig_subset.ndrange()[:first_nonscalar_dim] + [(subexpr, subexpr, 1)] +
                                          orig_subset.ndrange()[first_nonscalar_dim + 1:])
-<<<<<<< HEAD
             subset = orig_subset.compose(other_subset).offset_new(offset_tuple,negative=False)
-=======
-            subset = orig_subset.compose(other_subset)
->>>>>>> ffade28b
 
             # Check if range can be collapsed
             if _range_is_promotable(subset, defined_syms):
@@ -575,11 +560,7 @@
                         dst.symbol_mapping[tmp_symname] = symname
                     elif isinstance(dst, nodes.EntryNode) and e.dst_conn and not e.dst_conn.startswith('IN_'):
                         # Dynamic scope input, replace in node
-<<<<<<< HEAD
                         replace_properties_dict(dst, {e.dst_conn: symname})    
-=======
-                        replace_properties_dict(dst, {e.dst_conn: symname})
->>>>>>> ffade28b
                     elif isinstance(dst, (nodes.EntryNode, nodes.ExitNode)):
                         # Skip
                         continue
