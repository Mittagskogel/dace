--- conflicted
+++ resolved
@@ -237,16 +237,6 @@
             else:  # If input is not an acceptable node type, skip
                 candidates.remove(candidate)
 
-<<<<<<< HEAD
-            # If the candidate is a view that is used to access a structure's scalar member it should not be promoted.
-            # TODO: This is not the goal for the long run and we want to promote these kinds of scalar views too
-            # eventually. However, this requires additional thought and discussion.
-            if isinstance(sdfg.data(candidate), dt.View):
-                for oe in state.out_edges(node):
-                    if isinstance(oe.dst, nodes.AccessNode) and isinstance(sdfg.data(oe.dst.data), dt.Structure):
-                        candidates.remove(candidate)
-                        break
-=======
             # # If the candidate is a view that is used to access a structure's scalar member it should not be promoted.
             # # TODO: This is not the goal for the long run and we want to promote these kinds of scalar views too
             # # eventually. However, this requires additional thought and discussion.
@@ -255,7 +245,6 @@
             #         if isinstance(oe.dst, nodes.AccessNode) and isinstance(sdfg.data(oe.dst.data), dt.Structure):
             #             candidates.remove(candidate)
             #             break
->>>>>>> da39f652
         candidates_seen |= candidates_in_state
 
     # Filter out non-integral symbols that do not appear in inter-state edges
