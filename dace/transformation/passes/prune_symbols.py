--- conflicted
+++ resolved
@@ -96,32 +96,8 @@
         for desc in sdfg.arrays.values():
             result |= set(map(str, desc.used_symbols(False)))
 
-<<<<<<< HEAD
-        for state in sdfg.nodes():
-            result |= state.used_symbols(False)
-            # In addition to the standard free symbols, we are conservative with other tasklet languages by
-            # tokenizing their code. Since this is intersected with `sdfg.symbols`, keywords such as "if" are
-            # ok to include
-            for node in state.nodes():
-                if isinstance(node, nodes.Tasklet):
-                    if node.code.language != dtypes.Language.Python:
-                        result |= symbolic.symbols_in_code(node.code.as_string, sdfg.symbols.keys(),
-                                                           node.ignored_symbols)
-                    if node.code_global.language != dtypes.Language.Python:
-                        result |= symbolic.symbols_in_code(node.code_global.as_string, sdfg.symbols.keys(),
-                                                           node.ignored_symbols)
-                    if node.code_init.language != dtypes.Language.Python:
-                        result |= symbolic.symbols_in_code(node.code_init.as_string, sdfg.symbols.keys(),
-                                                           node.ignored_symbols)
-                    if node.code_exit.language != dtypes.Language.Python:
-                        result |= symbolic.symbols_in_code(node.code_exit.as_string, sdfg.symbols.keys(),
-                                                           node.ignored_symbols)
-
-        for e in sdfg.edges():
-            result |= e.data.used_symbols(False)
-=======
         for block in sdfg.all_control_flow_blocks():
-            result |= block.free_symbols
+            result |= block.used_symbols(False)
             # In addition to the standard free symbols, we are conservative with other tasklet languages by
             # tokenizing their code. Since this is intersected with `sdfg.symbols`, keywords such as "if" are
             # ok to include
@@ -142,7 +118,6 @@
                                                             node.ignored_symbols)
 
         for e in sdfg.all_interstate_edges():
-            result |= e.data.free_symbols
->>>>>>> b36142b0
+            result |= e.data.used_symbols(False)
 
         return result