--- conflicted
+++ resolved
@@ -194,18 +194,14 @@
         # Propagate memlets to ensure that we can find the true array subsets that are written.
         propagate_memlets_sdfg(sdfg)
 
-<<<<<<< HEAD
+        # Input and ouputs of all host_maps need to be marked as host_data
         for state in sdfg.states():
-=======
-        # Input and ouputs of all host_maps need to be marked as host_data
-        for state in sdfg.nodes():
             for node in state.nodes():
                 if isinstance(node, nodes.EntryNode) and node.guid in self.host_maps:
                     accesses = self._get_marked_inputs_and_outputs(state, node)
                     self.host_data.extend(accesses)
 
-        for state in sdfg.nodes():
->>>>>>> 77c5c720
+        for state in sdfg.states():
             sdict = state.scope_dict()
             for node in state.nodes():
                 if (isinstance(node, nodes.AccessNode) and node.desc(sdfg).transient == False):
