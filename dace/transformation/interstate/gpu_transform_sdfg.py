# Copyright 2019-2021 ETH Zurich and the DaCe authors. All rights reserved.
""" Contains inter-state transformations of an SDFG to run on the GPU. """

from dace import data, memlet, dtypes, registry, sdfg as sd, symbolic
from dace.sdfg import nodes, scope
from dace.sdfg import utils as sdutil
from dace.transformation import transformation, helpers as xfh
from dace.properties import Property, make_properties
from collections import defaultdict
from copy import deepcopy as dc
from typing import Dict

gpu_storage = [dtypes.StorageType.GPU_Global, dtypes.StorageType.GPU_Shared, dtypes.StorageType.CPU_Pinned]


def _recursive_out_check(node, state, gpu_scalars):
    """
    Recursively checks if the outputs of a node are scalars and if they are/should be stored in GPU memory.
    """
    scalset = set()
    scalout = True
    sdfg = state.parent
    for e in state.out_edges(node):
        last_edge = state.memlet_path(e)[-1]
        if isinstance(last_edge.dst, nodes.AccessNode):
            desc = sdfg.arrays[last_edge.dst.data]
            if isinstance(desc, data.Scalar):
                if desc.storage in gpu_storage or last_edge.dst.data in gpu_scalars:
                    scalout = False
                scalset.add(last_edge.dst.data)
                sset, ssout = _recursive_out_check(last_edge.dst, state, gpu_scalars)
                scalset = scalset.union(sset)
                scalout = scalout and ssout
                continue
            if desc.storage not in gpu_storage and last_edge.data.num_elements() == 1:
                sset, ssout = _recursive_out_check(last_edge.dst, state, gpu_scalars)
                scalset = scalset.union(sset)
                scalout = scalout and ssout
                continue
            scalout = False
    return scalset, scalout


def _recursive_in_check(node, state, gpu_scalars):
    """
    Recursively checks if the inputs of a node are scalars and if they are/should be stored in GPU memory.
    """
    scalset = set()
    scalout = True
    sdfg = state.parent
    for e in state.in_edges(node):
        last_edge = state.memlet_path(e)[0]
        if isinstance(last_edge.src, nodes.AccessNode):
            desc = sdfg.arrays[last_edge.src.data]
            if isinstance(desc, data.Scalar):
                if desc.storage in gpu_storage or last_edge.src.data in gpu_scalars:
                    scalout = False
                scalset.add(last_edge.src.data)
                sset, ssout = _recursive_in_check(last_edge.src, state, gpu_scalars)
                scalset = scalset.union(sset)
                scalout = scalout and ssout
                continue
            if desc.storage not in gpu_storage and last_edge.data.num_elements() == 1:
                sset, ssout = _recursive_in_check(last_edge.src, state, gpu_scalars)
                scalset = scalset.union(sset)
                scalout = scalout and ssout
                continue
            scalout = False
    return scalset, scalout


def _codenode_condition(node):
    return isinstance(node, (nodes.LibraryNode, nodes.NestedSDFG)) and node.schedule == dtypes.ScheduleType.GPU_Default


@make_properties
class GPUTransformSDFG(transformation.MultiStateTransformation):
    """ Implements the GPUTransformSDFG transformation.

        Transforms a whole SDFG to run on the GPU:
        Steps of the full GPU transform
          0. Acquire metadata about SDFG and arrays
          1. Replace all non-transients with their GPU counterparts
          2. Copy-in state from host to GPU
          3. Copy-out state from GPU to host
          4. Re-store Default-top/CPU_Heap transients as GPU_Global
          5. Global tasklets are wrapped with a map of size 1
          6. Global Maps are re-scheduled to use the GPU
          7. Make data ready for interstate edges that use them
          8. Re-apply simplification to get rid of extra states and
             transients
    """

    toplevel_trans = Property(desc="Make all GPU transients top-level", dtype=bool, default=True)

    register_trans = Property(desc="Make all transients inside GPU maps registers", dtype=bool, default=True)

    sequential_innermaps = Property(desc="Make all internal maps Sequential", dtype=bool, default=True)

    skip_scalar_tasklets = Property(desc="If True, does not transform tasklets "
                                    "that manipulate (Default-stored) scalars",
                                    dtype=bool,
                                    default=True)

    simplify = Property(desc='Reapply simplification after modifying graph', dtype=bool, default=True)

    exclude_copyin = Property(desc="Exclude these arrays from being copied into the device "
                              "(comma-separated)",
                              dtype=str,
                              default='')

    exclude_tasklets = Property(desc="Exclude these tasklets from being processed as CPU tasklets "
                                "(comma-separated)",
                                dtype=str,
                                default='')

    exclude_copyout = Property(desc="Exclude these arrays from being copied out of the device "
                               "(comma-separated)",
                               dtype=str,
                               default='')
    
    cuda_aware = Property(desc="If True, assumes use of CUDA-aware MPI", dtype=bool, default=True)

    @staticmethod
    def annotates_memlets():
        # Skip memlet propagation for now
        return True

    @classmethod
    def expressions(cls):
        # Matches anything
        return [sd.SDFG('_')]

    def can_be_applied(self, graph, expr_index, sdfg, permissive=False):
        for node, _ in sdfg.all_nodes_recursive():
            # Consume scopes are currently unsupported
            if isinstance(node, (nodes.ConsumeEntry, nodes.ConsumeExit)):
                return False

        for state in sdfg.nodes():
            schildren = state.scope_children()
            for node in schildren[None]:
                # If two top-level tasklets are connected with a code->code
                # memlet, they will transform into an invalid SDFG
                if (isinstance(node, nodes.CodeNode)
                        and any(isinstance(e.dst, nodes.CodeNode) for e in state.out_edges(node))):
                    return False
        return True

    def apply(self, _, sdfg: sd.SDFG):

        import dace.libraries.mpi.nodes as mpi_nodes
        mpinodes = tuple({n for n in mpi_nodes.__dict__.values() if isinstance(n, type)})

        def src_is_mpi(state, node):
            for e in state.in_edges(node):
                src = state.memlet_path(e)[0].src
                if isinstance(src, nodes.AccessNode):
                    if src_is_mpi(state, src):
                        return True
                if isinstance(src, mpinodes):
                    return True
            return False
        
        def dst_is_mpi(state, node):
            for e in state.out_edges(node):
                dst = state.memlet_path(e)[-1].dst
                if isinstance(dst, nodes.AccessNode):
                    if dst_is_mpi(state, dst):
                        return True
                if isinstance(dst, mpinodes):
                    return True
            return False

        #######################################################
        # Step 0: SDFG metadata

        # Find all input and output data descriptors
        input_nodes = []
        output_nodes = []
        global_code_nodes: Dict[sd.SDFGState, nodes.Tasklet] = defaultdict(list)

        for state in sdfg.nodes():
            sdict = state.scope_dict()
            for node in state.nodes():
                if (isinstance(node, nodes.AccessNode) and node.desc(sdfg).transient == False):
                    if (state.out_degree(node) > 0 and node.data not in input_nodes):
                        # Special case: nodes that lead to top-level dynamic
                        # map ranges must stay on host
                        if not self.cuda_aware and dst_is_mpi(state, node):
                            continue
                        for e in state.out_edges(node):
                            last_edge = state.memlet_path(e)[-1]
                            if (isinstance(last_edge.dst, nodes.EntryNode) and last_edge.dst_conn
                                    and not last_edge.dst_conn.startswith('IN_') and sdict[last_edge.dst] is None):
                                break
                        else:
                            input_nodes.append((node.data, node.desc(sdfg)))
                    if (state.in_degree(node) > 0 and node.data not in output_nodes):
                        # Special case: nodes that have as source MPI Library nodes must stay on host
                        if not self.cuda_aware and src_is_mpi(state, node):
                            continue
                        output_nodes.append((node.data, node.desc(sdfg)))

            # Input nodes may also be nodes with WCR memlets and no identity
            for e in state.edges():
                if e.data.wcr is not None:
                    if (e.data.data not in input_nodes and sdfg.arrays[e.data.data].transient == False):
                        input_nodes.append((e.data.data, sdfg.arrays[e.data.data]))

        start_state = sdfg.start_state
        end_states = sdfg.sink_nodes()

        #######################################################
        # Step 1: Create cloned GPU arrays and replace originals

        cloned_arrays = {}
        for inodename, inode in set(input_nodes):
            if isinstance(inode, data.Scalar):  # Scalars can remain on host
                continue
            if inode.storage == dtypes.StorageType.GPU_Global:
                continue
            newdesc = inode.clone()
            newdesc.storage = dtypes.StorageType.GPU_Global
            newdesc.transient = True
            name = sdfg.add_datadesc('gpu_' + inodename, newdesc, find_new_name=True)
            cloned_arrays[inodename] = name

        for onodename, onode in set(output_nodes):
            if onodename in cloned_arrays:
                continue
            if onode.storage == dtypes.StorageType.GPU_Global:
                continue
            newdesc = onode.clone()
            newdesc.storage = dtypes.StorageType.GPU_Global
            newdesc.transient = True
            name = sdfg.add_datadesc('gpu_' + onodename, newdesc, find_new_name=True)
            cloned_arrays[onodename] = name

        # Replace nodes
        for state in sdfg.nodes():
            for node in state.nodes():
                if (isinstance(node, nodes.AccessNode) and node.data in cloned_arrays):
                    node.data = cloned_arrays[node.data]

        # Replace memlets
        for state in sdfg.nodes():
            for edge in state.edges():
                if edge.data.data in cloned_arrays:
                    edge.data.data = cloned_arrays[edge.data.data]

        #######################################################
        # Step 2: Create copy-in state
        excluded_copyin = self.exclude_copyin.split(',')

        copyin_state = sdfg.add_state(sdfg.label + '_copyin')
        sdfg.add_edge(copyin_state, start_state, sd.InterstateEdge())

        for nname, desc in dtypes.deduplicate(input_nodes):
            if nname in excluded_copyin or nname not in cloned_arrays:
                continue
            src_array = nodes.AccessNode(nname, debuginfo=desc.debuginfo)
            dst_array = nodes.AccessNode(cloned_arrays[nname], debuginfo=desc.debuginfo)
            copyin_state.add_node(src_array)
            copyin_state.add_node(dst_array)
            copyin_state.add_nedge(src_array, dst_array, memlet.Memlet.from_array(src_array.data, src_array.desc(sdfg)))

        #######################################################
        # Step 3: Create copy-out state
        excluded_copyout = self.exclude_copyout.split(',')

        copyout_state = sdfg.add_state(sdfg.label + '_copyout')
        for state in end_states:
            sdfg.add_edge(state, copyout_state, sd.InterstateEdge())

        for nname, desc in dtypes.deduplicate(output_nodes):
            if nname in excluded_copyout or nname not in cloned_arrays:
                continue
            src_array = nodes.AccessNode(cloned_arrays[nname], debuginfo=desc.debuginfo)
            dst_array = nodes.AccessNode(nname, debuginfo=desc.debuginfo)
            copyout_state.add_node(src_array)
            copyout_state.add_node(dst_array)
            copyout_state.add_nedge(src_array, dst_array, memlet.Memlet.from_array(dst_array.data,
                                                                                   dst_array.desc(sdfg)))

        #######################################################
        # Step 4: Change all top-level maps and library nodes to GPU schedule

        gpu_nodes = set()
        for state in sdfg.nodes():
            sdict = state.scope_dict()
            for node in state.nodes():
                if sdict[node] is None:
                    if isinstance(node, (nodes.LibraryNode, nodes.NestedSDFG)):
                        node.schedule = dtypes.ScheduleType.GPU_Default
                        gpu_nodes.add((state, node))
                    elif isinstance(node, nodes.EntryNode):
                        node.schedule = dtypes.ScheduleType.GPU_Device
                        gpu_nodes.add((state, node))
                elif self.sequential_innermaps:
                    if isinstance(node, (nodes.EntryNode, nodes.LibraryNode)):
                        node.schedule = dtypes.ScheduleType.Sequential
                    elif isinstance(node, nodes.NestedSDFG):
                        for nnode, _ in node.sdfg.all_nodes_recursive():
                            if isinstance(nnode, (nodes.EntryNode, nodes.LibraryNode)):
                                nnode.schedule = dtypes.ScheduleType.Sequential

        # NOTE: The outputs of LibraryNodes, NestedSDFGs and Map that have GPU schedule must be moved to GPU memory.
        # TODO: Also use GPU-shared and GPU-register memory when appropriate.
        for state, node in gpu_nodes:
            if isinstance(node, (nodes.LibraryNode, nodes.NestedSDFG)):
                for e in state.out_edges(node):
                    dst = state.memlet_path(e)[-1].dst
                    if isinstance(dst, nodes.AccessNode):
                        desc = sdfg.arrays[dst.data]
                        desc.storage = dtypes.StorageType.GPU_Global
            if isinstance(node, nodes.EntryNode):
                for e in state.out_edges(state.exit_node(node)):
                    dst = state.memlet_path(e)[-1].dst
                    if isinstance(dst, nodes.AccessNode):
                        desc = sdfg.arrays[dst.data]
                        desc.storage = dtypes.StorageType.GPU_Global

        #######################################################
        # Step 5: Collect free tasklets and check for scalars that have to be moved to the GPU

        gpu_scalars = {}
        # Iterates over Tasklets that not inside a GPU kernel. Such Tasklets must be moved inside a GPU kernel only
        # if they write to GPU memory. The check takes into account the fact that GPU kernels can read host-based
        # Scalars, but cannot write to them.
        for node, state in sdfg.all_nodes_recursive():
            if isinstance(node, nodes.Tasklet):
                if state.entry_node(node) is None and not scope.is_devicelevel_gpu_kernel(state.parent, state, node):
                    scalars, scalar_output = _recursive_out_check(node, state, gpu_scalars)
                    sset, ssout = _recursive_in_check(node, state, gpu_scalars)
                    scalars = scalars.union(sset)
                    scalar_output = scalar_output and ssout
                    csdfg = state.parent
                    # If the tasklet is not adjacent only to scalars or it is in a GPU scope.
                    # The latter includes NestedSDFGs that have a GPU-Device schedule but are not in a GPU kernel.
                    if (not scalar_output or (csdfg.parent is not None
                                              and csdfg.parent_nsdfg_node.schedule == dtypes.ScheduleType.GPU_Default)):
                        global_code_nodes[state].append(node)
                        gpu_scalars.update({k: None for k in scalars})

        # NOTE: We execute the above algorithm a second time to catch any potential new GPU-scalars.
        # TODO: Should we run this recursively until there are no new GPU-scalars?
        for node, state in sdfg.all_nodes_recursive():
            if isinstance(node, nodes.Tasklet):
                if node in global_code_nodes[state]:
                    continue
                if state.entry_node(node) is None and not scope.is_devicelevel_gpu_kernel(state.parent, state, node):
                    scalars, scalar_output = _recursive_out_check(node, state, gpu_scalars)
                    sset, ssout = _recursive_in_check(node, state, gpu_scalars)
                    scalars = scalars.union(sset)
                    scalar_output = scalar_output and ssout
                    csdfg = state.parent
                    # If the tasklet is not adjacent only to scalars or it is in a GPU scope.
                    # The latter includes NestedSDFGs that have a GPU-Device schedule but are not in a GPU kernel.
                    if (not scalar_output or (csdfg.parent is not None
                                              and csdfg.parent_nsdfg_node.schedule == dtypes.ScheduleType.GPU_Default)):
                        global_code_nodes[state].append(node)
                        gpu_scalars.update({k: None for k in scalars})

        #######################################################
        # Step 6: Modify transient data storage

        const_syms = xfh.constant_symbols(sdfg)

        for state in sdfg.nodes():
            sdict = state.scope_dict()
            for node in state.nodes():
                if isinstance(node, nodes.AccessNode) and node.desc(sdfg).transient:
                    nodedesc = node.desc(sdfg)

<<<<<<< HEAD
                    if isinstance(nodedesc, data.Scalar):  # Scalars can remain on host
                        continue

                    # Special case: nodes that lead to dynamic map ranges must
                    # stay on host
                    if any(isinstance(state.memlet_path(e)[-1].dst, nodes.EntryNode) for e in state.out_edges(node)):
                        continue

                    # Special case: nodes that connect to MPI Library nodes must stay on host
                    if not self.cuda_aware:
                        if any(isinstance(state.memlet_path(e)[0].src, mpinodes) for e in state.in_edges(node)):
                            continue
                        if any(isinstance(state.memlet_path(e)[-1].dst, mpinodes) for e in state.out_edges(node)):
                            continue
                    if any(isinstance(state.memlet_path(e)[0].src, mpi_nodes.Dummy) for e in state.in_edges(node)):
                            continue
                    if any(isinstance(state.memlet_path(e)[-1].dst, mpi_nodes.Dummy) for e in state.out_edges(node)):
                            continue

                    gpu_storage = [
                        dtypes.StorageType.GPU_Global, dtypes.StorageType.GPU_Shared, dtypes.StorageType.CPU_Pinned
                    ]
=======
                    # Special case: nodes that lead to dynamic map ranges must stay on host
                    if any(isinstance(state.memlet_path(e)[-1].dst, nodes.EntryNode) for e in state.out_edges(node)):
                        continue

>>>>>>> 04c002b9
                    if sdict[node] is None and nodedesc.storage not in gpu_storage:

                        # Ensure that scalars not already GPU-marked are actually used in a GPU scope.
                        if isinstance(nodedesc, data.Scalar) and not node.data in gpu_scalars:
                            used_in_gpu_scope = False
                            for e in state.in_edges(node):
                                if _codenode_condition(state.memlet_path(e)[0].src):
                                    used_in_gpu_scope = True
                                    break
                            if not used_in_gpu_scope:
                                for e in state.out_edges(node):
                                    if _codenode_condition(state.memlet_path(e)[-1].dst):
                                        used_in_gpu_scope = True
                                        break
                            if not used_in_gpu_scope:
                                continue
                            for e in state.all_edges(node):
                                for node in (e.src, e.dst):
                                    if isinstance(node, nodes.Tasklet):
                                        if (state.entry_node(node) is None and not scope.is_devicelevel_gpu(
                                                state.parent, state, node, with_gpu_default=True)):
                                            global_code_nodes[state].append(node)

                        # NOTE: the cloned arrays match too but it's the same storage so we don't care
                        nodedesc.storage = dtypes.StorageType.GPU_Global

                        # Try to move allocation/deallocation out of loops
                        dsyms = set(map(str, nodedesc.free_symbols))
                        if (self.toplevel_trans and not isinstance(nodedesc, (data.Stream, data.View))
                                and len(dsyms - const_syms) == 0):
                            nodedesc.lifetime = dtypes.AllocationLifetime.SDFG
                    elif nodedesc.storage not in gpu_storage:
                        # Make internal transients registers
                        if self.register_trans:
                            nodedesc.storage = dtypes.StorageType.Register

        #######################################################
<<<<<<< HEAD
        # Step 5: Change all top-level maps and library nodes to GPU schedule

        for state in sdfg.nodes():
            sdict = state.scope_dict()
            for node in state.nodes():
                if isinstance(node, mpi_nodes.Dummy) or (not self.cuda_aware and isinstance(node, mpinodes)):
                    node.schedule = dtypes.ScheduleType.CPU_Multicore
                elif sdict[node] is None:
                    if isinstance(node, (nodes.LibraryNode, nodes.NestedSDFG)):
                        node.schedule = dtypes.ScheduleType.GPU_Default
                    elif isinstance(node, nodes.EntryNode):
                        node.schedule = dtypes.ScheduleType.GPU_Device
                elif self.sequential_innermaps:
                    if isinstance(node, (nodes.EntryNode, nodes.LibraryNode)):
                        node.schedule = dtypes.ScheduleType.Sequential
                    elif isinstance(node, nodes.NestedSDFG):
                        for nnode, _ in node.sdfg.all_nodes_recursive():
                            if isinstance(nnode, (nodes.EntryNode, nodes.LibraryNode)):
                                nnode.schedule = dtypes.ScheduleType.Sequential

        #######################################################
        # Step 6: Wrap free tasklets and nested SDFGs with a GPU map

        # Collect free tasklets
        for node, state in sdfg.all_nodes_recursive():
            if isinstance(node, nodes.Tasklet):
                if node.label == '_set_root_':
                    continue
                if (state.entry_node(node) is None
                        and not scope.is_devicelevel_gpu(state.parent, state, node, with_gpu_default=True)):
                    global_code_nodes[state].append(node)
=======
        # Step 7: Wrap free tasklets and nested SDFGs with a GPU map
>>>>>>> 04c002b9

        for state, gcodes in global_code_nodes.items():
            for gcode in gcodes:
                if gcode.label in self.exclude_tasklets.split(','):
                    continue
                # Create map and connectors
                me, mx = state.add_map(gcode.label + '_gmap', {gcode.label + '__gmapi': '0:1'},
                                       schedule=dtypes.ScheduleType.GPU_Device)
                # Store in/out edges in lists so that they don't get corrupted when they are removed from the graph.
                in_edges = list(state.in_edges(gcode))
                out_edges = list(state.out_edges(gcode))
                me.in_connectors = {('IN_' + e.dst_conn): None for e in in_edges}
                me.out_connectors = {('OUT_' + e.dst_conn): None for e in in_edges}
                mx.in_connectors = {('IN_' + e.src_conn): None for e in out_edges}
                mx.out_connectors = {('OUT_' + e.src_conn): None for e in out_edges}

                # Create memlets through map
                for e in in_edges:
                    state.remove_edge(e)
                    state.add_edge(e.src, e.src_conn, me, 'IN_' + e.dst_conn, e.data)
                    state.add_edge(me, 'OUT_' + e.dst_conn, e.dst, e.dst_conn, dc(e.data))
                for e in out_edges:
                    state.remove_edge(e)
                    state.add_edge(e.src, e.src_conn, mx, 'IN_' + e.src_conn, e.data)
                    state.add_edge(mx, 'OUT_' + e.src_conn, e.dst, e.dst_conn, dc(e.data))

                # Map without inputs
                if len(in_edges) == 0:
                    state.add_nedge(me, gcode, memlet.Memlet())

        #######################################################
        # Step 8: Introduce copy-out if data used in outgoing interstate edges

        cloned_data = set(cloned_arrays.keys()).union(gpu_scalars.keys())

        for state in list(sdfg.nodes()):
            arrays_used = set()
            for e in sdfg.out_edges(state):
                # Used arrays = intersection between symbols and cloned data
                arrays_used.update(set(e.data.free_symbols) & cloned_data)

            # Create a state and copy out used arrays
            if len(arrays_used) > 0:

                co_state = sdfg.add_state(state.label + '_icopyout')

                # Reconnect outgoing edges to after interim copyout state
                for e in sdfg.out_edges(state):
                    sdutil.change_edge_src(sdfg, state, co_state)
                # Add unconditional edge to interim state
                sdfg.add_edge(state, co_state, sd.InterstateEdge())

                # Add copy-out nodes
                for nname in arrays_used:

                    # Handle GPU scalars
                    if nname in gpu_scalars:
                        hostname = gpu_scalars[nname]
                        if not hostname:
                            desc = sdfg.arrays[nname].clone()
                            desc.storage = dtypes.StorageType.CPU_Heap
                            desc.transient = True
                            hostname = sdfg.add_datadesc('host_' + nname, desc, find_new_name=True)
                            gpu_scalars[nname] = hostname
                        else:
                            desc = sdfg.arrays[hostname]
                        devicename = nname
                    else:
                        desc = sdfg.arrays[nname]
                        hostname = nname
                        devicename = cloned_arrays[nname]

                    src_array = nodes.AccessNode(devicename, debuginfo=desc.debuginfo)
                    dst_array = nodes.AccessNode(hostname, debuginfo=desc.debuginfo)
                    co_state.add_node(src_array)
                    co_state.add_node(dst_array)
                    co_state.add_nedge(src_array, dst_array,
                                       memlet.Memlet.from_array(dst_array.data, dst_array.desc(sdfg)))
                    for e in sdfg.out_edges(co_state):
                        e.data.replace(devicename, hostname, False)

        # Step 9: Simplify
        if not self.simplify:
            return

        sdfg.simplify()<|MERGE_RESOLUTION|>--- conflicted
+++ resolved
@@ -290,7 +290,9 @@
         for state in sdfg.nodes():
             sdict = state.scope_dict()
             for node in state.nodes():
-                if sdict[node] is None:
+                if isinstance(node, mpi_nodes.Dummy) or (not self.cuda_aware and isinstance(node, mpinodes)):
+                    node.schedule = dtypes.ScheduleType.CPU_Multicore
+                elif sdict[node] is None:
                     if isinstance(node, (nodes.LibraryNode, nodes.NestedSDFG)):
                         node.schedule = dtypes.ScheduleType.GPU_Default
                         gpu_nodes.add((state, node))
@@ -330,6 +332,8 @@
         # Scalars, but cannot write to them.
         for node, state in sdfg.all_nodes_recursive():
             if isinstance(node, nodes.Tasklet):
+                if node.label == '_set_root_':
+                    continue
                 if state.entry_node(node) is None and not scope.is_devicelevel_gpu_kernel(state.parent, state, node):
                     scalars, scalar_output = _recursive_out_check(node, state, gpu_scalars)
                     sset, ssout = _recursive_in_check(node, state, gpu_scalars)
@@ -347,6 +351,8 @@
         # TODO: Should we run this recursively until there are no new GPU-scalars?
         for node, state in sdfg.all_nodes_recursive():
             if isinstance(node, nodes.Tasklet):
+                if node.label == '_set_root_':
+                    continue
                 if node in global_code_nodes[state]:
                     continue
                 if state.entry_node(node) is None and not scope.is_devicelevel_gpu_kernel(state.parent, state, node):
@@ -373,14 +379,15 @@
                 if isinstance(node, nodes.AccessNode) and node.desc(sdfg).transient:
                     nodedesc = node.desc(sdfg)
 
-<<<<<<< HEAD
-                    if isinstance(nodedesc, data.Scalar):  # Scalars can remain on host
-                        continue
-
-                    # Special case: nodes that lead to dynamic map ranges must
-                    # stay on host
+                    # Special case: nodes that lead to dynamic map ranges must stay on host
                     if any(isinstance(state.memlet_path(e)[-1].dst, nodes.EntryNode) for e in state.out_edges(node)):
                         continue
+                        for e in state.all_edges(node):
+                            for node in (e.src, e.dst):
+                                if isinstance(node, nodes.Tasklet):
+                                    if (state.entry_node(node) is None and not scope.is_devicelevel_gpu(
+                                            state.parent, state, node, with_gpu_default=True)):
+                                        global_code_nodes[state].append(node)
 
                     # Special case: nodes that connect to MPI Library nodes must stay on host
                     if not self.cuda_aware:
@@ -393,15 +400,6 @@
                     if any(isinstance(state.memlet_path(e)[-1].dst, mpi_nodes.Dummy) for e in state.out_edges(node)):
                             continue
 
-                    gpu_storage = [
-                        dtypes.StorageType.GPU_Global, dtypes.StorageType.GPU_Shared, dtypes.StorageType.CPU_Pinned
-                    ]
-=======
-                    # Special case: nodes that lead to dynamic map ranges must stay on host
-                    if any(isinstance(state.memlet_path(e)[-1].dst, nodes.EntryNode) for e in state.out_edges(node)):
-                        continue
-
->>>>>>> 04c002b9
                     if sdict[node] is None and nodedesc.storage not in gpu_storage:
 
                         # Ensure that scalars not already GPU-marked are actually used in a GPU scope.
@@ -439,41 +437,7 @@
                             nodedesc.storage = dtypes.StorageType.Register
 
         #######################################################
-<<<<<<< HEAD
-        # Step 5: Change all top-level maps and library nodes to GPU schedule
-
-        for state in sdfg.nodes():
-            sdict = state.scope_dict()
-            for node in state.nodes():
-                if isinstance(node, mpi_nodes.Dummy) or (not self.cuda_aware and isinstance(node, mpinodes)):
-                    node.schedule = dtypes.ScheduleType.CPU_Multicore
-                elif sdict[node] is None:
-                    if isinstance(node, (nodes.LibraryNode, nodes.NestedSDFG)):
-                        node.schedule = dtypes.ScheduleType.GPU_Default
-                    elif isinstance(node, nodes.EntryNode):
-                        node.schedule = dtypes.ScheduleType.GPU_Device
-                elif self.sequential_innermaps:
-                    if isinstance(node, (nodes.EntryNode, nodes.LibraryNode)):
-                        node.schedule = dtypes.ScheduleType.Sequential
-                    elif isinstance(node, nodes.NestedSDFG):
-                        for nnode, _ in node.sdfg.all_nodes_recursive():
-                            if isinstance(nnode, (nodes.EntryNode, nodes.LibraryNode)):
-                                nnode.schedule = dtypes.ScheduleType.Sequential
-
-        #######################################################
-        # Step 6: Wrap free tasklets and nested SDFGs with a GPU map
-
-        # Collect free tasklets
-        for node, state in sdfg.all_nodes_recursive():
-            if isinstance(node, nodes.Tasklet):
-                if node.label == '_set_root_':
-                    continue
-                if (state.entry_node(node) is None
-                        and not scope.is_devicelevel_gpu(state.parent, state, node, with_gpu_default=True)):
-                    global_code_nodes[state].append(node)
-=======
         # Step 7: Wrap free tasklets and nested SDFGs with a GPU map
->>>>>>> 04c002b9
 
         for state, gcodes in global_code_nodes.items():
             for gcode in gcodes:
