--- conflicted
+++ resolved
@@ -24,12 +24,7 @@
     return (memlet_subset_ranges[0] + value, memlet_subset_ranges[1] + value, memlet_subset_ranges[2])
 
 
-<<<<<<< HEAD
-@transformation.single_level_sdfg_only
-class MoveLoopIntoMap(DetectLoop, transformation.MultiStateTransformation):
-=======
 class MoveLoopIntoMap(transformation.MultiStateTransformation):
->>>>>>> 715e4492
     """
     Moves a loop around a map into the map
     """
