# Copyright 2019-2021 ETH Zurich and the DaCe authors. All rights reserved.
""" Loop detection transformation """

import sympy as sp
import networkx as nx
import typing
from typing import AnyStr, Optional, Tuple, List

from dace import sdfg as sd, symbolic
from dace.sdfg import graph as gr, utils as sdutil
from dace.sdfg.state import ControlFlowRegion
from dace.transformation import transformation


# NOTE: This class extends PatternTransformation directly in order to not show up in the matches
@transformation.experimental_cfg_block_compatible
class DetectLoop(transformation.PatternTransformation):
    """ Detects a for-loop construct from an SDFG. """

    loop_guard = transformation.PatternNode(sd.SDFGState)
    loop_begin = transformation.PatternNode(sd.SDFGState)
    exit_state = transformation.PatternNode(sd.SDFGState)

    @classmethod
    def expressions(cls):
        # Case 1: Loop with one state
        sdfg = gr.OrderedDiGraph()
        sdfg.add_nodes_from([cls.loop_guard, cls.loop_begin, cls.exit_state])
        sdfg.add_edge(cls.loop_guard, cls.loop_begin, sd.InterstateEdge())
        sdfg.add_edge(cls.loop_guard, cls.exit_state, sd.InterstateEdge())
        sdfg.add_edge(cls.loop_begin, cls.loop_guard, sd.InterstateEdge())

        # Case 2: Loop with multiple states (no back-edge from state)
        msdfg = gr.OrderedDiGraph()
        msdfg.add_nodes_from([cls.loop_guard, cls.loop_begin, cls.exit_state])
        msdfg.add_edge(cls.loop_guard, cls.loop_begin, sd.InterstateEdge())
        msdfg.add_edge(cls.loop_guard, cls.exit_state, sd.InterstateEdge())

        return [sdfg, msdfg]

    def can_be_applied(self, graph, expr_index, sdfg, permissive=False):
        guard = self.loop_guard
        begin = self.loop_begin

        # A for-loop guard only has two incoming edges (init and increment)
        guard_inedges = graph.in_edges(guard)
        if len(guard_inedges) < 2:
            self._cba_failure_reason = 'Too many incoming edges to loop guard candidate.'
            return False
        # A for-loop guard only has two outgoing edges (loop and exit-loop)
        guard_outedges = graph.out_edges(guard)
        if len(guard_outedges) != 2:
            self._cba_failure_reason = 'Too many outgoing edges from loop guard candidate.'
            return False

        # All incoming edges to the guard must set the same variable
        itvar = None
        for iedge in guard_inedges:
            if itvar is None:
                itvar = set(iedge.data.assignments.keys())
            else:
                itvar &= iedge.data.assignments.keys()
        if itvar is None:
            self._cba_failure_reason = 'No iteration variable candidate detected.'
            return False

        # Outgoing edges must be a negation of each other
        if guard_outedges[0].data.condition_sympy() != (sp.Not(guard_outedges[1].data.condition_sympy())):
            self._cba_failure_reason = 'The conditions on edges exiting ' + str(
                guard) + ' are not negations of each other.'
            return False

        # All nodes inside loop must be dominated by loop guard
        dominators = nx.dominance.immediate_dominators(graph.nx, graph.start_block)
        loop_nodes = sdutil.dfs_conditional(graph, sources=[begin], condition=lambda _, child: child != guard)
        backedge = None
        for node in loop_nodes:
            for e in graph.out_edges(node):
                if e.dst == guard:
                    backedge = e
                    break

            # Traverse the dominator tree upwards, if we reached the guard,
            # the node is in the loop. If we reach the starting state
            # without passing through the guard, fail.
            dom = node
            while dom != dominators[dom]:
                if dom == guard:
                    break
                dom = dominators[dom]
            else:
                self._cba_failure_reason = 'Not all nodes inside the loop are dominated by ' + str(guard) + '.'
                return False

        if backedge is None:
            self._cba_failure_reason = 'No clear backedge detected.'
            return False

        # The backedge must assignment the iteration variable
        itvar &= backedge.data.assignments.keys()
        if len(itvar) < 1:
            self._cba_failure_reason = 'No clear iteration variable detected.'
            return False
        elif len(itvar) > 1:
            self._cba_failure_reason = 'Too many possible iteration variables (' + str(itvar) + ').'
            return False

        return True

    def apply(self, _, sdfg):
        pass


def find_for_loop(
    graph: ControlFlowRegion,
    guard: sd.SDFGState,
    entry: sd.SDFGState,
    itervar: Optional[str] = None
) -> Optional[Tuple[AnyStr, Tuple[symbolic.SymbolicType, symbolic.SymbolicType, symbolic.SymbolicType], Tuple[
        List[sd.SDFGState], sd.SDFGState]]]:
    """
    Finds loop range from state machine.
    
    :param guard: State from which the outgoing edges detect whether to exit
                  the loop or not.
    :param entry: First state in the loop "body".
    :return: (iteration variable, (start, end, stride),
             (start_states, last_loop_state)), or None if proper
             for-loop was not detected. ``end`` is inclusive.
    """

    # Extract state transition edge information
<<<<<<< HEAD
    guard_inedges = sdfg.in_edges(guard)
    condition_edge = sdfg.edges_between(guard, entry)[0]

=======
    guard_inedges = graph.in_edges(guard)
    condition_edge = graph.edges_between(guard, entry)[0]
    
>>>>>>> a4e02911
    # All incoming edges to the guard must set the same variable
    if itervar is None:
        itervars = None
        for iedge in guard_inedges:
            if itervars is None:
                itervars = set(iedge.data.assignments.keys())
            else:
                itervars &= iedge.data.assignments.keys()
        if itervars and len(itervars) == 1:
            itervar = next(iter(itervars))
        else:
            # Ambiguous or no iteration variable
            return None

    condition = condition_edge.data.condition_sympy()

    # Find the stride edge. All in-edges to the guard except for the stride edge
    # should have exactly the same assignment, since a valid for loop can only
    # have one assignment.
    init_edges = []
    init_assignment = None
    step_edge = None
    itersym = symbolic.symbol(itervar)
    for iedge in guard_inedges:
        assignment = iedge.data.assignments[itervar]
        if itersym in symbolic.pystr_to_symbolic(assignment).free_symbols:
            if step_edge is None:
                step_edge = iedge
            else:
                # More than one edge with the iteration variable as a free
                # symbol, which is not legal. Invalid for loop.
                return None
        else:
            if init_assignment is None:
                init_assignment = assignment
                init_edges.append(iedge)
            elif init_assignment != assignment:
                # More than one init assignment variations mean that this for
                # loop is not valid.
                return None
            else:
                init_edges.append(iedge)
    if step_edge is None or len(init_edges) == 0 or init_assignment is None:
        # Less than two assignment variations, can't be a valid for loop.
        return None

    # Get the init expression and the stride.
    start = symbolic.pystr_to_symbolic(init_assignment)
    stride = (symbolic.pystr_to_symbolic(step_edge.data.assignments[itervar]) - itersym)

    # Get a list of the last states before the loop and a reference to the last
    # loop state.
    start_states = []
    for init_edge in init_edges:
        start_state = init_edge.src
        if start_state not in start_states:
            start_states.append(start_state)
    last_loop_state = step_edge.src

    # Find condition by matching expressions
    end: Optional[symbolic.SymbolicType] = None
    a = sp.Wild('a')
    match = condition.match(itersym < a)
    if match:
        end = match[a] - 1
    if end is None:
        match = condition.match(itersym <= a)
        if match:
            end = match[a]
    if end is None:
        match = condition.match(itersym > a)
        if match:
            end = match[a] + 1
    if end is None:
        match = condition.match(itersym >= a)
        if match:
            end = match[a]

    if end is None:  # No match found
        return None

    return itervar, (start, end, stride), (start_states, last_loop_state)<|MERGE_RESOLUTION|>--- conflicted
+++ resolved
@@ -130,15 +130,9 @@
     """
 
     # Extract state transition edge information
-<<<<<<< HEAD
-    guard_inedges = sdfg.in_edges(guard)
-    condition_edge = sdfg.edges_between(guard, entry)[0]
-
-=======
     guard_inedges = graph.in_edges(guard)
     condition_edge = graph.edges_between(guard, entry)[0]
-    
->>>>>>> a4e02911
+
     # All incoming edges to the guard must set the same variable
     if itervar is None:
         itervars = None
