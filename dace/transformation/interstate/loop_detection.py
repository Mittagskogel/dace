--- conflicted
+++ resolved
@@ -9,11 +9,7 @@
 from dace import sdfg as sd, symbolic
 from dace.properties import Property, make_properties, CodeBlock
 from dace.sdfg import graph as gr, utils as sdutil
-<<<<<<< HEAD
-from dace.sdfg.state import ControlFlowRegion
-=======
 from dace.sdfg.state import ControlFlowRegion, LoopRegion
->>>>>>> 715e4492
 from dace.transformation import transformation
 
 
