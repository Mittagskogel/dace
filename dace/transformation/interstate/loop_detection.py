# Copyright 2019-2021 ETH Zurich and the DaCe authors. All rights reserved.
""" Loop detection transformation """

import sympy as sp
import networkx as nx
import typing
from typing import AnyStr, Optional, Tuple, List

from dace import sdfg as sd, symbolic
from dace.sdfg import graph as gr, utils as sdutil
from dace.transformation import transformation


# NOTE: This class extends PatternTransformation directly in order to not show up in the matches
class DetectLoop(transformation.PatternTransformation):
    """ Detects a for-loop construct from an SDFG. """

    loop_guard = transformation.PatternNode(sd.SDFGState)
    loop_begin = transformation.PatternNode(sd.SDFGState)
    exit_state = transformation.PatternNode(sd.SDFGState)

    @classmethod
    def expressions(cls):
        # Case 1: Loop with one state
        sdfg = gr.OrderedDiGraph()
        sdfg.add_nodes_from([cls.loop_guard, cls.loop_begin, cls.exit_state])
        sdfg.add_edge(cls.loop_guard, cls.loop_begin, sd.InterstateEdge())
        sdfg.add_edge(cls.loop_guard, cls.exit_state, sd.InterstateEdge())
        sdfg.add_edge(cls.loop_begin, cls.loop_guard, sd.InterstateEdge())

        # Case 2: Loop with multiple states (no back-edge from state)
        msdfg = gr.OrderedDiGraph()
        msdfg.add_nodes_from([cls.loop_guard, cls.loop_begin, cls.exit_state])
        msdfg.add_edge(cls.loop_guard, cls.loop_begin, sd.InterstateEdge())
        msdfg.add_edge(cls.loop_guard, cls.exit_state, sd.InterstateEdge())

        return [sdfg, msdfg]

    def can_be_applied(self, graph, expr_index, sdfg, permissive=False):
        guard = self.loop_guard
        begin = self.loop_begin

        # A for-loop guard only has two incoming edges (init and increment)
        guard_inedges = graph.in_edges(guard)
        if len(guard_inedges) < 2:
            return False
        # A for-loop guard only has two outgoing edges (loop and exit-loop)
        guard_outedges = graph.out_edges(guard)
        if len(guard_outedges) != 2:
            return False

        # All incoming edges to the guard must set the same variable
        itvar = None
        for iedge in guard_inedges:
            if itvar is None:
                itvar = set(iedge.data.assignments.keys())
            else:
                itvar &= iedge.data.assignments.keys()
        if itvar is None:
            return False

        # Outgoing edges must be a negation of each other
        if guard_outedges[0].data.condition_sympy() != (sp.Not(guard_outedges[1].data.condition_sympy())):
            return False

        # All nodes inside loop must be dominated by loop guard
        dominators = nx.dominance.immediate_dominators(sdfg.nx, sdfg.start_state)
        loop_nodes = sdutil.dfs_conditional(sdfg, sources=[begin], condition=lambda _, child: child != guard)
        backedge = None
        for node in loop_nodes:
            for e in graph.out_edges(node):
                if e.dst == guard:
                    backedge = e
                    break

            # Traverse the dominator tree upwards, if we reached the guard,
            # the node is in the loop. If we reach the starting state
            # without passing through the guard, fail.
            dom = node
            while dom != dominators[dom]:
                if dom == guard:
                    break
                dom = dominators[dom]
            else:
                return False

        if backedge is None:
            return False

        # The backedge must assignment the iteration variable
        itvar &= backedge.data.assignments.keys()
        if len(itvar) != 1:
            # Either no consistent iteration variable found, or too many
            # consistent iteration variables found
            return False

        return True

    def apply(self, _, sdfg):
        pass


def find_for_loop(
    sdfg: sd.SDFG,
    guard: sd.SDFGState,
    entry: sd.SDFGState,
    itervar: Optional[str] = None
) -> Optional[Tuple[AnyStr, Tuple[symbolic.SymbolicType, symbolic.SymbolicType, symbolic.SymbolicType], Tuple[
        List[sd.SDFGState], sd.SDFGState]]]:
    """
    Finds loop range from state machine.
    :param guard: State from which the outgoing edges detect whether to exit
                  the loop or not.
    :param entry: First state in the loop "body".
    :return: (iteration variable, (start, end, stride),
              (start_states[], last_loop_state)), or None if proper
             for-loop was not detected. ``end`` is inclusive.
    """

    # Extract state transition edge information
    guard_inedges = sdfg.in_edges(guard)
    condition_edge = sdfg.edges_between(guard, entry)[0]
    
    # All incoming edges to the guard must set the same variable
    if itervar is None:
<<<<<<< HEAD
        itvars = None
        for iedge in guard_inedges:
            if itvars is None:
                itvars = set(iedge.data.assignments.keys())
            else:
                itvars &= iedge.data.assignments.keys()
        if itvars and len(itvars) == 1:
            itervar = next(iter(itvars))
        else:
            raise ValueError('Ambiguous iteration variable')
=======
        itervars = None
        for iedge in guard_inedges:
            if itervars is None:
                itervars = set(iedge.data.assignments.keys())
            else:
                itervars &= iedge.data.assignments.keys()
        if itervars and len(itervars) == 1:
            itervar = next(iter(itervars))
        else:
            # Ambiguous or no iteration variable
            return None
    
>>>>>>> 149a5fd6
    condition = condition_edge.data.condition_sympy()

    # Find the stride edge. All in-edges to the guard except for the stride edge
    # should have exactly the same assignment, since a valid for loop can only
    # have one assignment.
    init_edges = []
    init_assignment = None
    step_edge = None
    itersym = symbolic.symbol(itervar)
    for iedge in guard_inedges:
        assignment = iedge.data.assignments[itervar]
        if itersym in symbolic.pystr_to_symbolic(assignment).free_symbols:
            if step_edge is None:
                step_edge = iedge
            else:
                # More than one edge with the iteration variable as a free
                # symbol, which is not legal. Invalid for loop.
                return None
        else:
            if init_assignment is None:
                init_assignment = assignment
                init_edges.append(iedge)
            elif init_assignment != assignment:
                # More than one init assignment variations mean that this for
                # loop is not valid.
                return None
            else:
                init_edges.append(iedge)
    if step_edge is None or len(init_edges) == 0 or init_assignment is None:
        # Less than two assignment variations, can't be a valid for loop.
        return None

    # Get the init expression and the stride.
    start = symbolic.pystr_to_symbolic(init_assignment)
    stride = (symbolic.pystr_to_symbolic(step_edge.data.assignments[itervar]) - itersym)

    # Get a list of the last states before the loop and a reference to the last
    # loop state.
    start_states = []
    for init_edge in init_edges:
        start_state = init_edge.src
        if start_state not in start_states:
            start_states.append(start_state)
    last_loop_state = step_edge.src

    # Find condition by matching expressions
    end: Optional[symbolic.SymbolicType] = None
    a = sp.Wild('a')
    match = condition.match(itersym < a)
    if match:
        end = match[a] - 1
    if end is None:
        match = condition.match(itersym <= a)
        if match:
            end = match[a]
    if end is None:
        match = condition.match(itersym > a)
        if match:
            end = match[a] + 1
    if end is None:
        match = condition.match(itersym >= a)
        if match:
            end = match[a]

    if end is None:  # No match found
        return None

    return itervar, (start, end, stride), (start_states, last_loop_state)<|MERGE_RESOLUTION|>--- conflicted
+++ resolved
@@ -123,18 +123,6 @@
     
     # All incoming edges to the guard must set the same variable
     if itervar is None:
-<<<<<<< HEAD
-        itvars = None
-        for iedge in guard_inedges:
-            if itvars is None:
-                itvars = set(iedge.data.assignments.keys())
-            else:
-                itvars &= iedge.data.assignments.keys()
-        if itvars and len(itvars) == 1:
-            itervar = next(iter(itvars))
-        else:
-            raise ValueError('Ambiguous iteration variable')
-=======
         itervars = None
         for iedge in guard_inedges:
             if itervars is None:
@@ -147,7 +135,6 @@
             # Ambiguous or no iteration variable
             return None
     
->>>>>>> 149a5fd6
     condition = condition_edge.data.condition_sympy()
 
     # Find the stride edge. All in-edges to the guard except for the stride edge
