--- conflicted
+++ resolved
@@ -718,10 +718,6 @@
                                                                   use_dst_subset=True,
                                                                   internal_offset=offset,
                                                                   external_offset=offset)
-<<<<<<< HEAD
-=======
-
->>>>>>> c3313fbf
                             new_memlet = in_memlet
                             new_memlet.other_subset = out_memlet.subset
 
@@ -760,13 +756,6 @@
                 if inner_edge in edges_to_ignore:
                     new_memlet = inner_edge.data
                 else:
-<<<<<<< HEAD
-                    offset = state.parent.arrays[top_edge.data.data].offset
-                    new_memlet = helpers.unsqueeze_memlet(inner_edge.data,
-                                                          top_edge.data,
-                                                          internal_offset=offset,
-                                                          external_offset=offset)
-=======
                     if _is_nested(inner_edge.data):
                         outer_root_name = top_edge.data.data.split('.')[0]
                         tokens = inner_edge.data.data.split('.')
@@ -779,7 +768,6 @@
                                                             top_edge.data,
                                                             internal_offset=offset,
                                                             external_offset=offset)
->>>>>>> c3313fbf
                 if inputs:
                     if inner_edge.dst in inner_to_outer:
                         dst = inner_to_outer[inner_edge.dst]
@@ -1168,10 +1156,7 @@
                     outer_edge = next(iter(outer_edges(nsdfg_node, aname)))
                 except StopIteration:
                     continue
-<<<<<<< HEAD
-=======
-
->>>>>>> c3313fbf
+
                 if isinstance(outer_edge.dst, nodes.NestedSDFG):
                     conn = outer_edge.dst_conn
                 else:
