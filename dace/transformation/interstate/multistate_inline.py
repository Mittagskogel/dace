# Copyright 2019-2021 ETH Zurich and the DaCe authors. All rights reserved.
""" Inline multi-state SDFGs. """
<<<<<<< HEAD

from copy import deepcopy as dc
import itertools
from typing import Dict, List

from dace import Memlet, symbolic, dtypes, subsets
=======
import ast

from copy import deepcopy as dc
from typing import Dict, List

from dace.data import find_new_name, View
from dace import Memlet, subsets
from dace import symbolic, dtypes
>>>>>>> 715e4492
from dace.sdfg import nodes
from dace.sdfg.graph import MultiConnectorEdge
from dace.sdfg import InterstateEdge, SDFG, SDFGState
from dace.sdfg import utils as sdutil, infer_types
from dace.sdfg.replace import replace_datadesc_names
<<<<<<< HEAD
from dace.transformation import transformation
from dace.properties import make_properties
from dace import data
=======
from dace.transformation import transformation, helpers
from dace.properties import make_properties
>>>>>>> 715e4492
from dace.sdfg.state import StateSubgraphView
from dace.sdfg.utils import get_all_view_nodes, get_view_edge


@make_properties
@transformation.single_level_sdfg_only
class InlineMultistateSDFG(transformation.SingleStateTransformation):
    """
    Inlines a multi-state nested SDFG into a top-level SDFG.
    """

    nested_sdfg = transformation.PatternNode(nodes.NestedSDFG)

    @staticmethod
    def annotates_memlets():
        return True

    @classmethod
    def expressions(cls):
        return [sdutil.node_path_graph(cls.nested_sdfg)]

    def can_be_applied(self, state: SDFGState, expr_index, sdfg, permissive=False):
        nested_sdfg = self.nested_sdfg
        if nested_sdfg.no_inline:
            return False
        if nested_sdfg.schedule == dtypes.ScheduleType.FPGA_Device:
            return False
        if state.entry_node(nested_sdfg) is not None:
            return False

        for iedge in state.in_edges(nested_sdfg):
            if iedge.data.data is None:
                return False

        for oedge in state.out_edges(nested_sdfg):
            if oedge.data.data is None:
                return False

        return True

    def apply(self, outer_state: SDFGState, sdfg: SDFG):
        nsdfg_node = self.nested_sdfg
        nsdfg: SDFG = nsdfg_node.sdfg

        if nsdfg_node.schedule != dtypes.ScheduleType.Default:
            infer_types.set_default_schedule_and_storage_types(nsdfg, [nsdfg_node.schedule])

        #######################################################
        # Collect and update top-level SDFG metadata

        # Global/init/exit code
        for loc, code in nsdfg.global_code.items():
            sdfg.append_global_code(code.code, loc)
        for loc, code in nsdfg.init_code.items():
            sdfg.append_init_code(code.code, loc)
        for loc, code in nsdfg.exit_code.items():
            sdfg.append_exit_code(code.code, loc)

        # Environments
        for nstate in nsdfg.nodes():
            for node in nstate.nodes():
                if isinstance(node, nodes.CodeNode):
                    node.environments |= nsdfg_node.environments

        #######################################################
        # Rename local variables and symbols to avoid side-effects

        self._rename_nested_symbols(nsdfg_node, sdfg)

        self._rename_nested_constants(nsdfg_node, sdfg)

        self._rename_nested_transients(nsdfg_node, sdfg)

        #######################################################
        # Fission nested SDFG into a separate state to simplify inlining

        nsdfg_state = self._isolate_nsdfg_node(nsdfg_node, sdfg, outer_state)

        #######################################################
        # Each argument of the nested SDFG becomes a view to the outer data

        self._replace_arguments_by_views(nsdfg_node, sdfg, nsdfg_state)

        #######################################################
        # Add symbols, constants and transients to the outer SDFG

        # Symbols
        for nested_symbol in nsdfg.symbols.keys():
            if nested_symbol in sdfg.symbols:
                continue

            sdfg.add_symbol(str(nested_symbol), stype=nsdfg.symbols[nested_symbol])

        # Constants
        for cstname, (csttype, cstval) in nsdfg.constants_prop.items():
            sdfg.constants_prop[cstname] = (csttype, cstval)

        # Transients
        for name, desc in nsdfg.arrays.items():
            if desc.transient and name not in sdfg.arrays:
                sdfg.add_datadesc(name, dc(desc))

        #######################################################
        # Add nested SDFG states into top-level SDFG

        # Make unique names for states
        statenames = set(s.label for s in sdfg.nodes())
        for nstate in nsdfg.nodes():
            if nstate.label in statenames:
                newname = find_new_name(nstate.label, statenames)
                statenames.add(newname)
                nstate.label = newname

        outer_start_state = sdfg.start_state

        sdfg.add_nodes_from(nsdfg.nodes())
        for ise in nsdfg.edges():
            sdfg.add_edge(ise.src, ise.dst, ise.data)

        source = nsdfg.start_state
        sinks = nsdfg.sink_nodes()

        # Reconnect state machine
        for e in sdfg.in_edges(nsdfg_state):
            sdfg.add_edge(e.src, source, e.data)
        for e in sdfg.out_edges(nsdfg_state):
            for sink in sinks:
                sdfg.add_edge(sink, e.dst, dc(e.data))
                # Redirect sink incoming edges with a `False` condition to e.dst (return statements)
                for e2 in sdfg.in_edges(sink):
                    if e2.data.condition_sympy() == False:
                        sdfg.add_edge(e2.src, e.dst, InterstateEdge())

        # Modify start state as necessary
        if outer_start_state is nsdfg_state:
            sdfg.start_state = sdfg.node_id(source)

        # Replace nested SDFG parents with new SDFG
        for nstate in nsdfg.nodes():
            nstate.sdfg = sdfg
            for node in nstate.nodes():
                if isinstance(node, nodes.NestedSDFG):
                    node.sdfg.parent_sdfg = sdfg
                    node.sdfg.parent_nsdfg_node = node

        #######################################################
        # Remove nested SDFG and state
        sdfg.remove_node(nsdfg_state)

        sdfg._cfg_list = sdfg.reset_cfg_list()

        return nsdfg.nodes()


    def _rename_nested_symbols(self, nsdfg_node: nodes.NestedSDFG, sdfg: SDFG) -> None:
        nsdfg = nsdfg_node.sdfg

        # Two-step replacement (N -> __dacesym_N --> map[N]) to avoid clashes
        # symbolic.safe_replace(nsdfg_node.symbol_mapping, nsdfg.replace_dict)
        
        # Collect symbols that are overwritten
        inner_assignments = set()
        for e in nsdfg.edges():
            inner_assignments |= e.data.assignments.keys()

        # Replace only those symbols
        outer_assignments = set()
        for e in sdfg.edges():
            outer_assignments |= e.data.assignments.keys()
        
        outer_symbols = {str(sym) for sym in sdfg.symbols.keys()} | set(sdfg.arrays.keys()) | outer_assignments

        assignments_to_replace = inner_assignments & outer_symbols
        
        sym_replacements: Dict[str, str] = {}
        for assign in assignments_to_replace:
            newname = find_new_name(
                assign, outer_symbols | set(sym_replacements.values()) | {str(sym) for sym in nsdfg.symbols.keys()}
            )
            sym_replacements[assign] = newname
        
        nsdfg.replace_dict(sym_replacements)


    def _rename_nested_transients(self, nsdfg_node: nodes.NestedSDFG, sdfg: SDFG):
        nsdfg = nsdfg_node.sdfg

        outer_symbols = set(sdfg.arrays.keys()) | {str(sym) for sym in sdfg.symbols.keys()} | set(sdfg.constants.keys())
        
        transient_replacements: Dict[str, str] = {}
        for nstate in nsdfg.states():
            for node in nstate.nodes():
                if isinstance(node, nodes.AccessNode):
                    datadesc = nsdfg.arrays[node.data]
                    if isinstance(datadesc, View) or not datadesc.transient:
                        continue

                    if node.data not in transient_replacements:
                        new_name = node.data
                        name = find_new_name(new_name, outer_symbols | set(nsdfg.arrays.keys() | set(transient_replacements.values())))
                        transient_replacements[node.data] = name

            for edge in nstate.edges():
                if (isinstance(edge.src, nodes.CodeNode) and isinstance(edge.dst, nodes.CodeNode)):
                    if edge.data.data is not None:
                        datadesc = nsdfg.arrays[edge.data.data]
                        if isinstance(datadesc, View) or not datadesc.transient:
                            continue

                        if edge.data.data not in transient_replacements:
                            new_name = edge.data.data
                            name = find_new_name(new_name, outer_symbols | set(nsdfg.arrays.keys() | set(transient_replacements.values())))
                            transient_replacements[edge.data.data] = name

        replace_datadesc_names(nsdfg, transient_replacements)


    def _rename_nested_constants(self, nsdfg_node: nodes.NestedSDFG, sdfg: SDFG) -> None:
        nsdfg = nsdfg_node.sdfg

        outer_symbols = set(sdfg.arrays.keys()) | {str(sym) for sym in sdfg.symbols.keys()} | set(sdfg.constants.keys())

        replacements = {}
        for cstname, (csttype, cstval) in nsdfg.constants_prop.items():
            if cstname in sdfg.constants:
                newname = find_new_name(cstname, outer_symbols | set(nsdfg.constants() | set(replacements.values())))
                replacements[cstname] = newname

        symbolic.safe_replace(replacements, lambda m: replace_datadesc_names(nsdfg, m), value_as_string=True)


    def _isolate_nsdfg_node(self, nsdfg_node: nodes.NestedSDFG, sdfg: SDFG, outer_state: SDFGState) -> SDFGState:
        # Push nsdfg plus childs into new state
        nsdfg_state = helpers.state_fission_after(sdfg, outer_state, nsdfg_node)
        
        # Split nsdfg from its childs
        direct_subgraph = set()
        direct_subgraph.add(nsdfg_node)
        direct_subgraph.update(nsdfg_state.predecessors(nsdfg_node))
        direct_subgraph.update(nsdfg_state.successors(nsdfg_node))

        for node in list(direct_subgraph):
            if isinstance(node, nodes.AccessNode) and isinstance(sdfg.arrays[node.data], View):
                for view_node in get_all_view_nodes(nsdfg_state, node):
                    direct_subgraph.add(view_node)

        direct_subgraph = StateSubgraphView(nsdfg_state, direct_subgraph)
        return helpers.state_fission(direct_subgraph)

    def _replace_arguments_by_views(
        self,
        nsdfg_node: nodes.NestedSDFG,
        sdfg: SDFG,
        outer_state: SDFGState
    ) -> None:
        nsdfg = nsdfg_node.sdfg

        used_symbol_names = set(sdfg.arrays.keys()) | {str(sym) for sym in sdfg.symbols.keys()} | set(sdfg.constants.keys()) | {str(sym) for sym in nsdfg.symbols.keys()} | set(nsdfg.arrays.keys())

        #######################################################
        # Make argument names unique to avoid naming clashes

        replacements = {}
        for inp in list(nsdfg_node.in_connectors):
            new_name = find_new_name(inp, used_symbol_names)
            used_symbol_names.add(new_name)
            replacements[inp] = new_name

        for outp in list(nsdfg_node.out_connectors):
            if outp in replacements:
                continue

            new_name = find_new_name(outp, used_symbol_names)
            used_symbol_names.add(new_name)
            replacements[outp] = new_name

        nsdfg.replace_dict(replacements)

        input_memlets: Dict[str, MultiConnectorEdge] = {}
        for e in list(outer_state.in_edges(nsdfg_node)):
            if e.dst_conn not in replacements:
                inner_data = e.dst_conn
                input_memlets[inner_data] = e
                continue

            outer_state.remove_edge_and_connectors(e)
            
            if replacements[e.dst_conn] not in nsdfg_node.in_connectors:
                nsdfg_node.add_in_connector(replacements[e.dst_conn])
            e_ = outer_state.add_edge(e.src, e.src_conn, e.dst, replacements[e.dst_conn], dc(e.data))

            inner_data = e_.dst_conn
            input_memlets[inner_data] = e_

        output_memlets: Dict[str, MultiConnectorEdge] = {}
        for e in list(outer_state.out_edges(nsdfg_node)):
            if e.src_conn not in replacements:
                inner_data = e.src_conn
                input_memlets[inner_data] = e
                continue

            outer_state.remove_edge_and_connectors(e)
            
            if replacements[e.src_conn] not in nsdfg_node.out_connectors:
                nsdfg_node.add_out_connector(replacements[e.src_conn], force=True)
            e_ = outer_state.add_edge(e.src, replacements[e.src_conn], e.dst, e.dst_conn, dc(e.data))

            inner_data = e_.src_conn
            output_memlets[inner_data] = e_

        #######################################################
        # Replace arguments by full outer data and create a view on the inside

        for argument, in_edge in input_memlets.items():
            # Replace argument by view
            del nsdfg.arrays[argument]
            nsdfg.arrays[argument] = View.view(sdfg.arrays[in_edge.src.data])

            # Add outer data to nsdfg
            outer_node: nodes.AccessNode = in_edge.src
            outer_nodes = get_all_view_nodes(outer_state, outer_node)
            for viewed_node in outer_nodes:
                outer_desc = dc(sdfg.arrays[viewed_node.data])
                outer_desc.transient = (viewed_node != outer_nodes[-1])
                if viewed_node.data in nsdfg.arrays:
                    del nsdfg.arrays[viewed_node.data]
                nsdfg.add_datadesc(viewed_node.data, outer_desc)

            # Provide full desc as argument
            outer_node = outer_nodes[-1]
            nsdfg_node.add_in_connector(outer_node.data)
            outer_state.add_edge(
                outer_node,
                None,
                in_edge.dst,
                outer_node.data,
                Memlet.from_array(outer_node.data, sdfg.arrays[outer_node.data])
            )

        # Replace all outputs by the full desc and add a view desc
        for argument, out_edge in output_memlets.items():
            # Replace argument by view
            if argument not in input_memlets:
                del nsdfg.arrays[argument]
                nsdfg.arrays[argument] = View.view(sdfg.arrays[out_edge.dst.data])

            # Add outer data to nsdfg
            outer_node: nodes.AccessNode = out_edge.dst
            outer_nodes = get_all_view_nodes(outer_state, outer_node)
            for viewed_node in outer_nodes:
                outer_desc = dc(sdfg.arrays[viewed_node.data])
                outer_desc.transient = (viewed_node != outer_nodes[-1])
                if viewed_node.data in nsdfg.arrays:
                    del nsdfg.arrays[viewed_node.data]
                nsdfg.add_datadesc(viewed_node.data, outer_desc)

            # Provide full desc as argument
            outer_node = outer_nodes[-1]
            nsdfg_node.add_out_connector(outer_node.data, force=True)
            outer_state.add_edge(
                out_edge.src,
                outer_node.data,
                outer_node,
                None,
                Memlet.from_array(outer_node.data, sdfg.arrays[outer_node.data])
            )

        #######################################################
        # Dataflow: Extend access nodes with towers of views

        for nstate in nsdfg.states():
            for node in list(nstate.nodes()):
                if isinstance(node, nodes.AccessNode):
                    if node.data not in input_memlets and node.data not in output_memlets:
                        continue

                    out_edges = nstate.out_edges(node)
                    in_edges = nstate.in_edges(node)
                    
                    # Split node
                    if in_edges and out_edges:
                        raise NotImplementedError

                    if out_edges and not in_edges:
                        # Add directly viewed node
                        outer_node = input_memlets[node.data].src
                        viewed_node = nstate.add_access(outer_node.data)
                        nstate.add_edge(
                            viewed_node,
                            None,
                            node,
                            "views",
                            dc(input_memlets[node.data].data)
                        )

                        # Add tower of views
                        viewing_node = viewed_node
                        outer_nodes = get_all_view_nodes(outer_state, outer_node)
                        outer_node_ = outer_node
                        for outer_node in outer_nodes[1:]:
                            viewed_node = nstate.add_access(outer_node.data)
                            view_edge = list(outer_state.edges_between(outer_node, outer_node_))[0]
                            nstate.add_edge(
                                viewed_node,
                                view_edge.src_conn,
                                viewing_node,
                                view_edge.dst_conn,
                                dc(view_edge.data)
                            )
                            viewing_node = viewed_node
                            outer_node_ = outer_node

                    elif in_edges and not out_edges:
                        # Add directly viewed node
                        outer_node = output_memlets[node.data].dst
                        viewed_node = nstate.add_access(outer_node.data)
                        nstate.add_edge(
                            node,
                            "views",
                            viewed_node,
                            None,
                            dc(output_memlets[node.data].data)
                        )

                        # Add tower of views
                        viewing_node = viewed_node
                        outer_nodes = get_all_view_nodes(outer_state, outer_node)
                        outer_node_ = outer_node
                        for outer_node in outer_nodes[1:]:
                            viewed_node = nstate.add_access(outer_node.data)
                            view_edge = list(outer_state.edges_between(outer_node_, outer_node))[0]
                            nstate.add_edge(
                                viewing_node,
                                view_edge.src_conn,
                                viewed_node,
                                view_edge.dst_conn,
                                dc(view_edge.data)
                            )
                            viewing_node = viewed_node
                            outer_node_ = outer_node

        #######################################################
        # Control-flow: Replace old arguments by the true data
        # Hint: Old arguments are now views and cannot be used here

        # Find arguments to be replaced
        args_used_in_assignments = set()
        for edge in nsdfg.edges():
            args_used_in_assignments |= edge.data.free_symbols
        
        args_used_in_assignments &= input_memlets.keys()

        # Convert argument into path to full data
        for arg in args_used_in_assignments:
            in_edge = input_memlets[arg]
            data_path = [in_edge.data.data + "[" + str(in_edge.data.subset) + "]"]

            # TODO: More complex data paths
            outer_nodes = get_all_view_nodes(outer_state, in_edge.src)
            if len(outer_nodes) > 1:
                raise NotImplementedError


            data_path = ".".join(data_path)
            for edge in nsdfg.edges():
                edge.data.replace(arg, data_path)

        #######################################################
        # Remove old edges to the nested SDFG

        for argument, edge in input_memlets.items():
            outer_state.remove_memlet_path(edge)

        for argument, edge in output_memlets.items():
            outer_state.remove_memlet_path(edge)
<|MERGE_RESOLUTION|>--- conflicted
+++ resolved
@@ -1,13 +1,5 @@
 # Copyright 2019-2021 ETH Zurich and the DaCe authors. All rights reserved.
 """ Inline multi-state SDFGs. """
-<<<<<<< HEAD
-
-from copy import deepcopy as dc
-import itertools
-from typing import Dict, List
-
-from dace import Memlet, symbolic, dtypes, subsets
-=======
 import ast
 
 from copy import deepcopy as dc
@@ -16,20 +8,13 @@
 from dace.data import find_new_name, View
 from dace import Memlet, subsets
 from dace import symbolic, dtypes
->>>>>>> 715e4492
 from dace.sdfg import nodes
 from dace.sdfg.graph import MultiConnectorEdge
 from dace.sdfg import InterstateEdge, SDFG, SDFGState
 from dace.sdfg import utils as sdutil, infer_types
 from dace.sdfg.replace import replace_datadesc_names
-<<<<<<< HEAD
-from dace.transformation import transformation
-from dace.properties import make_properties
-from dace import data
-=======
 from dace.transformation import transformation, helpers
 from dace.properties import make_properties
->>>>>>> 715e4492
 from dace.sdfg.state import StateSubgraphView
 from dace.sdfg.utils import get_all_view_nodes, get_view_edge
 
