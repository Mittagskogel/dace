--- conflicted
+++ resolved
@@ -1,13 +1,5 @@
 # Copyright 2019-2024 ETH Zurich and the DaCe authors. All rights reserved.
 """ Inline multi-state SDFGs. """
-<<<<<<< HEAD
-
-from copy import deepcopy as dc
-import itertools
-from typing import Dict, List
-
-from dace import Memlet, symbolic, dtypes, subsets
-=======
 import ast
 
 from copy import deepcopy as dc
@@ -16,24 +8,15 @@
 from dace.data import find_new_name, View, Scalar, Array, ArrayView
 from dace import Memlet, subsets,SDFGState
 from dace import symbolic, dtypes
->>>>>>> c3313fbf
 from dace.sdfg import nodes
 from dace.sdfg.graph import MultiConnectorEdge
 from dace.sdfg import InterstateEdge, SDFG, SDFGState
 from dace.sdfg import utils as sdutil, infer_types
-<<<<<<< HEAD
-from dace.sdfg.replace import replace_datadesc_names, replace_properties_dict
-from dace.transformation import transformation, helpers
-from dace.properties import make_properties
-from dace import data
-from dace.sdfg.state import LoopRegion, ReturnBlock, StateSubgraphView
-=======
 from dace.sdfg.replace import replace_datadesc_names, replace
 from dace.transformation import transformation, helpers
 from dace.properties import make_properties
-from dace.sdfg.state import StateSubgraphView
+from dace.sdfg.state import ReturnBlock, StateSubgraphView
 from dace.sdfg.utils import get_all_view_nodes, get_view_edge
->>>>>>> c3313fbf
 
 
 @make_properties
@@ -53,105 +36,16 @@
     def expressions(cls):
         return [sdutil.node_path_graph(cls.nested_sdfg)]
 
-<<<<<<< HEAD
-    @staticmethod
-    def _check_strides(inner_strides: List[symbolic.SymbolicType], outer_strides: List[symbolic.SymbolicType],
-                       memlet: Memlet, nested_sdfg: nodes.NestedSDFG) -> bool:
-        """
-        Returns True if the strides of the inner array can be matched
-        to the strides of the outer array upon inlining. Takes into
-        consideration memlet (un)squeeze and nested SDFG symbol mapping.
-        
-        :param inner_strides: The strides of the array inside the nested SDFG.
-        :param outer_strides: The strides of the array in the external SDFG.
-        :param nested_sdfg: Nested SDFG node with symbol mapping.
-        :return: True if all strides match, False otherwise.
-        """
-        # Replace all inner symbols based on symbol mapping
-        istrides = list(inner_strides)
-
-        def replfunc(mapping):
-            for i, s in enumerate(istrides):
-                if symbolic.issymbolic(s):
-                    istrides[i] = s.subs(mapping)
-
-        symbolic.safe_replace(nested_sdfg.symbol_mapping, replfunc)
-
-        if istrides == list(outer_strides):
-            return True
-
-        # Take unsqueezing into account
-        dims_to_ignore = [i for i, s in enumerate(memlet.subset.size()) if s == 1]
-        ostrides = [os for i, os in enumerate(outer_strides) if i not in dims_to_ignore]
-
-        if len(ostrides) == 0:
-            ostrides = [1]
-
-        if len(ostrides) != len(istrides):
-            return False
-
-        return all(istr == ostr for istr, ostr in zip(istrides, ostrides))
-
-    def can_be_applied(self, state: SDFGState, expr_index, sdfg: SDFG, permissive=False):
-=======
-    def can_be_applied(self, state: SDFGState, expr_index, sdfg, permissive=False):
->>>>>>> c3313fbf
+    def can_be_applied(self, state: SDFGState, expr_index: int, sdfg: SDFG, permissive=False):
         nested_sdfg = self.nested_sdfg
         if nested_sdfg.no_inline:
             return False
         if nested_sdfg.schedule == dtypes.ScheduleType.FPGA_Device:
             return False
+
         if state.entry_node(nested_sdfg) is not None:
             return False
 
-<<<<<<< HEAD
-        # Not nested in scope
-        if state.entry_node(nested_sdfg) is not None:
-            return False
-
-        # Must be
-        # - connected to access nodes only
-        # - read full subsets
-        # - not use views inside
-        for edge in state.in_edges(nested_sdfg):
-            if edge.data.data is None:
-                return False
-
-            if not isinstance(edge.src, nodes.AccessNode):
-                return False
-
-            if edge.data.subset != subsets.Range.from_array(sdfg.arrays[edge.data.data]):
-                return False
-
-            outer_desc = sdfg.arrays[edge.data.data]
-            if isinstance(outer_desc, data.View):
-                return False
-
-            # We can not compare shapes directly, we have to consider the symbol map
-            #  for that. Clone the descriptor because the operation is inplace.
-            inner_desc = nested_sdfg.sdfg.arrays[edge.dst_conn].clone()
-            symbolic.safe_replace(nested_sdfg.symbol_mapping, lambda m: replace_properties_dict(inner_desc, m))
-            if (outer_desc.shape != inner_desc.shape or outer_desc.strides != inner_desc.strides):
-                return False
-
-        for edge in state.out_edges(nested_sdfg):
-            if edge.data.data is None:
-                return False
-
-            if not isinstance(edge.dst, nodes.AccessNode):
-                return False
-
-            if edge.data.subset != subsets.Range.from_array(sdfg.arrays[edge.data.data]):
-                return False
-
-            outer_desc = sdfg.arrays[edge.data.data]
-            if isinstance(outer_desc, data.View):
-                return False
-
-            inner_desc = nested_sdfg.sdfg.arrays[edge.src_conn].clone()
-            symbolic.safe_replace(nested_sdfg.symbol_mapping, lambda m: replace_properties_dict(inner_desc, m))
-            if (outer_desc.shape != inner_desc.shape or outer_desc.strides != inner_desc.strides):
-=======
         for iedge in state.in_edges(nested_sdfg):
             if iedge.data.data is None:
                 return False
@@ -162,7 +56,6 @@
             if oedge.data.data is None:
                 return False
             if not isinstance(oedge.dst, nodes.AccessNode):
->>>>>>> c3313fbf
                 return False
 
         return True
@@ -202,89 +95,17 @@
                 if isinstance(node, nodes.CodeNode):
                     node.environments |= nsdfg_node.environments
 
-<<<<<<< HEAD
-        # Symbols
-        outer_symbols = {str(k): v for k, v in sdfg.symbols.items()}
-        for ise in sdfg.all_interstate_edges():
-            outer_symbols.update(ise.data.new_symbols(sdfg, outer_symbols))
-
-        # Isolate nsdfg in a separate state
-        # 1. Push nsdfg node plus dependencies down into new state
-        nsdfg_state = helpers.state_fission_after(outer_state, nsdfg_node)
-        # 2. Push successors of nsdfg node into a later state
-        direct_subgraph = set()
-        direct_subgraph.add(nsdfg_node)
-        direct_subgraph.update(nsdfg_state.predecessors(nsdfg_node))
-        direct_subgraph.update(nsdfg_state.successors(nsdfg_node))
-        direct_subgraph = StateSubgraphView(nsdfg_state, direct_subgraph)
-        nsdfg_state = helpers.state_fission(direct_subgraph)
-
-        # Find original source/destination edges (there is only one edge per
-        # connector, according to match)
-        inputs: Dict[str, MultiConnectorEdge] = {}
-        outputs: Dict[str, MultiConnectorEdge] = {}
-        input_set: Dict[str, str] = {}
-        output_set: Dict[str, str] = {}
-        for e in nsdfg_state.in_edges(nsdfg_node):
-            inputs[e.dst_conn] = e
-            input_set[e.data.data] = e.dst_conn
-        for e in nsdfg_state.out_edges(nsdfg_node):
-            outputs[e.src_conn] = e
-            output_set[e.data.data] = e.src_conn
-
-        # Replace symbols using invocation symbol mapping
-        # Two-step replacement (N -> __dacesym_N --> map[N]) to avoid clashes
-        symbolic.safe_replace(nsdfg_node.symbol_mapping, nsdfg.replace_dict)
-
-=======
->>>>>>> c3313fbf
         #######################################################
         # Rename local variables and symbols to avoid side-effects
 
-<<<<<<< HEAD
-        outer_assignments = set()
-        for e in sdfg.all_interstate_edges():
-            outer_assignments |= e.data.assignments.keys()
-        for b in sdfg.all_control_flow_blocks():
-            if isinstance(b, LoopRegion):
-                if b.loop_variable is not None:
-                    outer_assignments.add(b.loop_variable)
-
-        inner_assignments = set()
-        for e in nsdfg.all_interstate_edges():
-            inner_assignments |= e.data.assignments.keys()
-        for b in nsdfg.all_control_flow_blocks():
-            if isinstance(b, LoopRegion):
-                if b.loop_variable is not None:
-                    inner_assignments.add(b.loop_variable)
-=======
         self._rename_nested_symbols(nsdfg_node, sdfg)
 
         self._rename_nested_constants(nsdfg_node, sdfg)
->>>>>>> c3313fbf
 
         self._rename_nested_transients(nsdfg_node, sdfg)
 
         #######################################################
-<<<<<<< HEAD
-        # Collect and modify access nodes as necessary
-
-        # Mapping from nested transient name to top-level name
-        transients: Dict[str, str] = {}
-
-        # All transients become transients of the parent (if data already
-        # exists, find new name)
-        for nstate in nsdfg.states():
-            for node in nstate.nodes():
-                if isinstance(node, nodes.AccessNode):
-                    datadesc = nsdfg.arrays[node.data]
-                    if node.data not in transients and datadesc.transient:
-                        new_name = node.data
-                        if (new_name in sdfg.arrays or new_name in outer_symbols or new_name in sdfg.constants):
-                            new_name = f'{nsdfg.label}_{node.data}'
-=======
         # Fission nested SDFG into a separate state to simplify inlining
->>>>>>> c3313fbf
 
         nsdfg_state = self._isolate_nsdfg_node(nsdfg_node, sdfg, outer_state)
 
@@ -293,37 +114,6 @@
 
         self._replace_arguments_by_views(nsdfg_node, sdfg, nsdfg_state)
 
-<<<<<<< HEAD
-        # All constants (and associated transients) become constants of the parent
-        for cstname, (csttype, cstval) in nsdfg.constants_prop.items():
-            if cstname in sdfg.constants:
-                if cstname in transients:
-                    newname = transients[cstname]
-                else:
-                    newname = sdfg.find_new_constant(cstname)
-                    transients[cstname] = newname
-                sdfg.constants_prop[newname] = (csttype, cstval)
-            else:
-                sdfg.constants_prop[cstname] = (csttype, cstval)
-
-        #######################################################
-        # Replace data on inlined SDFG nodes/edges
-
-        # Replace data names with their top-level counterparts
-        repldict = {}
-        repldict.update(transients)
-        repldict.update({k: v.data.data for k, v in itertools.chain(inputs.items(), outputs.items())})
-
-        symbolic.safe_replace(repldict, lambda m: replace_datadesc_names(nsdfg, m), value_as_string=True)
-
-        # Make unique names for states
-        statenames = set(s.label for s in sdfg.states())
-        for nstate in nsdfg.states():
-            if nstate.label in statenames:
-                newname = data.find_new_name(nstate.label, statenames)
-                statenames.add(newname)
-                nstate.label = newname
-=======
         #######################################################
         # Add symbols, constants and transients to the outer SDFG
 
@@ -342,16 +132,10 @@
         for name, desc in nsdfg.arrays.items():
             if desc.transient and name not in sdfg.arrays and name not in sdfg.symbols:
                 sdfg.add_datadesc(name, dc(desc))
->>>>>>> c3313fbf
 
         #######################################################
         # Add nested SDFG states into top-level SDFG
 
-<<<<<<< HEAD
-        outer_start_state = outer_state.parent_graph.start_block
-
-        outer_state.parent_graph.add_nodes_from(nsdfg.nodes())
-=======
         # Make symbol mapping explicit
         statenames = set([s.label for s in nsdfg.all_control_flow_blocks()])
         newname = find_new_name("mapping_state", statenames)
@@ -371,8 +155,7 @@
 
         outer_start_state = sdfg.start_state
 
-        sdfg.add_nodes_from(set(nsdfg.nodes()))
->>>>>>> c3313fbf
+        outer_state.parent_grpah.add_nodes_from(set(nsdfg.nodes()))
         for ise in nsdfg.edges():
             outer_state.parent_graph.add_edge(ise.src, ise.dst, ise.data)
 
@@ -380,15 +163,9 @@
         sinks = nsdfg.sink_nodes()
 
         # Reconnect state machine
-<<<<<<< HEAD
         for e in outer_state.parent_graph.in_edges(nsdfg_state):
             outer_state.parent_graph.add_edge(e.src, source, e.data)
         for e in outer_state.parent_graph.out_edges(nsdfg_state):
-=======
-        for e in sdfg.in_edges(nsdfg_state):
-            sdfg.add_edge(e.src, source, e.data)
-        for e in sdfg.out_edges(nsdfg_state):
->>>>>>> c3313fbf
             for sink in sinks:
                 outer_state.parent_graph.add_edge(sink, e.dst, dc(e.data))
                 # Redirect sink incoming edges with a `False` condition to e.dst (return statements)
@@ -398,15 +175,8 @@
 
         # Modify start state as necessary
         if outer_start_state is nsdfg_state:
-<<<<<<< HEAD
-            outer_state.parent_graph.start_block = outer_state.parent_graph.node_id(source)
-
-        # TODO: Modify memlets by offsetting
-
-=======
-            sdfg.start_state = sdfg.node_id(source)
-
->>>>>>> c3313fbf
+            outer_state.parent_graph.start_block = sdfg.node_id(source)
+
         # Replace nested SDFG parents with new SDFG
         for nstate in nsdfg.states():
             nstate.sdfg = sdfg
@@ -417,17 +187,10 @@
 
         #######################################################
         # Remove nested SDFG and state
-<<<<<<< HEAD
+        nsdfg_state.remove_node(nsdfg_node)
         outer_state.parent_graph.remove_node(nsdfg_state)
 
         sdfg.reset_cfg_list()
-
-        return nsdfg.nodes()
-=======
-        nsdfg_state.remove_node(nsdfg_node)
-        sdfg.remove_node(nsdfg_state)
-
-        sdfg._cfg_list = sdfg.reset_cfg_list()
 
         return nsdfg.nodes()
 
@@ -869,4 +632,3 @@
 
         for argument, edge in output_memlets.items():
             outer_state.remove_memlet_path(edge)
->>>>>>> c3313fbf
