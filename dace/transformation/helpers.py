--- conflicted
+++ resolved
@@ -763,10 +763,6 @@
                      external_offset: Tuple[int] = None) -> Memlet:
     """ Unsqueezes and offsets a memlet, as per the semantics of nested
         SDFGs.
-<<<<<<< HEAD
-
-=======
->>>>>>> 05ce6355
         :param internal_memlet: The internal memlet (inside nested SDFG) before modification.
         :param external_memlet: The external memlet before modification.
         :param preserve_minima: Do not change the subset's minimum elements.
