# Copyright 2019-2021 ETH Zurich and the DaCe authors. All rights reserved.
from typing import Set, Tuple
import re

from dace import dtypes, SDFG, SDFGState, symbolic, properties, data as dt
from dace.transformation import transformation as pm, helpers
from dace.sdfg import nodes, utils
from dace.sdfg.analysis import cfg
from dace.sdfg.state import StateSubgraphView


@properties.make_properties
class PruneConnectors(pm.SingleStateTransformation):
    """ Removes unused connectors from nested SDFGs, as well as their memlets
        in the outer scope, replacing them with empty memlets if necessary.

        Optionally: after pruning, removes the unused containers from parent SDFG.
    """

    nsdfg = pm.PatternNode(nodes.NestedSDFG)

    remove_unused_containers = properties.Property(dtype=bool,
                                                   default=False,
                                                   desc='If True, remove unused containers from parent SDFG.')

    @classmethod
    def expressions(cls):
        return [utils.node_path_graph(cls.nsdfg)]

    def can_be_applied(self, graph: SDFGState, expr_index: int, sdfg: SDFG, permissive: bool = False) -> bool:

        nsdfg = self.nsdfg

        read_set, write_set = nsdfg.sdfg.read_and_write_sets()
        prune_in = nsdfg.in_connectors.keys() - read_set
        prune_out = nsdfg.out_connectors.keys() - write_set

        # Take into account symbol mappings
        strs = tuple(nsdfg.symbol_mapping.values())
        syms = tuple(symbolic.pystr_to_symbolic(s) for s in strs)
        symnames = tuple(s.name if hasattr(s, 'name') else '' for s in syms)
        for conn in list(prune_in):
            if conn in syms or conn in symnames or conn in nsdfg.sdfg.symbols:
                prune_in.remove(conn)

        # Add WCR outputs to "do not prune" input list
        for e in graph.out_edges(nsdfg):
            if e.data.wcr is not None and e.src_conn in prune_in:
                prune_in.remove(e.src_conn)

        if not prune_in and not prune_out:
            return False

        return True

    def apply(self, state: SDFGState, sdfg: SDFG):
        nsdfg = self.nsdfg

        # Fission subgraph around nsdfg into its own state to avoid data races
<<<<<<< HEAD
        predecessors = set()
        for inedge in state.in_edges(nsdfg):
            if inedge.data is None:
                continue

            pred = state.memlet_path(inedge)[0].src
            if state.in_degree(pred) == 0:
                continue

            predecessors.add(pred)
            for e in state.bfs_edges(pred, reverse=True):
                predecessors.add(e.src)

        subgraph = StateSubgraphView(state, predecessors)
        pred_state = helpers.state_fission(subgraph)

        subgraph_nodes = set()
        subgraph_nodes.add(nsdfg)
        for inedge in state.in_edges(nsdfg):
            if inedge.data is None:
                continue
            path = state.memlet_path(inedge)
            for edge in path:
                subgraph_nodes.add(edge.src)

        for oedge in state.out_edges(nsdfg):
            if oedge.data is None:
                continue
            path = state.memlet_path(oedge)
            for edge in path:
                subgraph_nodes.add(edge.dst)

        subgraph = StateSubgraphView(state, subgraph_nodes)
        nsdfg_state = helpers.state_fission(subgraph)
=======
        nsdfg_state = helpers.state_fission_after(sdfg, state, nsdfg)
>>>>>>> ff6e064d

        read_set, write_set = nsdfg.sdfg.read_and_write_sets()
        prune_in = nsdfg.in_connectors.keys() - read_set
        prune_out = nsdfg.out_connectors.keys() - write_set

        # Detect which nodes are used, so we can delete unused nodes after the
        # connectors have been pruned
        all_data_used = read_set | write_set

        # Add WCR outputs to "do not prune" input list
        for e in nsdfg_state.out_edges(nsdfg):
            if e.data.wcr is not None and e.src_conn in prune_in:
                prune_in.remove(e.src_conn)

        for conn in prune_in:
            for e in nsdfg_state.in_edges_by_connector(nsdfg, conn):
                nsdfg_state.remove_memlet_path(e, remove_orphans=True)

        for conn in prune_out:
            for e in nsdfg_state.out_edges_by_connector(nsdfg, conn):
                nsdfg_state.remove_memlet_path(e, remove_orphans=True)

        for conn in prune_in:
            if conn in nsdfg.sdfg.arrays and conn not in all_data_used:
                # If the data is now unused, we can purge it from the SDFG
                nsdfg.sdfg.remove_data(conn)
        for conn in prune_out:
            if conn in nsdfg.sdfg.arrays and conn not in all_data_used:
                # If the data is now unused, we can purge it from the SDFG
                nsdfg.sdfg.remove_data(conn)

        if self.remove_unused_containers:
            # Remove unused containers from parent SDFGs
            containers = list(sdfg.arrays.keys())
            for name in containers:
                s = nsdfg.sdfg
                while s.parent_sdfg:
                    s = s.parent_sdfg
                    try:
                        s.remove_data(name)
                    except ValueError:
                        break


class PruneSymbols(pm.SingleStateTransformation):
    """ 
    Removes unused symbol mappings from nested SDFGs, as well as internal
    symbols if necessary.
    """

    nsdfg = pm.PatternNode(nodes.NestedSDFG)

    @classmethod
    def expressions(cls):
        return [utils.node_path_graph(cls.nsdfg)]

    @staticmethod
    def _candidates(nsdfg: nodes.NestedSDFG) -> Set[str]:
        candidates = set(nsdfg.symbol_mapping.keys())
        if len(candidates) == 0:
            return set()

        for desc in nsdfg.sdfg.arrays.values():
            candidates -= set(map(str, desc.free_symbols))

        ignore = set()
        for nstate in cfg.stateorder_topological_sort(nsdfg.sdfg):
            state_syms = nstate.free_symbols

            # Try to be conservative with C++ tasklets
            for node in nstate.nodes():
                if (isinstance(node, nodes.Tasklet) and node.language is dtypes.Language.CPP):
                    for candidate in candidates:
                        if re.findall(r'\b%s\b' % re.escape(candidate), node.code.as_string):
                            state_syms.add(candidate)

            # Any symbol used in this state is considered used
            candidates -= (state_syms - ignore)
            if len(candidates) == 0:
                return set()

            # Any symbol that is set in all outgoing edges is ignored from
            # this point
            local_ignore = None
            for e in nstate.parent_graph.out_edges(nstate):
                # Look for symbols in condition
                candidates -= (set(map(str, symbolic.symbols_in_ast(e.data.condition.code[0]))) - ignore)

                for assign in e.data.assignments.values():
                    candidates -= (symbolic.free_symbols_and_functions(assign) - ignore)

                if local_ignore is None:
                    local_ignore = set(e.data.assignments.keys())
                else:
                    local_ignore &= e.data.assignments.keys()
            if local_ignore is not None:
                ignore |= local_ignore

        return candidates

    def can_be_applied(self, graph: SDFGState, expr_index: int, sdfg: SDFG, permissive: bool = False) -> bool:

        nsdfg: nodes.NestedSDFG = self.nsdfg

        if len(PruneSymbols._candidates(nsdfg)) > 0:
            return True

        return False

    def apply(self, graph: SDFGState, sdfg: SDFG):
        nsdfg = self.nsdfg

        candidates = PruneSymbols._candidates(nsdfg)
        for candidate in candidates:
            del nsdfg.symbol_mapping[candidate]

            # If not used in SDFG, remove from symbols as well
            if helpers.is_symbol_unused(nsdfg.sdfg, candidate):
                nsdfg.sdfg.remove_symbol(candidate)


class PruneUnusedOutputs(pm.SingleStateTransformation):
    """ 
    Removes unused symbol mappings from nested SDFGs, as well as internal
    symbols if necessary.
    """

    nsdfg = pm.PatternNode(nodes.NestedSDFG)

    @classmethod
    def expressions(cls):
        return [utils.node_path_graph(cls.nsdfg)]

    @classmethod
    def _candidates(cls, nsdfg: nodes.NestedSDFG) -> Tuple[Set[str], Set[Tuple[SDFGState, nodes.AccessNode]]]:
        # Start with all non-transient arrays
        candidates = set(conn for conn in nsdfg.out_connectors.keys())
        candidate_nodes: Set[Tuple[SDFGState, nodes.AccessNode]] = set()

        # Remove candidates that are used more than once in the outer SDFG
        state = nsdfg.sdfg.parent
        sdfg = nsdfg.sdfg.parent_sdfg
        for e in state.out_edges(nsdfg):
            if e.data.is_empty():
                continue
            outer_desc = sdfg.arrays[e.data.data]
            if isinstance(outer_desc, dt.View):
                candidates.remove(e.src_conn)
                continue
            if not outer_desc.transient:
                candidates.remove(e.src_conn)
                continue
            if not isinstance(state.memlet_path(e)[-1].dst, nodes.AccessNode):
                candidates.remove(e.src_conn)
                continue

            all_access_nodes = [(s, n) for s in sdfg.nodes() for n in s.data_nodes() if n.data == e.data.data]
            if len(all_access_nodes) > 1:
                candidates.remove(e.src_conn)
                continue
            if all_access_nodes[0][0].out_degree(all_access_nodes[0][1]) > 0:
                candidates.remove(e.src_conn)
                continue

        if not candidates:
            return set(), set()

        # Remove candidates that are used in the nested SDFG
        for nstate in nsdfg.sdfg.states():
            for node in nstate.data_nodes():
                if node.data in candidates:
                    # If used in nested SDFG
                    if nstate.out_degree(node) > 0:
                        candidates.remove(node.data)
                        continue
                    # If a result of a code node
                    if any(not isinstance(nstate.memlet_path(e)[0].src, nodes.AccessNode)
                           for e in nstate.in_edges(node)):
                        candidates.remove(node.data)
                        continue

                    # Add node for later use
                    candidate_nodes.add((nstate, node))

        # Any array that is used in interstate edges is removed
        for e in nsdfg.sdfg.all_interstate_edges():
            candidates -= (set(map(str, symbolic.symbols_in_ast(e.data.condition.code[0]))))
            for assign in e.data.assignments.values():
                candidates -= (symbolic.free_symbols_and_functions(assign))

        candidate_nodes = {n for n in candidate_nodes if n[1].data in candidates}

        return candidates, candidate_nodes

    def can_be_applied(self, graph: SDFGState, expr_index: int, sdfg: SDFG, permissive: bool = False) -> bool:
        nsdfg: nodes.NestedSDFG = self.nsdfg
        candidates, _ = self._candidates(nsdfg)
        if len(candidates) > 0:
            return True

        return False

    def apply(self, state: SDFGState, sdfg: SDFG):
        nsdfg = self.nsdfg

        candidates, candidate_nodes = self._candidates(nsdfg)
        for outer_edge in state.out_edges(nsdfg):
            if outer_edge.src_conn in candidates:
                state.remove_memlet_path(outer_edge)
                sdfg.remove_data(outer_edge.data.data, validate=False)
        for nstate, node in candidate_nodes:
            for ie in nstate.in_edges(node):
                nstate.remove_memlet_path(ie)
        for cand in candidates:
            nsdfg.sdfg.remove_data(cand, validate=False)<|MERGE_RESOLUTION|>--- conflicted
+++ resolved
@@ -57,44 +57,7 @@
         nsdfg = self.nsdfg
 
         # Fission subgraph around nsdfg into its own state to avoid data races
-<<<<<<< HEAD
-        predecessors = set()
-        for inedge in state.in_edges(nsdfg):
-            if inedge.data is None:
-                continue
-
-            pred = state.memlet_path(inedge)[0].src
-            if state.in_degree(pred) == 0:
-                continue
-
-            predecessors.add(pred)
-            for e in state.bfs_edges(pred, reverse=True):
-                predecessors.add(e.src)
-
-        subgraph = StateSubgraphView(state, predecessors)
-        pred_state = helpers.state_fission(subgraph)
-
-        subgraph_nodes = set()
-        subgraph_nodes.add(nsdfg)
-        for inedge in state.in_edges(nsdfg):
-            if inedge.data is None:
-                continue
-            path = state.memlet_path(inedge)
-            for edge in path:
-                subgraph_nodes.add(edge.src)
-
-        for oedge in state.out_edges(nsdfg):
-            if oedge.data is None:
-                continue
-            path = state.memlet_path(oedge)
-            for edge in path:
-                subgraph_nodes.add(edge.dst)
-
-        subgraph = StateSubgraphView(state, subgraph_nodes)
-        nsdfg_state = helpers.state_fission(subgraph)
-=======
         nsdfg_state = helpers.state_fission_after(sdfg, state, nsdfg)
->>>>>>> ff6e064d
 
         read_set, write_set = nsdfg.sdfg.read_and_write_sets()
         prune_in = nsdfg.in_connectors.keys() - read_set
