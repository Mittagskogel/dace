# Copyright 2019-2023 ETH Zurich and the DaCe authors. All rights reserved.
""" This module contains classes that implement subgraph fusion.    """
import dace
import networkx as nx

from dace import dtypes, registry, symbolic, subsets, data
from dace.sdfg import nodes, utils, replace, SDFG, scope_contains_scope
from dace.sdfg.graph import SubgraphView
from dace.sdfg.scope import ScopeTree
from dace.memlet import Memlet
from dace.transformation import transformation
from dace.properties import EnumProperty, ListProperty, make_properties, Property
from dace.symbolic import overapproximate
from dace.sdfg.propagation import propagate_memlets_sdfg, propagate_memlet, propagate_memlets_scope, _propagate_node
from dace.transformation.subgraph import helpers
from dace.transformation.dataflow import RedundantArray
from dace.sdfg.utils import consolidate_edges_scope, get_view_node
from dace.transformation.helpers import find_contiguous_subsets

from copy import deepcopy as dcpy
from typing import List, Union, Tuple
import warnings

import dace.libraries.standard as stdlib

from collections import defaultdict
from itertools import chain


@make_properties
class SubgraphFusion(transformation.SubgraphTransformation):
    """
    Implements the SubgraphFusion transformation.
    Fuses together the maps contained in the subgraph and pushes inner nodes
    into a global outer map, creating transients and new connections
    where necessary.

    SubgraphFusion requires all lowest scope level maps in the subgraph
    to have the same indices and parameter range in every dimension.
    This can be achieved using the MultiExpansion transformation first.
    Reductions can also be expanded using ReduceExpansion as a
    preprocessing step.
    """

    debug = Property(desc="Show debug info", dtype=bool, default=False)

    transient_allocation = EnumProperty(dtype=dtypes.StorageType,
                                        desc="Storage Location to push transients to that are "
                                        "fully contained within the subgraph.",
                                        default=dtypes.StorageType.Default)

    schedule_innermaps = Property(desc="Schedule of inner maps. If none, "
                                  "keeps schedule.",
                                  dtype=dtypes.ScheduleType,
                                  default=None,
                                  allow_none=True)
    consolidate = Property(desc="Consolidate edges that enter and exit the fused map.", dtype=bool, default=False)

    propagate = Property(desc="Propagate memlets of edges that enter and exit the fused map."
                         "Disable if this causes problems (e.g., if memlet propagation does"
                         "not work correctly).",
                         dtype=bool,
                         default=True)

    disjoint_subsets = Property(desc="Check for disjoint subsets in can_be_applied. If multiple"
                                "access nodes pointing to the same data appear within a subgraph"
                                "to be fused, this check confirms that their access sets are"
                                "independent per iteration space to avoid race conditions.",
                                dtype=bool,
                                default=True)

    keep_global = ListProperty(
        str,
        desc="A list of array names to treat as non-transients and not compress",
    )

    def can_be_applied(self, sdfg: SDFG, subgraph: SubgraphView) -> bool:
        """
        Fusible if
        
            1. Maps have the same access sets and ranges in order
            2. Any nodes in between two maps are AccessNodes only, without WCR
               There is at most one AccessNode only on a path between two maps,
               no other nodes are allowed
            3. The exiting memlets' subsets to an intermediate edge must cover
               the respective incoming memlets' subset into the next map.
               Also, as a limitation, the union of all exiting memlets'
               subsets must be contiguous.
            4. Check for any disjoint accesses of arrays.
        """
        # get graph
        graph = subgraph.graph
        for node in subgraph.nodes():
            if node not in graph.nodes():
                return False

        # next, get all the maps
        map_entries = helpers.get_outermost_scope_maps(sdfg, graph, subgraph)
        map_exits = [graph.exit_node(map_entry) for map_entry in map_entries]
        maps = [map_entry.map for map_entry in map_entries]

        # 1. basic checks:
        # 1.1 we need to have at least two maps
        if len(maps) <= 1:
            return False

        # 1.2 check whether all maps are the same
        base_map = maps[0]
        for map in maps:
            if map.get_param_num() != base_map.get_param_num():
                return False
            if not all([p1 == p2 for (p1, p2) in zip(map.params, base_map.params)]):
                return False
            if not map.range == base_map.range:
                return False

        # 1.3 check whether all map entries have the same schedule
        schedule = map_entries[0].schedule
        if not all([entry.schedule == schedule for entry in map_entries]):
            return False

        # 2. check intermediate feasiblility
        # see map_fusion.py for similar checks
        # with the restrictions below being more relaxed

        # 2.1 do some preparation work first:
        # calculate node topology (see apply for definition)
        try:
            node_config = SubgraphFusion.get_adjacent_nodes(sdfg, graph, map_entries)
        except NotImplementedError:
            return False
        in_nodes, intermediate_nodes, out_nodes = node_config

        # 2.2 topological feasibility:
        if not SubgraphFusion.check_topo_feasibility(sdfg, graph, map_entries, intermediate_nodes, out_nodes):
            return False

        # 2.3 memlet feasibility
        # For each intermediate node, look at whether inner adjacent
        # memlets of the exiting map cover inner adjacent memlets
        # of the next entering map.
        # We also check for any WCRs on the fly.
        try:
            invariant_dimensions = self.determine_invariant_dimensions(sdfg, graph, intermediate_nodes, map_entries,
                                                                       map_exits)
        except NotImplementedError:
            return False

        for node in intermediate_nodes:
            upper_subsets = set()
            lower_subsets = set()
            # First, determine which dimensions of the memlet ranges
            # change with the map, we do not need to care about the other dimensions.
            dims_to_discard = invariant_dimensions[node.data]
            # find upper_subsets
            for in_edge in graph.in_edges(node):
                # first check for WCRs
                if in_edge.data.wcr:
                    # check whether the WCR is actually produced at
                    # this edge or further up in the memlet path. If not,
                    # we can still fuse!
                    in_in_edge = graph.memlet_path(in_edge)[-2]
                    subset_params = set([str(s) for s in in_in_edge.data.subset.free_symbols])
                    if any([p not in subset_params for p in in_edge.src.map.params]):
                        return False
                if in_edge.src in map_exits:
                    for iedge in graph.in_edges(in_edge.src):
                        if iedge.dst_conn[2:] == in_edge.src_conn[3:]:
                            subset_to_add = dcpy(iedge.data.subset if iedge.data.data ==
                                                 node.data else iedge.data.other_subset)

                            subset_to_add.pop(dims_to_discard)
                            upper_subsets.add(subset_to_add)
                else:
                    warnings.warn("SubgraphFusion::Nodes between two maps to be"
                                  "fused with incoming edges"
                                  "from outside the maps are not"
                                  "allowed yet.")
                    return False

            # find lower_subsets
            for out_edge in graph.out_edges(node):
                if out_edge.dst in map_entries:
                    for oedge in graph.out_edges(out_edge.dst):
                        if oedge.src_conn and oedge.src_conn[3:] == out_edge.dst_conn[2:]:
                            subset_to_add = dcpy(oedge.data.subset if oedge.data.data ==
                                                 node.data else oedge.data.other_subset)
                            subset_to_add.pop(dims_to_discard)
                            lower_subsets.add(subset_to_add)

            # We assume that upper_subsets are contiguous
            # Check for this.
            try:
                contiguous_upper = find_contiguous_subsets(upper_subsets)
                if len(contiguous_upper) > 1:
                    return False
            except TypeError:
                warnings.warn('SubgraphFusion::Could not determine whether subset is continuous.'
                              'Exiting Check with False.')
                return False

            # now take union of upper subsets
            upper_iter = iter(upper_subsets)
            union_upper = next(upper_iter)
            for subs in upper_iter:
                union_upper = subsets.union(union_upper, subs)
                if not union_upper:
                    # something went wrong using union -- we'd rather abort
                    return False

            # finally check coverage
            # every lower subset must be completely covered by union_upper
            for lower_subset in lower_subsets:
                if not union_upper.covers(lower_subset):
                    return False

        # 2.4 Check for WCRs in out nodes: If there is one, the corresponding
        # data must never be accessed anywhere else
        intermediate_data = set([n.data for n in intermediate_nodes])
        in_data = set([n.data for n in in_nodes if isinstance(n, nodes.AccessNode)])
        out_data = set([n.data for n in out_nodes if isinstance(n, nodes.AccessNode)])

        view_nodes = set()
        for node in chain(in_nodes, out_nodes, intermediate_nodes):
            if isinstance(node, nodes.AccessNode):
                is_view = isinstance(sdfg.data(node.data), dace.data.View)
                for edge in chain(graph.in_edges(node), graph.out_edges(node)):
                    for e in graph.memlet_tree(edge):
                        if isinstance(e.dst, nodes.AccessNode) and (is_view or isinstance(
                                sdfg.data(e.dst.data), dace.data.View)):
                            view_nodes.add(e.dst)
                        if isinstance(e.src, nodes.AccessNode) and (is_view or isinstance(
                                sdfg.data(e.src.data), dace.data.View)):
                            view_nodes.add(e.src)

        view_data = set([n.data for n in view_nodes])

        for out_node in out_nodes:
            for in_edge in graph.in_edges(out_node):
                if in_edge.src in map_exits and in_edge.data.wcr:
                    if in_edge.data.data in in_data or in_edge.data.data in intermediate_data or in_edge.data.data in view_data:
                        return False

        # Check compressibility for each intermediate node -- this is needed in the following checks
        is_compressible = SubgraphFusion.determine_compressible_nodes(sdfg, graph, intermediate_nodes, map_entries,
                                                                      map_exits)

        # 2.5 Intermediate Arrays must not connect to ArrayViews
        for n in intermediate_nodes:
            if is_compressible[n.data]:
                for out_edge in graph.out_edges(n):
                    for e in graph.memlet_tree(out_edge):
                        if isinstance(e.dst, nodes.AccessNode) and isinstance(sdfg.data(e.dst.data), dace.data.View):
                            warnings.warn("SubgraphFusion::View Node Compression not supported!")
                            return False
                for in_edge in graph.in_edges(n):
                    for e in graph.memlet_tree(in_edge):
                        if isinstance(e.src, nodes.AccessNode) and isinstance(sdfg.data(e.src.data), dace.data.View):
                            warnings.warn("SubgraphFusion::View Node Compression not supported")
                            return False

        # 2.6 Check for disjoint accesses for arrays that cannot be compressed
        if self.disjoint_subsets == True:
            container_dict = defaultdict(list)
            for node in chain(in_nodes, intermediate_nodes, out_nodes):
                if isinstance(node, nodes.AccessNode):
                    container_dict[node.data].append(node)

            # Check for read/write dependencies between input and output nodes
            # NOTE: Is it valid for a MapExit to be an output node? (empty memlet maybe?)
            outputs = set(n.data for n in out_nodes if isinstance(n, nodes.AccessNode))
            from dace.transformation.interstate import StateFusion
            for node in in_nodes:
                if isinstance(node, nodes.AccessNode) and node.data in outputs:
                    matching_outputs = [n for n in out_nodes if n.data == node.data]
                    # Overall ranges overlap: potential data race
                    if StateFusion.memlets_intersect(graph, [node], True, graph, matching_outputs, False):
                        # Check memlet leaves in more detail
                        in_leaves = [l for e in graph.out_edges(node) for l in graph.memlet_tree(e).leaves()]
                        out_leaves = [
                            l for n in matching_outputs for e in graph.in_edges(n)
                            for l in graph.memlet_tree(e).leaves()
                        ]
                        # All-pairs check. If memlets are equal then there are no races.
                        # If they are not, and we cannot know whether they intersect or they do, we do not match.
                        for ea in in_leaves:
                            for eb in out_leaves:
                                if ea.data.src_subset == eb.data.dst_subset:  # Equal - no data race
                                    continue
                                return False  # Otherwise - potential data race

            for (node_data, compressible) in is_compressible.items():
                # we only care about disjoint subsets...
                # 1. if the array is not compressible
                if not compressible:
                    # 2. if there are multiple containers appearing pointing to the same data
                    if len(container_dict[node_data]) > 1:
                        # retrieve map inner access sets of all access nodes appearing within the subgraph

                        access_set = None
                        for node in container_dict[node_data]:
                            for e in graph.out_edges(node):
                                if e.dst in map_entries:
                                    # get corresponding inner memlet and join its subset to our access set
                                    for oe in graph.out_edges(e.dst):
                                        if oe.src_conn[3:] == e.dst_conn[2:]:
                                            current_subset = dcpy(oe.data.subset)
                                            current_subset.pop(invariant_dimensions[node_data])

                                            access_set = subsets.union(access_set, current_subset)
                                            if access_set is None:
                                                warnings.warn("SubgraphFusion::Disjoint Access found")
                                                return False
                            for e in graph.in_edges(node):
                                if e.src in map_exits:
                                    for ie in graph.in_edges(e.src):
                                        # get corresponding inner memlet and join its subset to our access set
                                        if ie.dst_conn[2:] == e.src_conn[3:]:
                                            current_subset = dcpy(ie.data.subset)
                                            current_subset.pop(invariant_dimensions[node_data])

                                            access_set = subsets.union(access_set, current_subset)
                                            if access_set is None:
                                                warnings.warn("SubgraphFusion::Disjoint Access found")
                                                return False

                        # compare iteration space i_d and i_d-1 in each dimension,
                        # where i_d is the iteration variable of the respective dimension
                        # if there is any intersection in any dimension, return False
                        subset_plus = dcpy(access_set)
                        subset_minus = dcpy(access_set)
                        repl_dict = {
                            symbolic.pystr_to_symbolic(f'{param}'): symbolic.pystr_to_symbolic(f'{param}-1')
                            for param in map_entries[0].params
                        }  # e.g., ['i' -> 'i-1']
                        subset_minus.replace(repl_dict)

                        for (rng, orng) in zip(subset_plus, subset_minus):
                            rng_1dim = subsets.Range((rng, ))
                            orng_1dim = subsets.Range((orng, ))
                            try:
                                intersection = rng_1dim.intersects(orng_1dim)
                            except TypeError:
                                return False
                            if intersection is None or intersection == True:
                                warnings.warn("SubgraphFusion::Disjoint Accesses found!")
                                return False

        return True

    @staticmethod
    def get_adjacent_nodes(
            sdfg, graph, map_entries) -> Tuple[List[nodes.AccessNode], List[nodes.AccessNode], List[nodes.AccessNode]]:
        """ 
        For given map entries, finds a set of in, out and intermediate nodes as defined below

        :param sdfg: SDFG
        :param graph: State of interest
        :param map_entries: List of all outermost scoped maps that induce the subgraph 
        :return: Tuple of (in_nodes, intermediate_nodes, out_nodes)
        
        - In_nodes are nodes that serve as pure input nodes for the map entries 
        - Out nodes are nodes that serve as pure output nodes for the map entries
        - Interemdiate nodes are nodes that serve as buffer storage between outermost scoped map entries and exits 
          of the induced subgraph 

        -> in_nodes are trivially disjoint from the other two types of access nodes
        -> Intermediate_nodes and out_nodes are not necessarily disjoint

        """

        # Nodes that flow into one or several maps but no data is flowed to them from any map
        in_nodes = set()

        # Nodes into which data is flowed but that no data flows into any map from them
        out_nodes = set()

        # Nodes that act as intermediate node - data flows from a map into them and then there
        # is an outgoing path into another map
        intermediate_nodes = set()

        map_exits = [graph.exit_node(map_entry) for map_entry in map_entries]
        for map_entry, map_exit in zip(map_entries, map_exits):
            for edge in graph.in_edges(map_entry):
                in_nodes.add(edge.src)
            for edge in graph.out_edges(map_exit):
                current_node = edge.dst
                if len(graph.out_edges(current_node)) == 0:
                    out_nodes.add(current_node)
                else:
                    for dst_edge in graph.out_edges(current_node):
                        if dst_edge.dst in map_entries:
                            # add to intermediate_nodes
                            intermediate_nodes.add(current_node)

                        else:
                            # add to out_nodes
                            out_nodes.add(current_node)

        # any intermediate_nodes currently in in_nodes shouldn't be there
        in_nodes -= intermediate_nodes

        for node in intermediate_nodes:
            for e in graph.in_edges(node):
                if e.src not in map_exits:
                    warnings.warn("SubgraphFusion::Nodes between two maps to be"
                                  "fused with *incoming* edges"
                                  "from outside the maps are not"
                                  "allowed yet.")
                    raise NotImplementedError()

        return (in_nodes, intermediate_nodes, out_nodes)

    @staticmethod
    def check_topo_feasibility(sdfg, graph, map_entries, intermediate_nodes, out_nodes):
        """ 
        Checks whether given outermost scoped map entries have topological structure apt for fusion

        :param sdfg: SDFG 
        :param graph: State 
        :param map_entries: List of outermost scoped map entries induced by subgraph 
        :param intermediate_nodes: List of intermediate access nodes 
        :param out_nodes: List of outgoing access nodes 
        :return: Boolean value indicating fusibility 
        """
        # For each intermediate and out node: must never reach any map
        # entry if it is not connected to map entry immediately

        # for memoization purposes
        visited = set()

        def visit_descendants(graph, node, visited, map_entries):
            # check whether the node has already been processed once
            if node in visited:
                return True
            # check whether the node is in our map entries.
            if node in map_entries:
                return False
            # for every out edge, continue exploring whether
            # we and up at another map entry that is in our set
            for oedge in graph.out_edges(node):
                if not visit_descendants(graph, oedge.dst, visited, map_entries):
                    return False

            # this node does not lead to any other map entries, add to visited
            visited.add(node)
            return True

        for node in intermediate_nodes | out_nodes:
            # these nodes must not lead to a map entry
            nodes_to_check = set()
            for oedge in graph.out_edges(node):
                if oedge.dst not in map_entries:
                    nodes_to_check.add(oedge.dst)

            for forbidden_node in nodes_to_check:
                if not visit_descendants(graph, forbidden_node, visited, map_entries):
                    return False

        return True

    def get_invariant_dimensions(self, sdfg: dace.sdfg.SDFG, graph: dace.sdfg.SDFGState,
                                 map_entries: List[nodes.MapEntry], map_exits: List[nodes.MapExit],
                                 node: nodes.AccessNode):
        """
        For a given intermediate access node, return a set of indices that correspond to array / subset dimensions in which no change is observed 
        upon propagation through the corresponding map nodes in map_entries / map_exits.

        :param map_entries: List of outermost scoped map entries 
        :param map_exits: List of corresponding exit nodes to map_entries, in order 
        :param node: Intermediate access node of interest 
        :return: Set of invariant integer dimensions 
        """
        variant_dimensions = set()
        subset_length = -1

        for in_edge in graph.in_edges(node):
            if in_edge.src in map_exits:
                other_edge = graph.memlet_path(in_edge)[-2]
                other_subset = other_edge.data.subset \
                               if other_edge.data.data == node.data \
                               else other_edge.data.other_subset

                for (idx, (ssbs1, ssbs2)) \
                    in enumerate(zip(in_edge.data.subset, other_subset)):
                    if ssbs1 != ssbs2:
                        variant_dimensions.add(idx)
            else:
                warnings.warn("SubgraphFusion::Nodes between two maps to be"
                              "fused with *incoming* edges"
                              "from outside the maps are not"
                              "allowed yet.")

            if subset_length < 0:
                subset_length = other_subset.dims()
            else:
                assert other_subset.dims() == subset_length

        for out_edge in graph.out_edges(node):
            if out_edge.dst in map_entries:
                for other_edge in graph.out_edges(out_edge.dst):
                    if other_edge.src_conn and other_edge.src_conn[3:] == out_edge.dst_conn[2:]:
                        other_subset = other_edge.data.subset \
                                       if other_edge.data.data == node.data \
                                       else other_edge.data.other_subset
                        for (idx, (ssbs1, ssbs2)) in enumerate(zip(out_edge.data.subset, other_subset)):
                            if ssbs1 != ssbs2:
                                variant_dimensions.add(idx)
                        assert other_subset.dims() == subset_length

        invariant_dimensions = set([i for i in range(subset_length)]) - variant_dimensions
        return invariant_dimensions

    def copy_edge(self,
                  graph,
                  edge,
                  new_src=None,
                  new_src_conn=None,
                  new_dst=None,
                  new_dst_conn=None,
                  new_data=None,
                  remove_old=False):
        """
        Copies an edge going from source to dst.
        If no destination is specified, the edge is copied with the same
        destination and port as the original edge, else the edge is copied
        with the new destination and the new port.
        If no source is specified, the edge is copied with the same
        source and port as the original edge, else the edge is copied
        with the new source and the new port
        If remove_old is specified, the old edge is removed immediately
        If new_data is specified, inserts new_data as a memlet, else
        else makes a deepcopy of the current edges memlet
        """
        data = new_data if new_data else dcpy(edge.data)
        src = edge.src if new_src is None else new_src
        src_conn = edge.src_conn if new_src is None else new_src_conn
        dst = edge.dst if new_dst is None else new_dst
        dst_conn = edge.dst_conn if new_dst is None else new_dst_conn

        ret = graph.add_edge(src, src_conn, dst, dst_conn, data)

        if remove_old:
            graph.remove_edge(edge)
        return ret

    def adjust_arrays_nsdfg(self, sdfg: dace.sdfg.SDFG, nsdfg: nodes.NestedSDFG, name: str, nname: str, memlet: Memlet):
        """
        DFS to replace strides and volumes of data that exhibits nested SDFGs 
        adjacent to its corresponding access nodes, applied during post-processing 
        of a fused graph. Operates in-place.

        :param sdfg: SDFG 
        :param nsdfg: The Nested SDFG of interest 
        :param name: Name of the array in the SDFG 
        :param nname: Name of the array in the nested SDFG 
        :param memlet: Memlet adjacent to the nested SDFG that leads to the 
                       access node with the corresponding data name
        """
        # check whether array needs to change
        if len(sdfg.data(name).shape) != len(nsdfg.data(nname).shape):
            subset_copy = dcpy(memlet.subset)
            non_ones = subset_copy.squeeze()
            strides = []
            total_size = 1

            if non_ones:
                strides = []
                total_size = 1
                for (i, (sh, st)) in enumerate(zip(sdfg.data(name).shape, sdfg.data(name).strides)):
                    if i in non_ones:
                        strides.append(st)
                        total_size *= sh
            else:
                strides = [1]
                total_size = 1

            if isinstance(nsdfg.data(nname), data.Array):
                nsdfg.data(nname).strides = tuple(strides)
                nsdfg.data(nname).total_size = total_size

        else:
            if isinstance(nsdfg.data(nname), data.Array):
                nsdfg.data(nname).strides = sdfg.data(name).strides
                nsdfg.data(nname).total_size = sdfg.data(name).total_size

        # traverse the whole graph and search for arrays
        for ngraph in nsdfg.nodes():
            for nnode in ngraph.nodes():
                if isinstance(nnode, nodes.AccessNode) and nnode.label == nname:
                    # trace and recurse if necessary
                    for e in chain(ngraph.out_edges(nnode), ngraph.in_edges(nnode)):
                        for te in ngraph.memlet_tree(e):
                            if isinstance(te.dst, nodes.NestedSDFG):
                                self.adjust_arrays_nsdfg(nsdfg, te.dst.sdfg, nname, te.dst_conn, te.data)
                            if isinstance(te.src, nodes.NestedSDFG):
                                self.adjust_arrays_nsdfg(nsdfg, te.src.sdfg, nname, te.src_conn, te.data)

    @staticmethod
    def determine_compressible_nodes(sdfg: dace.sdfg.SDFG,
                                     graph: dace.sdfg.SDFGState,
                                     intermediate_nodes: List[nodes.AccessNode],
                                     map_entries: List[nodes.MapEntry],
                                     map_exits: List[nodes.MapExit],
                                     do_not_override: List[str] = []):
        """ 
        Checks for all intermediate nodes whether they appear 
        only within the induced fusible subgraph my map_entries and map_exits.
        This is returned as a dict that contains a boolean value for each 
        intermediate node as a key.

        :param sdfg: SDFG 
        :param state: State of interest 
        :param intermediate_nodes: List of intermediate nodes appearing in a fusible subgraph 
        :param map_entries: List of outermost scoped map entries in the subgraph 
        :param map_exits: List of map exits corresponding to map_entries in order 
        :param do_not_override: List of data array names not to be compressed 
        :param return: A dictionary indicating for each data string whether its array can be compressed 
        """

        # search whether intermediate_nodes appear outside of subgraph
        # and store it in dict
        data_counter = defaultdict(int)
        data_counter_subgraph = defaultdict(int)

        data_intermediate = set([node.data for node in intermediate_nodes])

        # do a full global search and count each data from each intermediate node
        scope_dict = graph.scope_dict()
        for state in sdfg.nodes():
            for node in state.nodes():
                if isinstance(node, nodes.AccessNode) and node.data in data_intermediate:
                    # add them to the counter set in all cases
                    data_counter[node.data] += 1
                    # see whether we are inside the subgraph scope
                    # if so, add to data_counter_subgraph
                    # do not add if it is in out_nodes / in_nodes
                    if state == graph and \
                        (node in intermediate_nodes or scope_dict[node] in map_entries):
                        data_counter_subgraph[node.data] += 1

        # next up: If intermediate_counter and global counter match and if the array
        # is declared transient, it is fully contained by the subgraph

        subgraph_contains_data = {data: data_counter[data] == data_counter_subgraph[data] \
                                        and sdfg.data(data).transient \
                                        and data not in do_not_override \
                                  for data in data_intermediate}
        return subgraph_contains_data

    def clone_intermediate_nodes(self, sdfg: dace.sdfg.SDFG, graph: dace.sdfg.SDFGState,
                                 intermediate_nodes: List[nodes.AccessNode], out_nodes: List[nodes.AccessNode],
                                 map_entries: List[nodes.MapEntry], map_exits: List[nodes.MapExit]):
        """ 
        Creates cloned access nodes and data arrays for nodes that are both in intermediate nodes 
        and out nodes, redirecting output from the original node to the cloned node. Operates in-place.

        :param sdfg: SDFG 
        :param state: State of interest 
        :param intermediate_nodes: List of intermediate nodes appearing in a fusible subgraph 
        :param out_nodes: List of out nodes appearing in a fusible subgraph
        :param map_entries: List of outermost scoped map entries in the subgraph 
        :param map_exits: List of map exits corresponding to map_entries in order 
        :return: A dict that maps each intermediate node that also functions as an out node 
                       to the respective cloned transient node 
        """

        transients_created = {}
        for node in intermediate_nodes & out_nodes:
            # create new transient at exit replacing the array
            # and redirect all traffic
            data_ref = sdfg.data(node.data)

            out_trans_data_name = node.data + '_OUT'
            out_trans_data_name = sdfg._find_new_name(out_trans_data_name)
            data_trans = sdfg.add_transient(name=out_trans_data_name,
                                            shape=dcpy(data_ref.shape),
                                            dtype=dcpy(data_ref.dtype),
                                            storage=dcpy(data_ref.storage),
                                            offset=dcpy(data_ref.offset))
            node_trans = graph.add_access(out_trans_data_name)
            if node.setzero:
                node_trans.setzero = True

            # redirect all relevant traffic from node_trans to node
            edges = list(graph.out_edges(node))
            for edge in edges:
                if edge.dst not in map_entries:
                    self.copy_edge(graph, edge, new_src=node_trans, remove_old=True)

            graph.add_edge(node, None, node_trans, None, Memlet())

            transients_created[node] = node_trans

        return transients_created

    def determine_invariant_dimensions(self, sdfg: dace.sdfg.SDFG, graph: dace.sdfg.SDFGState,
                                       intermediate_nodes: List[nodes.AccessNode], map_entries: List[nodes.MapEntry],
                                       map_exits: List[nodes.MapExit]):
        """
        Determines the invariant dimensions for each node -- dimensions in 
        which the access set of the memlets propagated through map entries and 
        exits does not change.
        
        :param sdfg: SDFG 
        :param state: State of interest 
        :param intermediate_nodes: List of intermediate nodes appearing in a fusible subgraph 
        :param map_entries: List of outermost scoped map entries in the subgraph 
        :param map_exits: List of map exits corresponding to map_entries in order 
        :return: A dict mapping each intermediate node (nodes.AccessNode) to a list of integer dimensions
        """
        # create dict for every array that for which
        # subgraph_contains_data is true that lists invariant axes.
        invariant_dimensions = {}
        for node in intermediate_nodes:
            data = node.data
            inv_dims = self.get_invariant_dimensions(sdfg, graph, map_entries, map_exits, node)
            if node in invariant_dimensions:
                # do a check -- we want the same result for each
                # node containing the same data
                if not inv_dims == invariant_dimensions[node]:
                    warnings.warn(f"SubgraphFusion::Data dimensions that are not propagated through differ"
                                  "across multiple instances of access nodes for data {node.data}"
                                  "Please check whether all memlets to AccessNodes containing"
                                  "this data are sound.")
                    invariant_dimensions[data] |= inv_dims

            else:
                invariant_dimensions[data] = inv_dims

        return invariant_dimensions

    def prepare_intermediate_nodes(self,
                                   sdfg: dace.sdfg.SDFG,
                                   graph: dace.sdfg.SDFGState,
                                   in_nodes: List[nodes.AccessNode],
                                   out_nodes: List[nodes.AccessNode],
                                   intermediate_nodes: List[nodes.AccessNode],
                                   map_entries: List[nodes.MapEntry],
                                   map_exits: List[nodes.MapExit],
                                   do_not_override: List[str] = []):
        """ 
        Helper function that computes the following information:
        1. Determine whether intermediate nodes only appear within the induced fusible subgraph. This is equivalent to checking for compresssibility. 
        2. Determine whether any intermediate transients are also out nodes, if so they have to be cloned 
        3. Determine invariant dimensions for any intermediate transients (that are compressible).

        :return: A tuple (subgraph_contains_data, transients_created, invariant_dimensions)
                 of dictionaries containing the necessary information
        """

        # 1. Compressibility
        subgraph_contains_data = SubgraphFusion.determine_compressible_nodes(sdfg, graph, intermediate_nodes,
                                                                             map_entries, map_exits, do_not_override)
        # 2. Clone intermediate & out transients
        transients_created = self.clone_intermediate_nodes(sdfg, graph, intermediate_nodes, out_nodes, map_entries,
                                                           map_exits)
        # 3. Gather invariant dimensions
        invariant_dimensions = self.determine_invariant_dimensions(sdfg, graph, intermediate_nodes, map_entries,
                                                                   map_exits)

        return (subgraph_contains_data, transients_created, invariant_dimensions)

    def apply(self, sdfg, do_not_override=None, **kwargs):
        """ Apply the SubgraphFusion Transformation. See @fuse for more details """
        subgraph = self.subgraph_view(sdfg)
        graph = subgraph.graph

        map_entries = helpers.get_outermost_scope_maps(sdfg, graph, subgraph)
        self.fuse(sdfg, graph, map_entries, do_not_override, **kwargs)

    def fuse(self,
             sdfg: dace.sdfg.SDFG,
             graph: dace.sdfg.SDFGState,
             map_entries: List[nodes.MapEntry],
             do_not_override=None,
             **kwargs):
        """ takes the map_entries specified and tries to fuse maps.

            all maps have to be extended into outer and inner map
            (use MapExpansion as a pre-pass)

            Arrays that don't exist outside the subgraph get pushed
            into the map and their data dimension gets cropped.
            Otherwise the original array is taken.

            For every output respective connections are crated automatically.

            :param sdfg: SDFG
            :param graph: State
            :param map_entries: Map Entries (class MapEntry) of the outer maps
                                which we want to fuse
            :param do_not_override: List of data names whose corresponding nodes
                                    are fully contained within the subgraph
                                    but should not be compressed
                                    nevertheless.
        """

        # if there are no maps, return immediately
        if len(map_entries) == 0:
            return

        do_not_override = do_not_override or []
        do_not_override.extend(self.keep_global)

        # get maps and map exits
        maps = [map_entry.map for map_entry in map_entries]
        map_exits = [graph.exit_node(map_entry) for map_entry in map_entries]

        # See function documentation for an explanation of these variables
        node_config = SubgraphFusion.get_adjacent_nodes(sdfg, graph, map_entries)
        (in_nodes, intermediate_nodes, out_nodes) = node_config

        if self.debug:
            print("SubgraphFusion::In_nodes", in_nodes)
            print("SubgraphFusion::Out_nodes", out_nodes)
            print("SubgraphFusion::Intermediate_nodes", intermediate_nodes)

        # all maps are assumed to have the same params and range in order
        global_map = nodes.Map(label="outer_fused", params=maps[0].params, ndrange=maps[0].range)
        global_map_entry = nodes.MapEntry(global_map)
        global_map_exit = nodes.MapExit(global_map)

        schedule = map_entries[0].schedule
        global_map_entry.schedule = schedule
        graph.add_node(global_map_entry)
        graph.add_node(global_map_exit)

        # next up, for any intermediate node, find whether it only appears
        # in the subgraph or also somewhere else / as an input
        # create new transients for nodes that are in out_nodes and
        # intermediate_nodes simultaneously
        # also check which dimensions of each transient data element correspond
        # to map axes and write this information into a dict.
        node_info = self.prepare_intermediate_nodes(sdfg, graph, in_nodes, out_nodes, \
                                                    intermediate_nodes,\
                                                    map_entries, map_exits, \
                                                    do_not_override)

        (subgraph_contains_data, transients_created, invariant_dimensions) = node_info
        if self.debug:
            print("SubgraphFusion:: {Intermediate_node: subgraph_contains_data} dict")
            print(subgraph_contains_data)

        inconnectors_dict = {}
        # Dict for saving incoming nodes and their assigned connectors
        # Format: {access_node: (edge, in_conn, out_conn)}

        for map_entry, map_exit in zip(map_entries, map_exits):
            # handle inputs
            for edge in graph.in_edges(map_entry):
                src = edge.src
                out_edges = [
                    e for e in graph.out_edges(map_entry) if (e.src_conn and e.src_conn[3:] == edge.dst_conn[2:])
                ]
                is_dynamic = False
                if not edge.data.is_empty() and edge.dst_conn[:3] != "IN_":
                    is_dynamic = True
                    dyn_in_conn = edge.dst_conn

                if not edge.data.is_empty() and src in in_nodes:
                    in_conn = None
                    out_conn = None
                    if not is_dynamic and src in inconnectors_dict:
                        # for access nodes only
                        in_conn = inconnectors_dict[src][1]
                        out_conn = inconnectors_dict[src][2]

                    else:
                        if is_dynamic:
                            if dyn_in_conn not in global_map_entry.in_connectors:
                                global_map_entry.add_in_connector(dyn_in_conn)
                            in_conn = dyn_in_conn
                            if out_edges:
                                if dyn_in_conn not in global_map_entry.out_connectors:
                                    global_map_entry.add_out_connector(dyn_in_conn)
                                out_conn = dyn_in_conn
                        else:
                            next_conn = global_map_entry.next_connector()
                            in_conn = 'IN_' + next_conn
                            out_conn = 'OUT_' + next_conn
                            global_map_entry.add_in_connector(in_conn)
                            global_map_entry.add_out_connector(out_conn)

                            if isinstance(src, nodes.AccessNode):
                                inconnectors_dict[src] = (edge, in_conn, out_conn)

                        # reroute in edge via global_map_entry
                        if not (is_dynamic and list(graph.in_edges_by_connector(global_map_entry, in_conn))):
                            # self.copy_edge(graph, edge, new_dst = global_map_entry, new_dst_conn = in_conn)
                            graph.add_edge(edge.src, edge.src_conn, global_map_entry, in_conn, dcpy(edge.data))

                    # map out edges to new map
                    for out_edge in out_edges:
                        # self.copy_edge(graph, out_edge, new_src = global_map_entry, new_src_conn = out_conn)
                        graph.add_edge(global_map_entry, out_conn, out_edge.dst, out_edge.dst_conn, dcpy(out_edge.data))

                else:
                    # connect directly
                    for out_edge in out_edges:
                        mm = dcpy(out_edge.data)
                        # self.copy_edge(graph, out_edge, new_src=src, new_src_conn=None, new_data=mm)
                        graph.add_edge(edge.src, edge.src_conn, out_edge.dst, out_edge.dst_conn, mm)

            for edge in graph.out_edges(map_entry):
                # special case: for nodes that have no data connections
                if not edge.src_conn:
                    # self.copy_edge(graph, edge, new_src=global_map_entry)
                    graph.add_edge(global_map_entry, None, edge.dst, edge.dst_conn, dcpy(edge.data))

            ######################################

            for edge in graph.in_edges(map_exit):
                if not edge.dst_conn:
                    # no destination connector, path ends here.
                    # self.copy_edge(graph, edge, new_dst=global_map_exit)
                    graph.add_edge(edge.src, edge.src_conn, global_map_exit, None, dcpy(edge.data))
                    continue

                # # NOTE: Duplicate edges coming out of a previously fused MapExit
                # if not isinstance(edge.src, nodes.AccessNode):
                #     continue

                # find corresponding out_edges for current edge
                out_edges = [oedge for oedge in graph.out_edges(map_exit) if oedge.src_conn[3:] == edge.dst_conn[2:]]

                # Tuple to store in/out connector port that might be created
                port_created = None

                for out_edge in out_edges:
                    dst = out_edge.dst

                    if dst in intermediate_nodes & out_nodes:

                        # create connection through global map from
                        # dst to dst_transient that was created
                        dst_transient = transients_created[dst]
                        next_conn = global_map_exit.next_connector()
                        in_conn = 'IN_' + next_conn
                        out_conn = 'OUT_' + next_conn
                        global_map_exit.add_in_connector(in_conn)
                        global_map_exit.add_out_connector(out_conn)

                        # for each transient created, create a union
                        # of outgoing memlets' subsets. this is
                        # a cheap fix to override assignments in invariant
                        # dimensions
                        union = None
                        for oe in graph.out_edges(transients_created[dst]):
                            subset = oe.data.get_src_subset(oe, graph)
                            if subset is None:
                                subset = oe.data.subset
                            union = subsets.union(union, subset)
                        if isinstance(union, subsets.Indices):
                            union = subsets.Range.from_indices(union)
                        inner_memlet = dcpy(edge.data)
                        for i, s in enumerate(edge.data.subset):
                            if i in invariant_dimensions[dst.label]:
                                inner_memlet.subset[i] = union[i]

                        inner_memlet.other_subset = dcpy(inner_memlet.subset)

                        e_inner = graph.add_edge(dst, None, global_map_exit, in_conn, inner_memlet)

                        outer_memlet = dcpy(out_edge.data)
                        e_outer = graph.add_edge(global_map_exit, out_conn, dst_transient, None, outer_memlet)

                        # remove edge from dst to dst_transient that was created
                        # in intermediate preparation.
                        for e in graph.out_edges(dst):
                            if e.dst == dst_transient:
                                graph.remove_edge(e)
                                break

                    # handle separately: intermediate_nodes and pure out nodes
                    # case 1: intermediate_nodes: can just redirect edge
                    if dst in intermediate_nodes:
                        # self.copy_edge(graph,
                        #                out_edge,
                        #                new_src=edge.src,
                        #                new_src_conn=edge.src_conn,
                        #                new_data=dcpy(edge.data))
                        graph.add_edge(edge.src, edge.src_conn, out_edge.dst, out_edge.dst_conn, dcpy(edge.data))

                    # case 2: pure out node: connect to outer array node
                    if dst in (out_nodes - intermediate_nodes):
                        if edge.dst != global_map_exit:
                            next_conn = global_map_exit.next_connector()

                            in_conn = 'IN_' + next_conn
                            out_conn = 'OUT_' + next_conn
                            global_map_exit.add_in_connector(in_conn)
                            global_map_exit.add_out_connector(out_conn)
                            # self.copy_edge(graph, edge, new_dst=global_map_exit, new_dst_conn=in_conn)
                            graph.add_edge(edge.src, edge.src_conn, global_map_exit, in_conn, dcpy(edge.data))
                            port_created = (in_conn, out_conn)

                        else:
                            in_conn = port_created.st
                            out_conn = port_created.nd

                        # map
                        graph.add_edge(global_map_exit, out_conn, dst, out_edge.dst_conn, dcpy(out_edge.data))     

            # maps are now ready to be discarded
            # all connected edges will be finally removed as well
            graph.remove_node(map_entry)
            graph.remove_node(map_exit)

        # create a mapping from data arrays to offsets
        # for later memlet adjustments later
        min_offsets = dict()

        # do one pass to compress all transient arrays
        def change_data(transient_array, shape, strides, total_size, offset, lifetime, storage):
            if shape is not None:
                transient_array.shape = shape
            if strides is not None:
                transient_array.strides = strides
            if total_size is not None:
                transient_array.total_size = total_size
            if offset is not None:
                transient_array.offset = offset
            if lifetime is not None:
                transient_array.lifetime = lifetime
            if storage is not None:
                transient_array.storage = storage

        data_intermediate = set([node.data for node in intermediate_nodes])
        for data_name in data_intermediate:
            desc = sdfg.data(data_name)
            if subgraph_contains_data[data_name] and isinstance(desc, dace.data.Array):
                all_nodes = [n for n in intermediate_nodes if n.data == data_name]
                in_edges = list(chain(*(graph.in_edges(n) for n in all_nodes)))

                in_edges_iter = iter(in_edges)
                in_edge = next(in_edges_iter)
                target_subset = dcpy(in_edge.data.subset)
                # Make 0-based
                target_subset.offset(desc.offset, False)
                target_subset.pop(invariant_dimensions[data_name])
                while True:
                    try:  # executed if there are multiple in_edges
                        in_edge = next(in_edges_iter)
                        target_subset_curr = dcpy(in_edge.data.subset)
                        # Make 0-based
                        target_subset_curr.offset(desc.offset, False)
                        target_subset_curr.pop(invariant_dimensions[data_name])
                        target_subset = subsets.union(target_subset, \
                                                      target_subset_curr)
                    except StopIteration:
                        break

                min_offsets_cropped = target_subset.min_element_approx()
                # calculate the new transient array size.
                target_subset.offset(min_offsets_cropped, True)

                # re-add invariant dimensions with the corresponding offset and save to min_offsets
                min_offset = []
                index = 0
                for i in range(len(desc.shape)):
                    if i in invariant_dimensions[data_name]:
                        min_offset.append(0)
                    else:
                        min_offset.append(min_offsets_cropped[index])
                        index += 1

                min_offsets[data_name] = min_offset

                # determine the shape of the new array.
                new_data_shape = []
                index = 0
                for i, sz in enumerate(desc.shape):
                    if i in invariant_dimensions[data_name]:
                        new_data_shape.append(sz)
                    else:
                        new_data_shape.append(target_subset.size()[index])
                        index += 1

                new_data_strides = [data._prod(new_data_shape[i + 1:]) for i in range(len(new_data_shape))]

                new_data_totalsize = data._prod(new_data_shape)
                # new_data_offset = [0] * len(new_data_shape)
                new_data_offset = desc.offset

                # compress original shape
                change_data(desc,
                            shape=new_data_shape,
                            strides=new_data_strides,
                            total_size=new_data_totalsize,
                            offset=new_data_offset,
                            lifetime=dtypes.AllocationLifetime.Scope,
                            storage=self.transient_allocation)

            else:
                # don't modify data container - array is needed outside
                # of subgraph.

                # hack: set lifetime to State if allocation has only been
                # scope so far to avoid allocation issues
                if sdfg.data(data_name).lifetime == dtypes.AllocationLifetime.Scope:
                    sdfg.data(data_name).lifetime = dtypes.AllocationLifetime.State

        # do one pass to adjust strides and the memlets of in-between transients
        for node in intermediate_nodes:
            # all incoming edges to node
            in_edges = graph.in_edges(node)
            # outgoing edges going to another fused part
            out_edges = graph.out_edges(node)

            # memlets of created transient:
            # correct data names
            if node in transients_created:
                transient_in_edges = graph.in_edges(transients_created[node])
                transient_out_edges = graph.out_edges(transients_created[node])
                for edge in chain(transient_in_edges, transient_out_edges):
                    for e in graph.memlet_tree(edge):
                        if e.data.data == node.data:
                            e.data.data = transients_created[node].data

            # memlets of all in between transients:
            # offset memlets if array has been compressed
            if subgraph_contains_data[node.data] and isinstance(sdfg.data(node.data), dace.data.Array):
                # get min_offset
                min_offset = min_offsets[node.data]
                # re-add invariant dimensions with offset 0
                for iedge in in_edges:
                    for edge in graph.memlet_tree(iedge):
                        if edge.data.data == node.data:
                            edge.data.subset.offset(min_offset, True)
                        elif edge.data.other_subset:
                            edge.data.other_subset.offset(min_offset, True)
                    # nested SDFG: adjust arrays connected
                    if isinstance(iedge.src, nodes.NestedSDFG):
                        nsdfg = iedge.src.sdfg
                        nested_data_name = edge.src_conn
                        self.adjust_arrays_nsdfg(sdfg, nsdfg, node.data, nested_data_name, iedge.data)

                for cedge in out_edges:
                    for edge in graph.memlet_tree(cedge):
                        if edge.data.data == node.data:
                            edge.data.subset.offset(min_offset, True)
                        elif edge.data.other_subset:
                            edge.data.other_subset.offset(min_offset, True)
                        # nested SDFG: adjust arrays connected
                        if isinstance(edge.dst, nodes.NestedSDFG):
                            nsdfg = edge.dst.sdfg
                            nested_data_name = edge.dst_conn
                            self.adjust_arrays_nsdfg(sdfg, nsdfg, node.data, nested_data_name, edge.data)

                # if in_edges has several entries:
                # put other_subset into out_edges for correctness
                if len(in_edges) > 1:
                    for oedge in out_edges:
                        if oedge.dst == global_map_exit and \
                                            oedge.data.other_subset is None:
                            oedge.data.other_subset = dcpy(oedge.data.subset)
                            oedge.data.other_subset.offset(min_offset, False)

        # consolidate edges if desired
        if self.consolidate:
            consolidate_edges_scope(graph, global_map_entry)
            consolidate_edges_scope(graph, global_map_exit)

        # propagate edges adjacent to global map entry and exit
        # if desired
        if self.propagate:
            _propagate_node(graph, global_map_entry)
            _propagate_node(graph, global_map_exit)

        # create a hook for outside access to global_map
        self._global_map_entry = global_map_entry
        if self.schedule_innermaps is not None:
            for node in graph.scope_children()[global_map_entry]:
                if isinstance(node, nodes.MapEntry):
                    node.map.schedule = self.schedule_innermaps

        # Try to remove intermediate nodes that are not contained in the subgraph
        # by reconnecting their adjacent edges to nodes outside the subgraph.
        # NOTE: Currently limited to cases where there is a single source and sink
        # if there are multiple intermediate accesses for the same data.

        # Sort intermediate nodes by data name
        intermediate_data = dict()
        for acc in intermediate_nodes:
            if acc.data in intermediate_data:
                intermediate_data[acc.data].append(acc)
            else:
                intermediate_data[acc.data] = [acc]

        filtered_intermediate_data = dict()
        intermediate_sources = dict()
        intermediate_sinks = dict()
        for dname, accesses in intermediate_data.items():

            sources = set(accesses)
            sinks = set(accesses)

            # Find sinks
            for acc0 in accesses:
                for acc1 in set(sinks):
                    if acc0 is acc1:
                        continue
                    if nx.has_path(graph.nx, acc0, acc1):
                        sinks.remove(acc0)
                        break
            if len(sinks) > 1:
                continue
            # Find sources
            for acc0 in accesses:
                for acc1 in set(sources):
                    if acc0 is acc1:
                        continue
                    if nx.has_path(graph.nx, acc1, acc0):
                        sources.remove(acc0)
                        break
            if len(sources) > 1:
                continue

            filtered_intermediate_data[dname] = accesses
            intermediate_sources[dname] = sources
            intermediate_sinks[dname] = sinks

        edges_to_remove = set()

        for dname, accesses in filtered_intermediate_data.items():

            # Checking if data are contained in the subgraph
            if not subgraph_contains_data[dname]:
                # Find existing outer access nodes
                inode, onode = None, None
                for e in graph.in_edges(global_map_entry):
                    if isinstance(e.src, nodes.AccessNode) and dname == e.src.data:
                        inode = e.src
                        break
                for e in graph.out_edges(global_map_exit):
                    if isinstance(e.dst, nodes.AccessNode) and dname == e.dst.data:
                        onode = e.dst
                        break

                # Compute the union of all incoming subsets.
                # TODO: Do we expect this operation to ever fail?
                in_subset: subsets.Subset = None
<<<<<<< HEAD
                for ie in graph.in_edges(node):
                    if in_subset:
                        in_subset = subsets.union(in_subset, ie.data.dst_subset)
                    else:
                        in_subset = ie.data.dst_subset
                
                can_proceed = True
                for oe in graph.out_edges(node):
                    if not in_subset.covers(oe.data.src_subset):
                        try:
                            intersects = in_subset.intersects(oe.data.src_subset)
                        except TypeError:
                            intersects = False
                        if intersects:
                            can_proceed = False
                            break
                
                if not can_proceed:
                    continue
=======
                first_subset: subsets.Subset = None
                for acc in accesses:
                    for ie in graph.in_edges(acc):
                        if in_subset:
                            in_subset = subsets.union(in_subset, ie.data.dst_subset)
                        else:
                            in_subset = ie.data.dst_subset
                            first_subset = ie.data.dst_subset
>>>>>>> 0d37a947

                # Create transient data corresponding to the union of the incoming subsets.
                desc = sdfg.arrays[dname]
                new_name, _ = sdfg.add_temp_transient(in_subset.bounding_box_size(), desc.dtype, desc.storage)

                for acc in accesses:

                    acc.data = new_name

                    # Reconnect incoming edges through the transient data.
                    for ie in graph.in_edges(acc):
                        mem = Memlet(data=new_name,
                                     subset=ie.data.dst_subset.offset_new(in_subset, True),
                                     other_subset=ie.data.src_subset)
                        # new_edge = graph.add_edge(ie.src, ie.src_conn, new_node, None, mem)
                        ie.data = mem
                        # Update memlet paths.
                        for e in graph.memlet_path(ie):
                            if e.data.data == dname:
                                e.data.data = new_name
                                e.data.dst_subset.offset(in_subset, True)

                    # Reconnect outgoing edges through the transient data.
                    for oe in graph.out_edges(acc):
                        if in_subset.covers(oe.data.src_subset):
                            mem = Memlet(data=new_name,
                                         subset=oe.data.src_subset.offset_new(in_subset, True),
                                         other_subset=oe.data.dst_subset)
                            # new_edge = graph.add_edge(new_node, None, oe.dst, oe.dst_conn, mem)
                            oe.data = mem
                            # Update memlet paths.
                            for e in graph.memlet_path(oe):
                                if e.data.data == dname:
                                    e.data.data = new_name
                                    e.data.src_subset.offset(in_subset, True)
                        else:
                            # NOTE: For debugging purposes
                            intersect = subsets.intersects(in_subset, oe.data.src_subset)
                            if intersect is None:
                                warnings.warn(f'{dname}[{in_subset}] may intersect with {dname}[{oe.data.src_subset}]')
                            elif intersect:
                                raise ValueError(f'{dname}[{in_subset}] intersects with {dname}[{oe.data.src_subset}]')
                            # If the outgoing subset is not covered by the transient data, connect to the outer input node.
                            if not inode:
                                inode = graph.add_access(dname)
                            graph.add_memlet_path(inode, global_map_entry, oe.dst, memlet=oe.data, dst_conn=oe.dst_conn)
                            edges_to_remove.add(oe)

                    # Connect transient data to the outer output node.
                    if acc in intermediate_sinks[dname]:
                        if not onode:
                            onode = graph.add_access(dname)
                        graph.add_memlet_path(acc,
                                              global_map_exit,
                                              onode,
                                              memlet=Memlet(data=dname, subset=in_subset),
                                              src_conn=None)

        for e in edges_to_remove:
            graph.remove_edge(e)<|MERGE_RESOLUTION|>--- conflicted
+++ resolved
@@ -1241,27 +1241,6 @@
                 # Compute the union of all incoming subsets.
                 # TODO: Do we expect this operation to ever fail?
                 in_subset: subsets.Subset = None
-<<<<<<< HEAD
-                for ie in graph.in_edges(node):
-                    if in_subset:
-                        in_subset = subsets.union(in_subset, ie.data.dst_subset)
-                    else:
-                        in_subset = ie.data.dst_subset
-                
-                can_proceed = True
-                for oe in graph.out_edges(node):
-                    if not in_subset.covers(oe.data.src_subset):
-                        try:
-                            intersects = in_subset.intersects(oe.data.src_subset)
-                        except TypeError:
-                            intersects = False
-                        if intersects:
-                            can_proceed = False
-                            break
-                
-                if not can_proceed:
-                    continue
-=======
                 first_subset: subsets.Subset = None
                 for acc in accesses:
                     for ie in graph.in_edges(acc):
@@ -1270,7 +1249,6 @@
                         else:
                             in_subset = ie.data.dst_subset
                             first_subset = ie.data.dst_subset
->>>>>>> 0d37a947
 
                 # Create transient data corresponding to the union of the incoming subsets.
                 desc = sdfg.arrays[dname]
