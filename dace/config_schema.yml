# Copyright 2019-2021 ETH Zurich and the DaCe authors. All rights reserved.
# Schema file for DaCe Preferences

# Metadata fields for elements:
#   type: any python type (dict, list, int, bool, float, str)
#   title: short name to show in GUI
#   description: tooltip to show in GUI
#   required: required sub-fields (for dict fields)
#   default: default value. Can be platform-specific (see below)
#   default_<platformname>: default value for platform <platformname> (overrides default)
#   template_vars: template variables to include when processing (str fields only)

# Top-level element is a dictionary (record)
type: dict
title: General
description: DaCe Preferences
required:
    #############################################
    # Categories
    optimizer:
        type: dict
        title: Optimizer
        description: Preferences of the SDFG Optimizer
        required:
            autospecialize:
                type: bool
                default: false
                title: Auto-specialize symbols
                description: >
                    Automatically specialize every SDFG to the symbol values
                    at call-time. Requires all symbols to be set.

            autooptimize:
                type: bool
                default: false
                title: Run auto-optimization heuristics
                description: >
                    Automatically runs the set of optimizing transformation
                    heuristics on any program called via the Python frontend.

            autotile_size:
                type: int
                default: 128
                title: Default tile size in auto-optimization
                description: >
                    Sets the default tile size for the optimization heuristics.

            autotile_partial_parallelism:
                type: bool
                default: true
                title: Prefer partial parallelism over write-conflict tiling
                description: >
                    If true, sets the auto-optimizer to prefer extracting map
                    parallel dimensions over tiling for atomic write-conflict
                    resolution edges. This may be slower in case of small
                    parallel dimensions vs. conflicted dimensions. This
                    preference only applies to symbolic ranges or ranges over
                    the autotile_size parameter.

            transform_on_call:
                type: bool
                default: false
                title: Transform SDFGs on Invocation
                description: >
                    Automatically calls sdfg.optimize() every time a DaCe
                    program or SDFG is invoked.

            interface:
                type: str
                default: dace.transformation.optimizer.SDFGOptimizer
                title: SDFG Optimizer
                description: >
                    SDFG optimization class to import and call on
                    sdfg.optimize(). Defaults to the transformation CLI,
                    empty string or an invalid class name skips optimization.

            visualize_sdfv:
                type: bool
                default: false
                title: Visualize SDFG
                description: Open a SDFV in browser every transformation.

            save_intermediate:
                type: bool
                default: false
                title: Save intermediate SDFGs
                description: Save SDFG files after every transformation.

            automatic_simplification:
                type: bool
                default: true
                title: Automatic SDFG simplification
                description: >
                    Automatically performs SDFG simplification on programs.

            detect_control_flow:
                type: bool
                default: true
                title: Detect control flow from state transitions
                description: >
                    Attempts to infer control flow constructs "if",
                    "for" and "while" from state transitions, allowing
                    code generators to generate appropriate code.

            symbolic_positive:
                type: bool
                default: true
                title: Treat all symbolic expressions as positive
                description: >
                    Every expression in which a symbolic value appears
                    is treated as strictly positive. This is necessary
                    for certain Range evaluations using Subgraph Fusion.

            match_exception:
                type: bool
                default: false
                title: Treat exceptions in "can_be_applied" as errors
                description: >
                    When an exception is raised in a transformation "can_be_applied"
                    function, if True the exception is raised further. Otherwise
                    the exception is printed as a warning.
    compiler:
        type: dict
        title: Compiler
        description: Preferences of the compiler
        required:
            use_cache:
                type: bool
                default: false
                title: Use cache
                description: >
                    If enabled, does not recompile code generated from SDFGs
                    if shared library (.so/.dll) file is present.

            library_prefix:
                type: str
                default: ""
                default_Linux: "lib"
                default_Darwin: "lib"
                title: Library prefix
                description: Filename prefix for shared libraries.

            library_extension:
                type: str
                default: so
                default_Linux: so
                default_Windows: dll
                default_Darwin: dylib
                title: Library extension
                description: File extension of shared libraries.

            indentation_spaces:
                type: int
                default: 4
                title: Indentation width
                description: >
                    Number of spaces used when indenting generated code.

            build_type:
                type: str
                default: RelWithDebInfo
                title: Build configuration
                description: >
                    Configuration type for CMake build (can be Debug, Release,
                    RelWithDebInfo, or MinSizeRel).

            allow_shadowing:
                type: bool
                default: true
                title: Allow variable shadowing
                description: >
                   Allowing shadowing of variables in the code (reduces
                   exceptions to warnings when shadowing is encountered).

            codegen_lineinfo:
                type: bool
                default: false
                title: Annotate code generator lines
                description: >
                    Keep a source mapping between generated code and the file/line
                    of the code generator that generated it. Used for debugging
                    code generation.

            default_data_types:
                type : str
                default: Python
                title : Default data types
                description: >
                    Specify the default data types to use in generating code.
                    If "Python", Python's semantics will be followed (i.e., `float`  and `int`
                    are represented using 64 bits). If the property is set to "C", C's semantcs will be
                    used (`float` and `int` are represented using 32bits).

            unique_functions:
                type: str
                default: hash
                title: Generate unique functions
                description: >
                    Determine if and how to generate the code for equivalent NestedSDFGs:
                    "hash": hashing is used to determine if multiple NestedSDFGs with equivalent contents exist.
                    If this is the case, the code is generated only once.
                    "unique_name": the unique_name property of SDFG is used to determine if two NestedSDFGs are equal,
                    generating the code only once.  This gives more control to the programmer, that can explicitly
                    decide what NestedSDFG code can be replicated and what not.
                    "none": a separate function is code generated for each NestedSDFG

            allow_view_arguments:
                type: bool
                default: false
                title: Allow numpy views as arguments
                description: >
                    If true, allows users to call DaCe programs with NumPy views
                    (for example, "A[:, 1]" or "w.T"). As this can create pointer
                    aliasing issues with two arrays pointing to the same memory,
                    or analyzability issue with strides and alignment, this option
                    is disabled by default.

            inline_sdfgs:
                type: bool
                default: false
                title: Inline all nested SDFGs
                description: >
                    If set to true, inlines all nested SDFGs upon code generation by default.

            max_stack_array_size:
                type: int
                default: 65536
                title: Max stack-allocated array size (bytes)
                description: >
                    All stack allocated arrays (i.e. StorageType.Register) with
                    size larger than this will be allocated on the heap.

            #############################################
            # CPU compiler
            cpu:
                type: dict
                title: CPU
                description: CPU compiler preferences
                required:
                    executable:
                        type: str
                        default: ''
                        title: Compiler executable override
                        description: File path or name of compiler executable

                    args:
                        type: str
                        title: Arguments
                        description: Compiler argument flags
                        default: '-std=c++14 -fPIC -Wall -Wextra -O3 -march=native -ffast-math -Wno-unused-parameter -Wno-unused-label'
                        default_Windows: '/O2 /fp:fast /arch:AVX2 /D_USRDLL /D_WINDLL /D__restrict__=__restrict'

                    libs:
                        type: str
                        title: Additional libraries
                        description: Additional linked libraries required by target
                        default: ''

                    openmp_sections:
                        type: bool
                        default: true
                        title: Use OpenMP sections
                        description: >
                            If set to true, multiple connected components will
                            generate "#pragma omp parallel sections" code around
                            them.

            #############################################
            # GPU (CUDA/HIP) compiler
            cuda:
                type: dict
                title: GPU
                description: GPU (CUDA/HIP) compiler preferences
                required:
                    backend:
                        type: str
                        default: 'cuda'
                        title: Compilation backend
                        description: >
                            Backend to compile for ('cuda' for NVIDIA or 'hip' for AMD).

                    path:
                        type: str
                        default: ''
                        title: CUDA/HIP path override
                        description: Path to CUDA toolkit or ROCm/HIP root directory

                    args:
                        type: str
                        title: nvcc Arguments
                        description: Compiler argument flags for CUDA
                        default: '-std=c++14 -Xcompiler -fPIC -O3 -Xcompiler -march=native --use_fast_math -Xcompiler -Wno-unused-parameter'
                        default_Windows: '-std=c++14 -O3 --use_fast_math'

                    hip_args:
                        type: str
                        title: hipcc Arguments
                        description: Compiler argument flags for HIP
                        default: '-std=c++17 -fPIC -O3 -ffast-math -Wno-unused-parameter'

                    cuda_arch:
                        type: str
                        title: Additional CUDA architectures
                        description: >
                            Additional CUDA architectures (separated by commas)
                            to compile GPU code for, excluding the current
                            architecture on the compiling machine.
                        default: '35'

                    hip_arch:
                        type: str
                        title: Additional HIP architectures
                        description: >
                            Additional HIP architectures (separated by commas)
                            to compile GPU code for, excluding the current
                            architecture on the compiling machine.
                        default: '906'

                    default_block_size:
                        type: str
                        title: Default thread-block size
                        description: >
                            Default thread-block size for GPU kernels when
                            explicit GPU block maps are not defined.
                            Can be set to 'max' to maximize occupancy.
                        default: '32,1,1'

                    dynamic_map_block_size:
                        type: str
                        title: Thread-Block size for GPU_ThreadBlock_Dynamic
                        description: >
                            Thread-Block size for maps using GPU_ThreadBlock_Dynamic
                            scheduler. Can be set to 'max' to maximize occupancy.
                        default: '128,1,1'

                    dynamic_map_fine_grained:
                        type: bool
                        title: Enable fine grained load balancing for GPU_ThreadBlock_Dynamic
                        description: >
                            If true the scheduler will dynamically redistribute the
                            combined work of all threads in the warp equally across the
                            warp (fine grained). Otherwise, each warp works sequentially
                            only on its tasks (potential load imbalance).
                        default: true

                    persistent_map_SM_fraction:
                        type: float
                        title: Fraction of SMs to use for persistent GPU map
                        description: >
                            Sets the fraction of the number of SMs of the Device
                            that the GPU_Persistent map can use. Together with
                            persistent_map_occupancy this specifies the grid
                            size of the kernel being launched.
                            0.0 < persistent_map_SM_fraction <= 1.0
                            The fraction will be rounded up to the next integer
                            number of SMs. The max value of SMs that can/will
                            be used is equal to cudaDevAttrMultiProcessorCount.
                        default: 1.0

                    persistent_map_occupancy:
                        type: int
                        title: Number of blocks to launch per SM used
                        description: >
                            Sets the number of thread block to be launched per
                            SM being used. Essentially this is a simple
                            multiplier to persistent_map_SM_fraction.
                            It is up to the user to check if the resulting
                            number of thread blocks can run efficiently on the
                            GPU.
                        default: 2

                    max_concurrent_streams:
                        type: int
                        title: Concurrent execution streams
                        description: >
                            Maximum number of concurrent CUDA/HIP streams to
                            generate. Special values: -1 only uses the
                            default stream, 0 uses infinite concurrent streams.
                        default: 0

                    syncdebug:
                        type: bool
                        title: Synchronous Debugging
                        description: >
                            Enables Synchronous Debugging mode, where each library call
                            is followed by full-device synchronization and error checking.
                        default: false

                    libs:
                        type: str
                        title: Additional libraries
                        description: Additional linked libraries required by target
                        default: ''

                    mempool_release_threshold:
                        type: int
                        title: Memory pool memory release threshold
                        default: -1
                        description: >
                            A value that determines how large a memory allocation has to be before it is
                            automatically released from the memory pool to the system. The default is -1,
                            which indicates "never release". Other values may be 0 (always release), or
                            any byte value.
                            For more information, see ``cudaMemPoolAttrReleaseThreshold`` in the CUDA toolkit
                            documentation.

            #############################################
            # General FPGA flags
            fpga:
                type: dict
                title: FPGA
                description: "Common preferences for FPGA compilation."
                required:

                    autobuild_bitstreams:
                        type: bool
                        default: true
                        title: Automatically build bitstreams
                        description: >
                            If set to true, CMake will automatically build missing
                            bitstreams when running an FPGA program. This can take a
                            very long time, and users might want to do this manually.
                            If set to false, the program will optimistically assume
                            that the bitstream is present in the build directory, and
                            will crash if this is not the case.

                    minimum_fifo_depth:
                        type: int
                        default: ''
                        title: Minimum depth of FIFOs
                        description: Sets the minimum depth of any generated FIFO.

                    vendor:
                        type: str
                        default: xilinx
                        title: FPGA vendor
                        description: >
                            Target Xilinx ("xilinx") or Intel ("intel_fpga") FPGAs when
                            generating code.

                    concurrent_kernel_detection:
                        type: bool
                        default: false
                        title: Detect parts of an SDFG that can run in parallel
                        description: >
                            If set to false, DaCe will place each weakly connected
                            component found in an SDFG state in a different Kernel/Processing Element. 
                            If true, a heuristic will further inspect each independent component
                            for other parallelism opportunities (e.g., branches of the SDFG
                            that can be executed in parallel), creating the corresponding kernels.

            #############################################
            # FPGA (Xilinx) compiler flags
            xilinx:
                type: dict
                title: Xilinx
                description: FPGA (Xilinx) compiler preferences
                required:

                    mode:
                        type: str
                        default: simulation
                        title: Compilation mode
                        description: Target of FPGA kernel build (simulation/software_emulation/hardware_emulation/hardware)

                    path:
                        type: str
                        default: ''
                        title: Vitis installation override
                        description: >
                            Path to specific Vitis/SDx/SDAccel installation to
                            use instead of just searching PATH and environment
                            variables.

                    platform:
                        type: str
                        default: xilinx_u250_xdma_201830_2
                        title: Target platform for Xilinx
                        description: Platform name of Vitis/SDx/SDAccel target.

                    frequency:
                        type: str
                        default: ''
                        title: Target frequency for Xilinx kernels
                        description: >
                            Target frequency, in MHz, when compiling kernels
                            for Xilinx. Will not necessarily be achieved in
                            practice. To enable multiple clocks, enter values
                            in the format "clock_id:frequency", with frequency
                            being specified in MHz separated by an escaped bar,
                            all enclosed in quotes. E.g. "0:250\|1:500".

                    enable_debugging:
                        type: bool
                        default: false
                        title: Enable debugging for hardware kernels
                        description: >
                            Injects debugging cores on the interfaces of the
                            kernel, allowing fine-grained debugging of hardware
                            runs at the cost of additional resources. This is
                            always enabled for emulation runs.

                    host_flags:
                        type: str
                        title: Host arguments
                        description: Extra host compiler argument flags
                        default: "-Wno-unknown-pragmas -Wno-unused-label"

                    synthesis_flags:
                        type: str
                        title: Synthesis arguments
                        description: High-level synthesis C++ flags
                        default: "-std=c++11"

                    build_flags:
                        type: str
                        title: Arguments
                        description: Kernel build C++ flags
                        default: ""

                    decouple_array_interfaces:
                        type: bool
                        default: false
                        title: Decouple array memory interfaces
                        description: >
                            If an array is both read and written, this option decouples
                            its accesses, by creatin a memory interface for reading and one
                            for writing.
                            Note that this may hide potential Read-After-Write or
                            Write-After-Read dependencies.


            #############################################
            # Intel FPGA compiler flags
            intel_fpga:
                type: dict
                title: Intel FPGA
                description: Intel FPGA compiler preferences.
                required:

                    mode:
                        type: str
                        default: emulator
                        title: Compilation mode
                        description: >
                          Target of FPGA kernel build
                          (emulator/simulator/hardware).

                    path:
                        type: str
                        default: ''
                        title: Intel FPGA OpenCL SDK installation override
                        description: >
                            Path to specific Intel FPGA OpenCL SDK installation
                            to use instead of just searching PATH and
                            environment variables.

                    board:
                        type: str
                        default: a10gx
                        title: Target FPGA board

                    enable_debugging:
                        type: bool
                        default: false
                        title: Enable debugging for hardware kernels
                        description: Injects debugging cores where available.

                    host_flags:
                        type: str
                        title: Host arguments
                        description: Extra host compiler argument flags
                        default: "-Wno-unknown-pragmas"

                    kernel_flags:
                        type: str
                        title: Kernel flags
                        description: High-level synthesis C++ flags
                        default: "-fp-relaxed -cl-no-signed-zeros -cl-fast-relaxed-math -cl-single-precision-constant -no-interleaving=default"

            #############################################
            # RTL (SystemVerilog) compiler
            rtl:
                type: dict
                title: RTL
                description: RTL (SystemVerilog) compiler preferences
                required:
                    verbose:
                        type: bool
                        default: false
                        title: Verbose Build & Execution Output
                        description: Output full build and execution (incl internal state) log.
                    verilator_flags:
                        type: str
                        default: ''
                        title: Additional Verilator Arguments
                        description: Additional arguments feed to verilator.
                    verilator_lint_warnings:
                        type: bool
                        default: true
                        title: Verilator Lint Warnings
                        description: Enable/Disable detailed SV lint checker output.
                    verilator_enable_debug:
                        type: bool
                        default: false
                        title: Verilator Enable Debug
                        description: Enable/disable verbose internal state debug output.

            #############################################
            # MPI compiler
            mpi:
                type: dict
                title: MPI
                description: MPI compiler preferences
                required:
                    executable:
                        type: str
                        default: ''
                        title: Compiler executable override
                        description: File path or name of compiler executable

            #############################################
            # Linker
            linker:
                type: dict
                title: Linker
                description: Linker preferences
                required:
                    executable:
                        type: str
                        default: ''
                        title: Linker executable override
                        description: File path or name of linker executable

                    args:
                        type: str
                        title: Arguments
                        description: Linker argument flags
                        # Tell linker to use rpath instead of runpath. Intel
                        # FPGA programs fail to find certain libraries at
                        # runtime with runpath.
                        default: '-Wl,--disable-new-dtags'
                        default_Darwin: ''
                        default_Windows: ''

    instrumentation:
        type: dict
        title: Instrumentation
        description: Instrumentation preferences
        required:
            report_each_invocation:
                type: bool
                title: Save report for each invocation
                default: true
                description: >
                    Save an instrumentation report file for each invocation of
                    the SDFG, rather than one report that spans from SDFG
                    initialization to finalization.

            papi:
                type: dict
                title: PAPI
                description: PAPI configuration
                required:
                    default_counters:
                        type: str
                        title: Default PAPI counters
                        default: "['PAPI_TOT_INS', 'PAPI_TOT_CYC', 'PAPI_L2_TCM', 'PAPI_L3_TCM']"
                        description: >
                            Sets the default PAPI counter list, formatted as
                            a Python list of strings.
                    overhead_compensation:
                        type: bool
                        title: Compensate Overhead
                        default: true
                        description: >
                            Subtracts the minimum measured overhead from every measurement.
                    vectorization_analysis:
                        type: bool
                        title: Enable vectorization check
                        default: false
                        description: >
                            Enables analysis of gcc vectorization information. Only gcc/g++ is supported.

            print_fpga_runtime:
                type: bool
                default: false
                title: Print FPGA runtime
                description: Prints the runtime of instrumented FPGA kernel states to standard output.

    #############################################
    # SOAP I/O analysis settings

    soap:
        type: dict
        title: SOAP
        description: SOAP configuration parameters
        required:
            analysis:
                type: dict
                title: Analysis
                description: SOAP analysis parameters
                required:         
                    io_analysis:
                        type: bool
                        title: Perform I/O analysis
                        default: true
                        description: >
                            Specifies whether the I/O analysis on the SDFG shall be performed

                    wd_analysis:
                        type: bool
                        title: Perform work/depth analysis
                        default: false
                        description: >
                            Specifies whether the work-depth analysis on the SDFG shall be performed

                    all_injective:
                        type: bool
                        title: Projection of non-SOAP accesses
                        default: true 
                        description: >
                            If access function vectors are not SOAP (e.g., A[i,k] and A[k,j]), should it
                            be assumed that they never overlap and analyze them as separate logical arrays.
                    
            decomposition:
                type: dict
                title: Decomposition
                description: Parallel decomposition and schedule generation
                required:
                    chosen_par_setup:
                        type: int
                        title: Choose between memory-dependent and memory-independent prarallel schedule
                        default: 0
                        description: >
                            0: memory-dependent
                            1: memory-independent

                    decomposition_params:
                        type: list
                        title: Numerical values of input parameters (list of tuples)
                        description: >
                            Should SOAP generate distribute data decomposition, numerical values
                            of input parameters are required: number of processors P, size of fast memory Ss,
                            and dimension sizes. E.g.,: [("p", 8), ("Ss", 32*1024), ("S0", 512), ("S1", 512), ("S2", 512)]

            solver:
                type: dict
                title: Solver
                description: Symbolic solver parameters
                required:
                    db_path:
                        type: string
                        title: Solver's database path
                        default: ""
                        description: >
                            Path to the json file that holds already solved problems that
                            can be reused if the Matlab solver is not available. 

                    local_solver_path:
                        type: string
                        title: Local matlab solver
                        default: ""
                        description: >
                            Path to local Matlab solver's launch file.

                    remote_solver_address:
                        type: string
                        title: Remote matlab solver
                        default: ""
                        description: >
                            Address of the remote Matlab server.

                    only_db:
                        type: bool
                        title: Turns off Matlab solver. Relying only on precomputed solutions
                        default: true
                        description: >
                            If only_db is specified, only the problems already analyzed in the
                            solver's database can be processed. If new problems are encountered,
                            the solver throws an error.

                    remote_matlab:
                        type: bool
                        title: Using remote matlab solver
                        default: true
                        description: >
                            If not relying on the solver's database (solver_only_database),
                            it specifies whether one uses the local or remote Matlab server

                    caching_solver_solutions:
                        type: bool
                        title: Caching newly computed solver results
                        default: true
                        description: >
                            If matlab solver is used and problems that are not in the solver's database 
                            are encountered, it updates the database with the new solutions.


            # output generation
            output:
                type: dict
                title: Output
                descripion: Output format parameters
                required:
                    latex:
                        type: bool
                        title: Output in a latex format
                        default: false
                        description: >
                            The I/O analysis output can be formatted as a latex table

                    only_leading_term:
                        type: bool
                        title: Output only asymptotically leading monomial
                        default: false
                        description: >
                            Output only asymptotically leading monomial

                    all_params_equal:
                        type: bool
                        title: Simplified output result
                        default: false
                        description: >
                            To simplify the output, all params can be assumed equal (e.g., N^3 instead of N*M*K)


            # tests 
            tests:
                type: dict
                title: Tests
                decription: SOAP tests parameters
                required:
                    abs_test_path:
                        type : str
                        title : Path to the directory with "sample_sdfgs" folder
                        default: none

                    suite_name:
                        type: str
                        title : Name of the analyzed test suite
                        default: ""
                    
                    only_selected_tests:
                        type: list
                        title: For a test suite, process only selected kernels
                        default: none
                        description: >
                            When a specified test suite contains multiple SDFGs to analyze,
                            (e.g., the entire Polybench), this list specifies the subset of kernels
                            to be analyzed. If empty, all SDFGs are processed.
                    
                    excluded_tests:
                        type: list
                        title: For a test suite, omit selected kernels
                        default: none
                        description: >
                            When a specified test suite contains multiple SDFGs to analyze,
                            (e.g., the entire Polybench), this list specifies the subset of kernels
                            to skip. If empty, all SDFGs are processed.

                    einsum_string:
                        type: str
                        title: Einsum string for tensor contractions
                        default: none
                        description: >
                            Einsum string to be parsed for the tensor contraction analysis

    #############################################
    # Python frontend settings

    frontend:
        type: dict
        title: Frontend
        description: Python frontend preferences
        required:
            cache_size:
                type: int
                title: Program cache size
                default: 32
                description: >
                    The number of compiled programs to cache (based on argument
                    types, closure constants, and closure array types) to avoid
                    reparsing/compiling when calling a @dace.program or method.

            implicit_recursion_depth:
                type: int
                title: Auto-parsing recursion depth
                default: 64
                description: >
                    The maximum call-stack depth allowed when automatically
                    parsing called dace functions or methods.

            raise_nested_parsing_errors:
                type: bool
                title: Raise nested parsing errors
                default: false
                description: >
                    Raise all errors out of nested function parsing contexts
                    instead of trying to create a callback implicitly.

            verbose_errors:
                type: bool
                title: Show preprocessed AST on parsing errors
                default: false
                description: >
                    Prints out the preprocessed unparsed AST in case of a parsing
                    error.

            preprocessing_passes:
                type: int
                title: Number of preprocessing passes on Python code
                default: 5
                description: >
                    Number of times to run the Python preprocessing passes (e.g., constant
                    folding) on the input code. Set to zero to disable preprocessing
                    optimizations, set to -1 to run until the code has not changed.

            dont_fuse_callbacks:
                type: bool
                title: Do not fuse callbacks
                default: false
                description: >
                    Stricter mode of operation where callbacks into Python don't participate
                    in state fusion transformations.

            typed_callbacks_only:
                type: bool
                title: Only allow typed callbacks
                default: false
                description: >
                    Stricter mode of operation where callbacks into Python must have explicit return value
                    types in order to compile.

            unroll_threshold:
                type: int
                title: Automatic unroll loop size threshold
                default: -1
                description: >
                    Threshold for automatic loop unrolling of any generator (e.g., including ``range``) with a
                    compile-time size. A value of -1 (default) means not to unroll any loop automatically, a value of
                    0 means unrolling every loop, and a value above zero sets a size threshold beyond which a
                    constant-sized loop will not be automatically unrolled.

            check_args:
                type: bool
                default: false
                title: Check arguments on SDFG call
                description: >
                    Perform an early type check on arguments passed to an SDFG when called directly (from 
                    ``SDFG.__call__``). Another type check is performed when calling compiled SDFGs.

            avoid_wcr:
                type: bool
                default: false
                title: Avoid using WCR for augmented assignments when possible
                description: >
                    Perform a map-symbol-dependency check on the write-subsets of augmented
                    assignments that appear inside Maps to avoid using WCR when possible.
                    This feature works correctly only when there is a single augmented assignment
                    for each data dimension inside a Map.

    #############################################

    # General settings

    debugprint:
        type: bool
        default: false
        title: Debug printing
        description: Enable verbose printouts.

    progress:
        type: bool
        default: true
        title: Progress reports
        description: Enable progress report printouts.

    cache:
        type: str
        default: name
        title: Naming of cache entry
        description: >
            Determine the name of the generated dacecache folder.
            "name" uses the name of the SDFG directly, causing it to be
            overridden by other programs using the same SDFG name.
            "hash" uses a mangled name based on the hash of the SDFG, such that
            any change to the SDFG will generate a different cache folder.
            "unique" uses a name based on the currently running Python process
            at code generation time, such that no caching or clashes can happen
            between different processes or subsequent invocations of Python.
            "single" uses a single cache folder for all SDFGs, saving space and
            potentially build time, but disallows executing SDFGs in parallel
            and caching of more than one simultaneous SDFG.

    store_history:
        type: bool
        default: true
        title: Store SDFG transformation history
        description: Store the history of transformations on the SDFG file.

    default_build_folder:
        type: str
        default: .dacecache
        title: Default SDFG build folder
        description: >
            Default folder in which compiled DaCe programs and SDFGs are stored.
            Can either be a relative path (by default) or absolute.

    profiling:
        type: bool
        default: false
        title: Profiling
        description: Enable profiling support.

    profiling_status:
        type: bool
        default: true
        title: Status bar for profiling
        description: >
            Enable tqdm status bar while profiling. If tqdm is not installed
            a warning will appear. To disable this feature (and the warning) set
            this option to false.

    treps:
        type: int
        default: 100
        title: Profiling Repetitions
        description: Number of times to run program for profiling.

    #############################################
    # Experimental features

    experimental:
        type: dict
        title: Experimental
        description: Experimental features
        required:
            validate_undefs:
                type: bool
                default: false
                title: Undefined Symbol Check
                description: >
                    Check for undefined symbols in memlets during SDFG validation.

    #############################################
    # Features for unit testing

    testing:
        type: dict
        title: Testing
        description: Unit testing settings
        required:
            serialization:
                type: bool
                default: false
                title: Test Serialization on validation
                description: >
                    Before generating code, verify that a serialization/deserialization loop
                    generates the same SDFG.

            deserialize_exception:
                type: bool
                default: false
                title: Treat exceptions in deserialization as errors
                description: >
                    When an exception is raised in a deserialization process (e.g., due to missing library node),
                    by default a warning is issued. If this setting is True, the exception will be raised as-is.

    #############################################
    # DaCe library settings

    library:
        type: dict
        title: Library
        description: Settings for handling the use of DaCe libraries.
        required:
            blas:
                type: dict
                title: BLAS
                description: Built-in BLAS DaCe library.
                required:
                    default_implementation:
                        type: str
                        default: pure
                        description: Default implementation BLAS library nodes.
                    override:
                        type: bool
                        default: false
                        description: >
                            Force the default implementation, even if an
                            implementation has been explicitly set on a node.
                    fpga:
                        type: dict
                        title: FPGA
                        description: FPGA-specific BLAS options.
                        required:
                            default_stream_depth:
                                type: int
                                default: 32
                                title: Default FPGA stream depth
                                description: >
                                    Default FPGA stream depth used in the BLAS
                                    library nodes and the corresponding
                                    streaming transformations
            lapack:
                type: dict
                title: LAPACK
                description: Built-in LAPACK DaCe library.
                required:
                    default_implementation:
                        type: str
                        default: OpenBLAS
                        description: Default implementation of LAPACK library nodes.
                    override:
                        type: bool
                        default: false
                        description: >
                            Force the default implementation, even if an
                            implementation has been explicitly set on a node.
            linalg:
                type: dict
                title: linalg
                description: Built-in NumPy linalg DaCe library.
                required:
                    default_implementation:
                        type: str
                        default: OpenBLAS
                        description: Default implementation of linalg library nodes.
                    override:
                        type: bool
                        default: false
                        description: >
                            Force the default implementation, even if an
                            implementation has been explicitly set on a node.
<<<<<<< HEAD
            ttranspose:
                type: dict
                title: ttranspose
                description: Built-in Tensor-Transpose DaCe library.
                required:
                    default_implementation:
                        type: str
                        default: pure
                        description: Default implementation of Tensor-Transpose library nodes.
=======
            pblas:
                type: dict
                title: PBLAS
                description: Built-in PBLAS DaCe library.
                required:
                    default_implementation:
                        type: str
                        default: MKLMPICH
                        description: Default implementation PBLAS library nodes.
>>>>>>> 1580f0f4
                    override:
                        type: bool
                        default: false
                        description: >
                            Force the default implementation, even if an
                            implementation has been explicitly set on a node.<|MERGE_RESOLUTION|>--- conflicted
+++ resolved
@@ -1133,7 +1133,6 @@
                         description: >
                             Force the default implementation, even if an
                             implementation has been explicitly set on a node.
-<<<<<<< HEAD
             ttranspose:
                 type: dict
                 title: ttranspose
@@ -1143,7 +1142,6 @@
                         type: str
                         default: pure
                         description: Default implementation of Tensor-Transpose library nodes.
-=======
             pblas:
                 type: dict
                 title: PBLAS
@@ -1153,7 +1151,6 @@
                         type: str
                         default: MKLMPICH
                         description: Default implementation PBLAS library nodes.
->>>>>>> 1580f0f4
                     override:
                         type: bool
                         default: false
