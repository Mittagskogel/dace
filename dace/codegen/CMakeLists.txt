# Copyright 2019-2021 ETH Zurich and the DaCe authors. All rights reserved.
cmake_minimum_required(VERSION 3.15)
project(dace_program)

# General options
set(DACE_PROGRAM_NAME "dace_program" CACHE STRING "Name of DaCe program")
set(DACE_SRC_DIR "" CACHE STRING "Root directory of generated code files")
set(DACE_FILES "" CACHE STRING "List of host code files relative to the root of the source directory")
set(DACE_LIBS "" CACHE STRING "Extra libraries")
set(HLSLIB_PART_NAME "${DACE_XILINX_PART_NAME}")

# FPGA specific
set(DACE_FPGA_AUTOBUILD_BITSTREAM OFF CACHE STRING "Automatically build bitstreams if they are not present.")

# Allow passing flags to various stages of Xilinx compilation process
set(DACE_XILINX_MODE "simulation" CACHE STRING "Type of compilation/execution [simulation/software_emulation/hardware_emulation/hardware].")
set(DACE_XILINX_HOST_FLAGS "" CACHE STRING "Extra flags to host code")
set(DACE_XILINX_SYNTHESIS_FLAGS "" CACHE STRING "Extra flags for performing high-level synthesis")
set(DACE_XILINX_BUILD_FLAGS "" CACHE STRING "Extra flags to xocc build phase")
set(DACE_XILINX_TARGET_CLOCK "" CACHE STRING "Target clock frequency of FPGA kernel")
set(DACE_XILINX_PART_NAME "xcu280-fsvh2892-2L-e" CACHE STRING "Xilinx chip to target from HLS")
set(DACE_XILINX_TARGET_PLATFORM "xilinx_u280_xdma_201920_1" CACHE STRING "Vitis platform to target")
set(DACE_XILINX_ENABLE_DEBUGGING OFF CACHE STRING "Inject debugging cores to kernel build (always on for simulation/emulation)")

# Intel FPGA options
set(DACE_INTELFPGA_MODE "simulation" CACHE STRING "Type of compilation/execution [emulator/simulator/hardare].")
set(DACE_INTELFPGA_HOST_FLAGS "" CACHE STRING "Extra flags to host compiler.")
set(DACE_INTELFPGA_KERNEL_FLAGS "" CACHE STRING "Extra flags to kernel compiler.")
set(DACE_INTELFPGA_TARGET_BOARD "a10gx" CACHE STRING "Target FPGA board.")
set(DACE_INTELFPGA_ENABLE_DEBUGGING OFF CACHE STRING "Enable debugging.")

# Target detection
set(DACE_ENABLE_MPI OFF)
set(DACE_ENABLE_CUDA OFF)
set(DACE_ENABLE_HIP OFF)
set(DACE_ENABLE_XILINX OFF)
set(DACE_ENABLE_INTELFPGA OFF)
set(DACE_ENABLE_RTL OFF)

# Split list by target
foreach(DACE_FILE ${DACE_FILES})
  # Extract the target from the folder name
  get_filename_component(DACE_FILE_NAME "${DACE_FILE}" NAME_WE)
  get_filename_component(DACE_FILE_EXT "${DACE_FILE}" EXT)
  get_filename_component(DACE_FILE_SUBDIR "${DACE_FILE}" DIRECTORY)
  get_filename_component(DACE_FILE_DIR "${DACE_FILE_SUBDIR}" DIRECTORY)
  get_filename_component(DACE_FILE_TARGET "${DACE_FILE_DIR}" NAME)
  get_filename_component(DACE_FILE_TARGET_TYPE "${DACE_FILE_SUBDIR}" NAME)
  if(DACE_FILE_TARGET STREQUAL "")
    # If there is no subtype, the directory of the file is the target directly
    set(DACE_FILE_TARGET ${DACE_FILE_TARGET_TYPE})
    set(DACE_FILE_TARGET_TYPE "")
  endif()
  # Make the path absolute
  set(DACE_FILE ${DACE_SRC_DIR}/${DACE_FILE})
  # Now treat the file according to the deduced target
  if(${DACE_FILE_TARGET} STREQUAL "cuda")
    if(${DACE_FILE_TARGET_TYPE} MATCHES "hip")
      set(DACE_ENABLE_HIP ON)
      set(DACE_HIP_FILES ${DACE_HIP_FILES} ${DACE_FILE})
    else()
      set(DACE_ENABLE_CUDA ON)
      set(DACE_CUDA_FILES ${DACE_CUDA_FILES} ${DACE_FILE})
    endif()
  elseif(${DACE_FILE_TARGET} STREQUAL "xilinx")
    set(DACE_ENABLE_XILINX ON)
    if(DACE_FILE_TARGET_TYPE MATCHES "host")
      set(DACE_XILINX_HOST_FILES ${DACE_XILINX_HOST_FILES} ${DACE_FILE})
    elseif (DACE_FILE_TARGET_TYPE MATCHES "ip")
      set(DACE_ENABLE_RTL ON)
      if (DACE_FILE_EXT MATCHES ".cpp")
        set(DACE_XILINX_IP_FILES ${DACE_XILINX_IP_FILES} ${DACE_FILE})
      endif()
    elseif(DACE_FILE_EXT MATCHES ".cpp")
      set(DACE_XILINX_KERNEL_FILES ${DACE_XILINX_KERNEL_FILES} ${DACE_FILE})
    elseif(DACE_FILE_EXT MATCHES ".cfg")
      set(DACE_XILINX_CONFIG_FILE ${DACE_FILE})
    endif()
  elseif(${DACE_FILE_TARGET} STREQUAL "intel_fpga")
    set(DACE_ENABLE_INTELFPGA ON)
    if(DACE_FILE_TARGET_TYPE MATCHES "host")
      set(DACE_INTELFPGA_HOST_FILES ${DACE_INTELFPGA_HOST_FILES} ${DACE_FILE})
    else()
      set(DACE_INTELFPGA_KERNEL_FILES ${DACE_INTELFPGA_KERNEL_FILES} ${DACE_FILE})
    endif()
  elseif(${DACE_FILE_TARGET} STREQUAL "mpi")
    set(DACE_ENABLE_MPI ON)
    set(DACE_CPP_FILES ${DACE_CPP_FILES} ${DACE_FILE})
  elseif(${DACE_FILE_TARGET} STREQUAL "rtl")
    set(DACE_ENABLE_RTL ON)
    if(DACE_FILE_EXT MATCHES ".v" OR DACE_FILE_EXT MATCHES ".sv")
      set(DACE_RTL_FILES ${DACE_RTL_FILES} ${DACE_FILE})
    elseif(DACE_FILE_EXT MATCHES ".cpp")
      set(DACE_HOST_FILES ${DACE_HOST_FILES} ${DACE_FILE})
    endif()
  else()
    set(DACE_CPP_FILES ${DACE_CPP_FILES} ${DACE_FILE})
  endif()
endforeach()

# Internal dependencies
set(DACE_RUNTIME_DIR ${CMAKE_SOURCE_DIR}/../runtime)
include_directories(${DACE_RUNTIME_DIR}/include)

# Global DaCe external dependencies
find_package(Threads REQUIRED)
find_package(OpenMP REQUIRED COMPONENTS CXX)
set(CMAKE_CXX_FLAGS "${CMAKE_CXX_FLAGS} ${OpenMP_CXX_FLAGS}")
add_definitions(-DDACE_BINARY_DIR=\"${CMAKE_BINARY_DIR}\")
set(DACE_LIBS ${DACE_LIBS} ${CMAKE_THREAD_LIBS_INIT} ${OpenMP_CXX_LIBRARIES})
if(DACE_ENABLE_MPI)
  find_package(MPI REQUIRED)
  include_directories(${MPI_CXX_INCLUDE_PATH})
  set(DACE_LIBS ${DACE_LIBS} ${MPI_CXX_LIBRARIES})
endif()
if(DACE_ENABLE_CUDA)
  find_package(CUDA REQUIRED)
  set(CUDA_PROPAGATE_HOST_FLAGS OFF)
  include_directories(${CUDA_INCLUDE_DIRS})
  if (MSVC_IDE)
    link_directories(${CUDA_TOOLKIT_ROOT_DIR}/lib/x64)
  else()
    link_directories(${CUDA_TOOLKIT_ROOT_DIR}/lib64)
  endif()
  set(DACE_LIBS ${DACE_LIBS} ${CUDA_LIBRARIES})
  add_definitions(-DWITH_CUDA)

  if (MSVC_IDE)
    if (${CMAKE_VERSION} VERSION_LESS "3.15.0")
      message("WARNING: CMake versions older than 3.15 are known to cause issues with CUDA builds on Windows.")
    endif()
    cmake_policy(SET CMP0091 NEW)
  endif()
endif()

if(DACE_ENABLE_HIP)
  add_definitions(-DWITH_CUDA)
  add_definitions(-DWITH_HIP)

  # Load once to find HIP path... (due to some issue in FindHIP.cmake)
  find_package(HIP REQUIRED)
  get_filename_component(HIP_PATH "${HIP_HIPCC_EXECUTABLE}" DIRECTORY)
  set(HIP_PATH "${HIP_PATH}/..")
  get_filename_component(HIP_PATH "${HIP_PATH}" ABSOLUTE)
  set(CMAKE_MODULE_PATH "${HIP_PATH}/cmake;${HIP_PATH}/hip/cmake" ${CMAKE_MODULE_PATH})
  # ...Then load again to get the macros
  find_package(HIP REQUIRED)

endif()

# Function for performing deferred variable expansion
function(expand_deferred_variables VAR_NAME)
  string(REGEX MATCHALL "_DACE_CMAKE_EXPAND{([^}]+)}" EXPAND_VARS
         "${${VAR_NAME}}")
  string(REPLACE " " ";" EXPAND_VARS "${EXPAND_VARS}")
  foreach(EXPAND_VAR ${EXPAND_VARS})
      # Extract only the variable name
      string(REGEX REPLACE "_DACE_CMAKE_EXPAND{(.+)}" "\\1"
             EXPAND_VAR ${EXPAND_VAR})
      # Now expand the variable and substitute it back into the original
      # variable
      string(REGEX REPLACE "_DACE_CMAKE_EXPAND{${EXPAND_VAR}}"
             "${${EXPAND_VAR}}" ${VAR_NAME} ${${VAR_NAME}})
  endforeach()
  # Have to explicitly set parent scope, otherwise this will have no effect
  set(${VAR_NAME} ${${VAR_NAME}} PARENT_SCOPE)
endfunction()

# Environment-specified external dependencies
if (${CMAKE_VERSION} VERSION_LESS ${DACE_ENV_MINIMUM_VERSION})
  message(FATAL_ERROR "Packages require CMake version >= ${DACE_ENV_MINIMUM_VERSION}.")
endif()
# Include any CMake files specified
foreach(CMAKE_FILE ${DACE_ENV_CMAKE_FILES})
  include(${CMAKE_FILE})
endforeach()
# Hideous way of "zipping" keys and values passed separately. Couldn't find a
# better way of doing this in CMake.
list(LENGTH DACE_ENV_VAR_KEYS NUM_ENV_VARS)
math(EXPR VARS_END "${NUM_ENV_VARS}-1")
if(${NUM_ENV_VARS} GREATER 0)
  foreach(i RANGE ${VARS_END})
    list(GET DACE_ENV_VAR_KEYS ${i} KEY)
    list(GET DACE_ENV_VAR_VALUES ${i} VAL)
    expand_deferred_variables(VAL)
    set(${KEY} ${VAL})
  endforeach()
endif()
string(REPLACE "_DACE_CMAKE_EXPAND" "$" DACE_ENV_PACKAGES "${DACE_ENV_PACKAGES}")
string(REPLACE " " ";" DACE_ENV_PACKAGES "${DACE_ENV_PACKAGES}")
foreach(PACKAGE_NAME ${DACE_ENV_PACKAGES})
  find_package(${PACKAGE_NAME} REQUIRED)
endforeach()
# Un-escape and expand environment arguments, now that packages have been found
foreach(VAR_NAME DACE_ENV_INCLUDES DACE_ENV_LIBRARIES DACE_ENV_COMPILE_FLAGS
                 DACE_ENV_LINK_FLAGS DACE_ENV_VAR_VALUES)
    expand_deferred_variables(${VAR_NAME})
endforeach()
# Now evaluate variables again, in case some of them contained unexpanded
# values depending on packages
if(${NUM_ENV_VARS} GREATER 0)
  foreach(i RANGE ${VARS_END})
    list(GET DACE_ENV_VAR_KEYS ${i} KEY)
    list(GET DACE_ENV_VAR_VALUES ${i} VAL)
    set(${KEY} ${VAL})
  endforeach()
endif()
# Configure specified include directories, libraries, and flags
string(REPLACE "_DACE_CMAKE_EXPAND" "$" DACE_ENV_INCLUDES "${DACE_ENV_INCLUDES}")
string(REPLACE "_DACE_CMAKE_EXPAND" "$" DACE_ENV_LIBRARIES "${DACE_ENV_LIBRARIES}")
string(REPLACE " " ";" DACE_ENV_INCLUDES "${DACE_ENV_INCLUDES}")
string(REPLACE " " ";" DACE_ENV_LIBRARIES "${DACE_ENV_LIBRARIES}")
include_directories(${DACE_ENV_INCLUDES})
set(DACE_LIBS ${DACE_LIBS} ${DACE_ENV_LIBRARIES})
string(REPLACE "_DACE_CMAKE_EXPAND" "$" DACE_ENV_LINK_FLAGS "${DACE_ENV_LINK_FLAGS}")
string(REPLACE "_DACE_CMAKE_EXPAND" "$" DACE_ENV_COMPILE_FLAGS "${DACE_ENV_COMPILE_FLAGS}")
set(CMAKE_CXX_FLAGS "${CMAKE_CXX_FLAGS} ${DACE_ENV_COMPILE_FLAGS}")
set(CMAKE_SHARED_LINKER_FLAGS "${CMAKE_SHARED_LINKER_FLAGS} ${DACE_ENV_LINK_FLAGS}")
set(CMAKE_EXE_LINKER_FLAGS "${CMAKE_EXE_LINKER_FLAGS} ${DACE_ENV_LINK_FLAGS}")
set(CMAKE_STATIC_LINKER_FLAGS "${CMAKE_STATIC_LINKER_FLAGS} ${DACE_ENV_LINK_FLAGS}")
set(CMAKE_MODULE_LINKER_FLAGS "${CMAKE_MODULE_LINKER_FLAGS} ${DACE_ENV_LINK_FLAGS}")

if(DACE_ENABLE_XILINX OR DACE_ENABLE_INTELFPGA)
  set(DACE_HLSLIB_DIR ${CMAKE_SOURCE_DIR}/../external/hlslib)
  set(CMAKE_MODULE_PATH ${CMAKE_MODULE_PATH} ${DACE_HLSLIB_DIR}/cmake)
  include_directories(SYSTEM ${DACE_HLSLIB_DIR}/include)
endif()
if(DACE_ENABLE_XILINX)
  find_package(Vitis REQUIRED)
  include_directories(SYSTEM ${Vitis_INCLUDE_DIRS})
  add_definitions(-DDACE_XILINX -DDACE_VITIS_DIR=\"${VITIS_ROOT_DIR}\")
  set(DACE_LIBS ${DACE_LIBS} ${Vitis_LIBRARIES})
endif()
if(DACE_ENABLE_INTELFPGA)
  find_package(IntelFPGAOpenCL REQUIRED)
  include_directories(SYSTEM ${IntelFPGAOpenCL_INCLUDE_DIRS})
  add_definitions(-DDACE_INTELFPGA)
  set(DACE_LIBS ${DACE_LIBS} ${IntelFPGAOpenCL_LIBRARIES})
endif()
if (DACE_ENABLE_RTL AND DACE_ENABLE_XILINX)
  set(DACE_RTLLIB_DIR ${CMAKE_SOURCE_DIR}/../external/rtllib)
  include ("${DACE_RTLLIB_DIR}/cmake/rtl_target.cmake")
endif()

# Create CUDA object files
if(DACE_ENABLE_CUDA)
  # Get local CUDA architectures
  if (NOT DEFINED LOCAL_CUDA_ARCHITECTURES)
      execute_process(COMMAND "${CUDA_NVCC_EXECUTABLE}" "-ccbin" "${CMAKE_CXX_COMPILER}" "--run"
                      "${CMAKE_SOURCE_DIR}/tools/get_cuda_arch.cpp"
                      OUTPUT_VARIABLE _arch_out RESULT_VARIABLE _arch_res
                      ERROR_QUIET OUTPUT_STRIP_TRAILING_WHITESPACE)

      if(_arch_res EQUAL 0)
        string(REGEX REPLACE "\n" ";" _arch_out "${_arch_out}")
        list(GET _arch_out -1 _local_arch)
        string(REGEX REPLACE " " ";" _local_arch "${_local_arch}")
        set(LOCAL_CUDA_ARCHITECTURES "${_local_arch}" CACHE STRING "Detected local GPUs for compilation")
        message(STATUS "Local CUDA architectures detected: ${LOCAL_CUDA_ARCHITECTURES}")
      else()
        set(LOCAL_CUDA_ARCHITECTURES "" CACHE STRING "Detected local GPUs for compilation")
        message(STATUS "No local CUDA-capable GPUs found")
      endif()
  endif()

  # Add flags to compile for local CUDA architectures
  foreach(var ${LOCAL_CUDA_ARCHITECTURES})
    list(APPEND CUDA_NVCC_FLAGS -gencode arch=compute_${var},code=sm_${var})
  endforeach()

  cuda_include_directories(${DACE_RUNTIME_DIR}/include)
  cuda_compile(DACE_CUDA_OBJECTS ${DACE_CUDA_FILES})
  set(DACE_OBJECTS ${DACE_OBJECTS} ${DACE_CUDA_OBJECTS})
endif() # DACE_ENABLE_CUDA


# Create HIP object files
if(DACE_ENABLE_HIP)
  # Get local AMD architectures
  if (NOT DEFINED LOCAL_HIP_ARCHITECTURES)
    # Compile and run a test program
    execute_process(COMMAND ${HIP_HIPCC_EXECUTABLE} "${CMAKE_SOURCE_DIR}/tools/get_hip_arch.cpp" -o
      "${CMAKE_CURRENT_BINARY_DIR}/hiparch"
      OUTPUT_VARIABLE _arch_compout
      RESULT_VARIABLE _arch_res)
    if(_arch_res EQUAL 0)
      execute_process(COMMAND "${CMAKE_CURRENT_BINARY_DIR}/hiparch"
      OUTPUT_VARIABLE _arch_out
      RESULT_VARIABLE _arch_runres)
    endif()

    if((_arch_res EQUAL 0) AND (_arch_runres EQUAL 0))
      string(REGEX REPLACE "\n" ";" _arch_out "${_arch_out}")
      list(GET _arch_out -1 _local_arch)
      string(REGEX REPLACE " " ";" _local_arch "${_local_arch}")
      set(LOCAL_HIP_ARCHITECTURES "${_local_arch}" CACHE STRING "Detected local AMD GPUs for compilation")
      message(STATUS "Local AMD HIP architectures detected: ${LOCAL_HIP_ARCHITECTURES}")
    else()
      if(_arch_res EQUAL 0)
        set(LOCAL_HIP_ARCHITECTURES "" CACHE STRING "Detected local AMD GPUs for compilation")
      endif()
      message(STATUS "No local HIP-capable GPUs found")
    endif()
  endif()

  # Add flags to compile for local AMD architectures
  foreach(var ${LOCAL_HIP_ARCHITECTURES})
    list(APPEND HIP_HIPCC_FLAGS --offload-arch=gfx${var})
  endforeach()

  # Add flags from dace config
  list(APPEND HIP_HIPCC_FLAGS ${EXTRA_HIP_FLAGS})

  # Add include directories for other files
  set(DACE_LIBS ${DACE_LIBS} hip::host)

  set_source_files_properties(${DACE_HIP_FILES} PROPERTIES HIP_SOURCE_PROPERTY_FORMAT 1)
  hip_prepare_target_commands(${DACE_PROGRAM_NAME} OBJ DACE_HIP_OBJECTS DACE_HIP_SOURCES ${DACE_HIP_FILES})
  set(DACE_OBJECTS ${DACE_OBJECTS} ${DACE_HIP_OBJECTS})
endif() # DACE_ENABLE_HIP

# create verilator RTL simulation objects
if(DACE_ENABLE_RTL)
  if (DACE_ENABLE_XILINX AND (NOT (DACE_XILINX_MODE STREQUAL "simulation")))
    # Get all of the kernel names
    list(APPEND RTL_KERNELS "")
    foreach(RTL_FILE ${DACE_RTL_FILES})
        get_filename_component(RTL_KERNEL ${RTL_FILE} DIRECTORY)
        list(APPEND RTL_KERNELS ${RTL_KERNEL})
    endforeach()
    list(REMOVE_DUPLICATES RTL_KERNELS)

    # Prepare build folders
    set (RTL_GENERATED_DIR "${CMAKE_CURRENT_BINARY_DIR}/rtl/generated")
    set (RTL_LOG_DIR       "${CMAKE_CURRENT_BINARY_DIR}/rtl/log")
    set (RTL_TEMP_DIR      "${CMAKE_CURRENT_BINARY_DIR}/rtl/tmp")
    file (MAKE_DIRECTORY
        ${RTL_GENERATED_DIR}
        ${RTL_LOG_DIR}
        ${RTL_TEMP_DIR})
    execute_process(COMMAND ${Vitis_PLATFORMINFO} -p ${DACE_XILINX_TARGET_PLATFORM} -jhardwarePlatform.board.part
      OUTPUT_VARIABLE RTL_PART
      RESULT_VARIABLE _platforminfo_res)

    if (NOT ${_platforminfo_res} EQUAL 0)
      message(FATAL_ERROR "No part was found for platform ${DACE_XILINX_TARGET_PLATFORM} after querying 'platforminfo -p ${DACE_XILINX_TARGET_PLATFORM} -j\"hardwarePlatform.board.part\"'")
    endif()

    # Generate all of the .xo targets
    foreach(RTL_SRC_DIR ${RTL_KERNELS})
        get_filename_component(RTL_KERNEL ${RTL_SRC_DIR} NAME)
        get_filename_component(RTL_SCRIPTS "${RTL_SRC_DIR}/../scripts" ABSOLUTE)
<<<<<<< HEAD
        set (RTL_XO "${RTL_KERNEL}.xo")
        rtllib_rtl_target(${RTL_KERNEL} ${RTL_SRC_DIR} ${RTL_SCRIPTS} ${RTL_GENERATED_DIR} ${RTL_LOG_DIR} ${RTL_TEMP_DIR} "${RTLLIB_DIR}/rtl" ${RTL_XO} ${RTL_PART} "" "")
        set (DACE_VITIS_KERNELS_HW_EMU ${DACE_VITIS_KERNELS_HW_EMU} ${RTL_XO})
        set (DACE_VITIS_KERNELS_HW ${DACE_VITIS_KERNELS_HW} ${RTL_XO})
=======
        set(RTL_XO "${RTL_KERNEL}.xo")
        rtllib_rtl_target(${RTL_KERNEL} ${RTL_SRC_DIR} ${RTL_SCRIPTS} ${RTL_GENERATED_DIR} ${RTL_LOG_DIR} ${RTL_TEMP_DIR} "${RTLLIB_DIR}/rtl" ${RTL_XO} ${RTL_PART})
        add_custom_target(${RTL_KERNEL} DEPENDS ${RTL_XO})
        set(DACE_RTL_KERNELS ${DACE_RTL_KERNELS} ${RTL_XO})
        set(DACE_RTL_DEPENDS ${DACE_RTL_DEPENDS} ${RTL_KERNEL})
>>>>>>> 2bafe433
    endforeach()
  else()
    # find verilator installation
    find_package(verilator HINTS $ENV{VERILATOR_ROOT} ${VERILATOR_ROOT})
    if (NOT verilator_FOUND)
      message(FATAL_ERROR "Verilator was not found. Either install it, or set the VERILATOR_ROOT environment variable")
    endif()

    # check minimal version requirements
    set(VERILATOR_MIN_VERSION "4.028")
    if("${verilator_VERSION}" VERSION_LESS VERILATOR_MIN_VERSION)
      message(ERROR "Please upgrade verilator to version >=${VERILATOR_MIN_VERSION}")
    endif()

    # get verilator flags from dace.conf
    set(VERILATOR_FLAGS "${DACE_RTL_VERILATOR_FLAGS}")

    # add lint verilator flags
    if("${DACE_RTL_VERILATOR_LINT_WARNINGS}")
      # -Wall: Enable all style warnings
      # -Wno-fatal: Disable fatal exit on warnings
      set(VERILATOR_FLAGS "${VERILATOR_FLAGS}" "-Wall" "-Wno-fatal")
    endif()

    # add verilated.cpp source
    set(DACE_CPP_FILES "${DACE_CPP_FILES}" "${VERILATOR_ROOT}/include/verilated.cpp")

    foreach(RTL_FILE ${DACE_RTL_FILES})

      # extract design name
      get_filename_component(RTL_FILE_NAME "${RTL_FILE}" NAME_WE)

      # add verilated .cpp files to the dace cpp source file var
      set(VERILATOR_SRC "${dace_program_BINARY_DIR}/CMakeFiles/${RTL_FILE_NAME}.dir/V${RTL_FILE_NAME}.dir/V${RTL_FILE_NAME}.cpp")
      set(VERILATOR_SRC "${VERILATOR_SRC}" "${dace_program_BINARY_DIR}/CMakeFiles/${RTL_FILE_NAME}.dir/V${RTL_FILE_NAME}.dir/V${RTL_FILE_NAME}__Syms.cpp")
      # add file generated by verilator >=v4.036
      if("${verilator_VERSION}" VERSION_GREATER_EQUAL "4.036")
          set(VERILATOR_SRC "${VERILATOR_SRC}" "${dace_program_BINARY_DIR}/CMakeFiles/${RTL_FILE_NAME}.dir/V${RTL_FILE_NAME}.dir/V${RTL_FILE_NAME}__Slow.cpp")
      endif()
      set(DACE_CPP_FILES "${DACE_CPP_FILES}" "${VERILATOR_SRC}")

      # add verilated design
      add_library("${RTL_FILE_NAME}" OBJECT)

      # include verilator
      set(VERILATOR_INCLUDE "${VERILATOR_ROOT}/include" "${dace_program_BINARY_DIR}/CMakeFiles/${RTL_FILE_NAME}.dir/V${RTL_FILE_NAME}.dir")
      include_directories(${VERILATOR_INCLUDE})

      # verilate design
      verilate("${RTL_FILE_NAME}" SOURCES ${RTL_FILE} VERILATOR_ARGS "${VERILATOR_FLAGS}")

      # add object library for linking
      set(DACE_LIBS ${DACE_LIBS} ${${RTL_FILE_NAME}})

    endforeach()
  endif()
endif() # DACE_ENABLE_RTL


# Create Xilinx object files
if(DACE_ENABLE_XILINX)

  if((NOT (DACE_XILINX_MODE STREQUAL "hardware")) OR DACE_XILINX_ENABLE_DEBUGGING)
    set(DACE_XILINX_HOST_FLAGS "${DACE_XILINX_HOST_FLAGS} -g")
  endif()

  set_source_files_properties(${DACE_XILINX_KERNEL_FILES} ${DACE_XILINX_HOST_FILES} PROPERTIES COMPILE_FLAGS "${DACE_XILINX_HOST_FLAGS}")
  set_source_files_properties(${DACE_XILINX_KERNEL_FILES} PROPERTIES COMPILE_FLAGS "-DDACE_XILINX_DEVICE_CODE ${DACE_XILINX_HOST_FLAGS}")
  set(DACE_OBJECTS ${DACE_OBJECTS} ${DACE_XILINX_KERNEL_FILES} ${DACE_XILINX_HOST_FILES})

  if(DACE_XILINX_MODE STREQUAL "simulation")
    # This will cause the OpenCL calls to instead call a simulation code
    # running on the host
    add_definitions(-DHLSLIB_SIMULATE_OPENCL)
  endif()

  if(DACE_MINIMUM_FIFO_DEPTH)
    set(DACE_XILINX_MINIMUM_FIFO_DEPTH "\nconfig_dataflow -fifo_depth ${DACE_MINIMUM_FIFO_DEPTH}")
  endif()

<<<<<<< HEAD
  string(REPLACE " " ";" DACE_XILINX_BUILD_FLAGS_INTERNAL
         "${DACE_XILINX_BUILD_FLAGS}")

  set(VITIS_BUILD_FLAGS
    ${VITIS_BUILD_FLAGS}
    -s
    -O3
    -I${CMAKE_SOURCE_DIR}/include
    -I${CMAKE_SOURCE_DIR}/../external/hlslib/include
    -I${CMAKE_SOURCE_DIR}/../runtime/include
    -I${CMAKE_BINARY_DIR}
    --platform ${DACE_XILINX_TARGET_PLATFORM}
    ${DACE_XILINX_BUILD_FLAGS_INTERNAL})

  # Optionally specify a target clock (otherwise default is used)
  if(NOT DACE_XILINX_TARGET_CLOCK STREQUAL "")
    set(VITIS_BUILD_FLAGS ${VITIS_BUILD_FLAGS} --kernel_frequency ${DACE_XILINX_TARGET_CLOCK})
  endif()

  # If the project uses generated IP cores (E.g. through double pumping)
  message("wat" ${DACE_XILINX_IP_FILES})
  if(DACE_XILINX_IP_FILES)
    set(VITIS_BUILD_FLAGS ${VITIS_BUILD_FLAGS} --user_ip_repo_paths ip_cores)
  endif()

  # Add synthesis and build commands
  set(DACE_SYNTHESIS_TARGETS)

=======
  unset(DACE_KERNEL_TARGETS)
>>>>>>> 2bafe433
  foreach(DACE_KERNEL_FILE ${DACE_XILINX_KERNEL_FILES})

    # Extract kernel name
    get_filename_component(DACE_KERNEL_NAME ${DACE_KERNEL_FILE} NAME)
    string(REGEX REPLACE "(.+).cpp" "\\1" DACE_KERNEL_NAME "${DACE_KERNEL_NAME}")

<<<<<<< HEAD
  add_custom_target(xilinx_synthesis DEPENDS ${DACE_SYNTHESIS_TARGETS})

  if(Vitis_IS_LEGACY)
    set(VITIS_BUILD_FLAGS ${VITIS_BUILD_FLAGS} --max_memory_ports all)
  endif()

  if((NOT (DACE_XILINX_MODE STREQUAL "hardware")) OR DACE_XILINX_ENABLE_DEBUGGING)
    # TODO: add Chipscope debugging on memory interfaces. Need to pass
    # interfaces from codegen to CMake in order to do this.
    message(STATUS "Enabled debugging/profiling for Xilinx targets.")
    set(VITIS_BUILD_FLAGS ${VITIS_BUILD_FLAGS}
        --profile_kernel "data:all:all:all"
        --profile_kernel "stall:all:all"
        --profile_kernel "exec:all:all")
  endif()

  if(Vitis_MAJOR_VERSION LESS 2018 AND Vitis_MINOR_VERSION LESS 3)

    add_custom_command(
      OUTPUT ${DACE_PROGRAM_NAME}_sw_emu.xclbin
      COMMAND XILINX_PATH=${CMAKE_BINARY_DIR} ${Vitis_COMPILER}
      ${VITIS_BUILD_FLAGS}
      -t sw_emu
      ${DACE_VITIS_KERNEL_FILES}
      -o ${DACE_PROGRAM_NAME}_sw_emu.xclbin
      DEPENDS ${DACE_VITIS_KERNEL_FILES})

    add_custom_target(xilinx_build_${DACE_PROGRAM_NAME}_software_emulation
                      DEPENDS ${DACE_PROGRAM_NAME}_sw_emu.xclbin)

    add_custom_command(
      OUTPUT ${DACE_PROGRAM_NAME}_hw_emu.xclbin
      COMMAND XILINX_PATH=${CMAKE_BINARY_DIR} ${Vitis_COMPILER}
      ${VITIS_BUILD_FLAGS}
      -t hw_emu
      ${DACE_VITIS_KERNEL_FILES}
      -o ${DACE_PROGRAM_NAME}_hw_emu.xclbin
      DEPENDS ${DACE_VITIS_KERNEL_FILES})

    add_custom_target(xilinx_build_${DACE_PROGRAM_NAME}_hardware_emulation
                      DEPENDS ${DACE_PROGRAM_NAME}_hw_emu.xclbin)

    add_custom_command(
      OUTPUT ${DACE_PROGRAM_NAME}_hw.xclbin
      COMMAND XILINX_PATH=${CMAKE_BINARY_DIR} ${Vitis_COMPILER}
      ${VITIS_BUILD_FLAGS}
      -t hw
      ${DACE_VITIS_KERNEL_FILES}
      -o ${DACE_PROGRAM_NAME}_hw.xclbin
      DEPENDS ${DACE_VITIS_KERNEL_FILES})

    add_custom_target(xilinx_build_${DACE_PROGRAM_NAME}_hardware
                      DEPENDS ${DACE_PROGRAM_NAME}_hw.xclbin)

  else()

    # Since with Vitis only one kernel can be compiled at a time,
    # for the general case we have to first compile each kernel
    # and then link together the generated .xo files

    foreach(DACE_IP ${DACE_XILINX_IP_FILES})
      get_filename_component(DACE_KERNEL_NAME ${DACE_IP} NAME_WE)
      get_filename_component(DACE_KERNEL_SRC ${DACE_IP} DIRECTORY)

      configure_file(${CMAKE_SOURCE_DIR}/Xilinx_IP.tcl.in Package_${DACE_KERNEL_NAME}.tcl)
      add_custom_command(
        OUTPUT ip_cores/${DACE_KERNEL_NAME}/impl/export.zip
        COMMAND XILINX_PATH=${CMAKE_BINARY_DIR} ${Vitis_HLS}
        -f Package_${DACE_KERNEL_NAME}.tcl
        DEPENDS ${DACE_IP}
      )

      execute_process(COMMAND ${Vitis_PLATFORMINFO} -p ${DACE_XILINX_TARGET_PLATFORM} -jhardwarePlatform.board.part
      OUTPUT_VARIABLE RTL_PART
      RESULT_VARIABLE _platforminfo_res
      OUTPUT_STRIP_TRAILING_WHITESPACE)

      set (RTL_XO "${DACE_KERNEL_NAME}.xo")
      rtllib_rtl_target(${DACE_KERNEL_NAME} ${DACE_KERNEL_SRC} ${DACE_KERNEL_SRC} ${DACE_KERNEL_SRC} log tmp ${DACE_KERNEL_SRC} ${RTL_XO} ${RTL_PART} ip_cores/${DACE_KERNEL_NAME}/impl/export.zip ip_cores)
      set (DACE_VITIS_KERNELS_HW_EMU ${DACE_VITIS_KERNELS_HW_EMU} ${RTL_XO})
      set (DACE_VITIS_KERNELS_HW ${DACE_VITIS_KERNELS_HW} ${RTL_XO})
    endforeach()

    foreach(DACE_KERNEL_FILE ${DACE_XILINX_KERNEL_FILES})
      # Compile .xo files

      # The kernel name is given by the file name
      get_filename_component(DACE_KERNEL_NAME ${DACE_KERNEL_FILE} NAME_WE)
      set(DACE_VITIS_KERNELS ${DACE_VITIS_KERNELS} ${DACE_KERNEL_NAME})

      add_custom_command(
        OUTPUT ${DACE_KERNEL_NAME}_sw_emu.xo
        COMMAND XILINX_PATH=${CMAKE_BINARY_DIR} ${Vitis_COMPILER}
        ${VITIS_BUILD_FLAGS}
        -c
        -t sw_emu
        ${DACE_KERNEL_FILE}
        --kernel ${DACE_KERNEL_NAME}
        -o ${DACE_KERNEL_NAME}_sw_emu.xo
        DEPENDS ${DACE_VITIS_KERNEL_FILES})

      set(DACE_VITIS_KERNELS_SW_EMU ${DACE_VITIS_KERNELS_SW_EMU} ${DACE_KERNEL_NAME}_sw_emu.xo)

      add_custom_command(
        OUTPUT ${DACE_KERNEL_NAME}_hw_emu.xo
        COMMAND XILINX_PATH=${CMAKE_BINARY_DIR} ${Vitis_COMPILER}
        ${VITIS_BUILD_FLAGS}
        -c
        -t hw_emu
        ${DACE_KERNEL_FILE}
        --kernel ${DACE_KERNEL_NAME}
        -o ${DACE_KERNEL_NAME}_hw_emu.xo
        DEPENDS ${DACE_VITIS_KERNEL_FILES})

      set(DACE_VITIS_KERNELS_HW_EMU ${DACE_VITIS_KERNELS_HW_EMU} ${DACE_KERNEL_NAME}_hw_emu.xo)

      add_custom_command(
        OUTPUT ${DACE_KERNEL_NAME}_hw.xo
        COMMAND XILINX_PATH=${CMAKE_BINARY_DIR} ${Vitis_COMPILER}
        ${VITIS_BUILD_FLAGS}
        -c
        -t hw
        ${DACE_KERNEL_FILE}
        --kernel ${DACE_KERNEL_NAME}
        -o ${DACE_KERNEL_NAME}_hw.xo
        DEPENDS ${DACE_VITIS_KERNEL_FILES})

      set(DACE_VITIS_KERNELS_HW ${DACE_VITIS_KERNELS_HW} ${DACE_KERNEL_NAME}_hw.xo)

    endforeach()
=======
    add_vitis_kernel(${DACE_KERNEL_NAME}
                     FILES ${DACE_VITIS_KERNEL_FILES} ${DACE_KERNEL_FILE}
                     HLS_FLAGS "${DACE_XILINX_SYNTHESIS_FLAGS} -DDACE_SYNTHESIS -DDACE_XILINX -DDACE_XILINX_DEVICE_CODE"
                     HLS_CONFIG "config_compile -pipeline_style frp${DACE_XILINX_MINIMUM_FIFO_DEPTH}"
                     INCLUDE_DIRS ${CMAKE_SOURCE_DIR}/../external/hlslib/include
                                  ${CMAKE_SOURCE_DIR}/../runtime/include)
    set(DACE_KERNEL_TARGETS ${DACE_KERNEL_TARGETS} ${DACE_KERNEL_NAME})
>>>>>>> 2bafe433

  endforeach()

  add_vitis_program(${DACE_PROGRAM_NAME}
                    ${DACE_XILINX_TARGET_PLATFORM}
                    KERNELS ${DACE_KERNEL_TARGETS}
                    DEBUGGING ${DACE_XILINX_ENABLE_DEBUGGING}
                    CLOCK ${DACE_XILINX_TARGET_CLOCK}
                    BUILD_FLAGS ${DACE_XILINX_BUILD_FLAGS}
                    LINK_FLAGS ${DACE_RTL_KERNELS}
                    DEPENDS ${DACE_RTL_DEPENDS}
                    CONFIG ${DACE_XILINX_CONFIG_FILE})

endif() # DACE_ENABLE_XILINX

# Create Intel FPGA object files
if(DACE_ENABLE_INTELFPGA)

  if((NOT (DACE_INTELFPGA_MODE STREQUAL "hardware")) OR DACE_INTELFPGA_ENABLE_DEBUGGING)
    set(DACE_INTELFPGA_HOST_FLAGS "${DACE_INTELFPGA_HOST_FLAGS} -g")
    set(DACE_INTELFPGA_SYNTHESIS_FLAGS "${DACE_INTELFPGA_KERNEL_FLAGS} -fast-compile -profile=all -g -fast-emulator")
  endif()

  set_source_files_properties(${DACE_INTELFPGA_KERNEL_FILES} ${DACE_INTELFPGA_HOST_FILES} PROPERTIES COMPILE_FLAGS "${DACE_INTELFPGA_HOST_FLAGS}")
  set_source_files_properties(${DACE_INTELFPGA_KERNEL_FILES} PROPERTIES COMPILE_FLAGS "-DDACE_INTELFPGA_DEVICE_CODE ${DACE_INTELFPGA_HOST_FLAGS}")
  set(DACE_OBJECTS ${DACE_OBJECTS} ${DACE_INTELFPGA_KERNEL_FILES} ${DACE_INTELFPGA_HOST_FILES})

  # Add synthesis and build commands
  set(DACE_AOC_KERNEL_FILES)
  set(DACE_AOC_DEFINITIONS "-DDACE_INTELFPGA")
  foreach(DACE_KERNEL_FILE ${DACE_INTELFPGA_KERNEL_FILES})

    get_filename_component(DACE_KERNEL_NAME ${DACE_KERNEL_FILE} NAME)
    string(REGEX REPLACE "kernel_(.+).cl" "\\1" DACE_KERNEL_NAME "${DACE_KERNEL_NAME}")
    set(DACE_AOC_KERNEL_FILES ${DACE_AOC_KERNEL_FILES} ${DACE_KERNEL_FILE})

    # Intel compiler does not allow to specify the output file if more than input file is used.
    # In this case, the output AOCX file will be named as the last OpenCL file given in input to the compiler.
    # We need to save the name of the last input file, so that later we can assign a proper name to the produced bitstream.
    get_filename_component(DACE_AOC_OUTPUT_FILE ${DACE_KERNEL_FILE} NAME_WE)
  endforeach()

  string(REPLACE " " ";" DACE_INTELFPGA_KERNEL_FLAGS_INTERNAL
         "${DACE_INTELFPGA_KERNEL_FLAGS}")

  set(DACE_AOC_BUILD_FLAGS
    -I${CMAKE_SOURCE_DIR}/include
    -I${CMAKE_SOURCE_DIR}/../external/hlslib/include
    -I${CMAKE_SOURCE_DIR}/../runtime/include
    -I${CMAKE_BINARY_DIR}
    -board=${DACE_INTELFPGA_TARGET_BOARD}
    ${DACE_INTELFPGA_KERNEL_FLAGS_INTERNAL}
    ${DACE_AOC_DEFINITIONS})

  add_custom_target(
    intelfpga_report_${DACE_PROGRAM_NAME}
    COMMAND
    ${IntelFPGAOpenCL_AOC}
    ${DACE_AOC_BUILD_FLAGS}
    ${DACE_AOC_KERNEL_FILES}
    -rtl
    -report
    COMMAND mv ${DACE_AOC_OUTPUT_FILE} ${DACE_PROGRAM_NAME})

  add_custom_command(
    OUTPUT ${DACE_PROGRAM_NAME}_emulator.aocx
    COMMAND ${IntelFPGAOpenCL_AOC}
    ${DACE_AOC_BUILD_FLAGS}
    -march=emulator
    ${DACE_AOC_KERNEL_FILES}
    COMMAND mv ${DACE_AOC_OUTPUT_FILE}.aocx  ${DACE_PROGRAM_NAME}_emulator.aocx
    DEPENDS ${DACE_AOC_KERNEL_FILES})

  add_custom_command(
    OUTPUT ${DACE_PROGRAM_NAME}_hardware.aocx
    COMMAND ${IntelFPGAOpenCL_AOC}
    ${DACE_AOC_BUILD_FLAGS}
    ${DACE_AOC_KERNEL_FILES}
    COMMAND mv ${DACE_AOC_OUTPUT_FILE}.aocx  ${DACE_PROGRAM_NAME}_hardware.aocx
    COMMAND mv ${DACE_AOC_OUTPUT_FILE} ${DACE_PROGRAM_NAME}
    DEPENDS ${DACE_AOC_KERNEL_FILES})

endif()

include("targets/mlir/mlir.cmake")

# Create DaCe library file
add_library(${DACE_PROGRAM_NAME} SHARED ${DACE_CPP_FILES} ${DACE_OBJECTS})
target_link_libraries(${DACE_PROGRAM_NAME} ${DACE_LIBS})

# Add additional required files
if(DACE_ENABLE_INTELFPGA)
  if(DACE_INTELFPGA_MODE STREQUAL "emulator")
      add_custom_target(intelfpga_compile_${DACE_PROGRAM_NAME}_emulator
                        ALL DEPENDS ${DACE_PROGRAM_NAME}_emulator.aocx)
  else()
      add_custom_target(intelfpga_compile_${DACE_PROGRAM_NAME}_emulator
                        DEPENDS ${DACE_PROGRAM_NAME}_emulator.aocx)
  endif()
  if(DACE_INTELFPGA_MODE STREQUAL "hardware" AND DACE_FPGA_AUTOBUILD_BITSTREAM)
      add_custom_target(intelfpga_compile_${DACE_PROGRAM_NAME}_hardware
                        ALL DEPENDS ${DACE_PROGRAM_NAME}_hardware.aocx)
  else()
      add_custom_target(intelfpga_compile_${DACE_PROGRAM_NAME}_hardware
                        DEPENDS ${DACE_PROGRAM_NAME}_hardware.aocx)
  endif()
endif()
if(DACE_ENABLE_XILINX)
  if(DACE_XILINX_MODE STREQUAL "software_emulation" AND DACE_FPGA_AUTOBUILD_BITSTREAM)
    add_custom_target(autobuild_bitstream ALL
                      COMMENT "Automatically built bitstream for software emulation."
                      DEPENDS sw_emu)
  endif()
  if(DACE_XILINX_MODE STREQUAL "hardware_emulation" AND DACE_FPGA_AUTOBUILD_BITSTREAM)
    add_custom_target(autobuild_bitstream ALL
                      COMMENT "Automatically built bitstream for hardware emulation."
                      DEPENDS hw_emu)
  endif()
  if(DACE_XILINX_MODE STREQUAL "hardware" AND DACE_FPGA_AUTOBUILD_BITSTREAM)
    add_custom_target(autobuild_bitstream ALL
                      COMMENT "Automatically built bitstream for hardware."
                      DEPENDS hw)
  endif()
endif()

# Create DaCe loader stub
add_library(dacestub_${DACE_PROGRAM_NAME} SHARED "${CMAKE_SOURCE_DIR}/tools/dacestub.cpp")
target_link_libraries(dacestub_${DACE_PROGRAM_NAME} ${CMAKE_THREAD_LIBS_INIT} ${OpenMP_CXX_LIBRARIES})

# Windows-specific fixes
if (MSVC_IDE)
    # Copy output DLL from the "Debug" and "Release" directories CMake adds
    # NOTE: The "|| (exit 0)" is added because copy sometimes fails due to the
    # stub library being already loaded.
    add_custom_target(CopyDLL ALL
        COMMAND ${CMAKE_COMMAND} -E copy_if_different
        $<TARGET_FILE:${DACE_PROGRAM_NAME}> "${CMAKE_BINARY_DIR}/lib${DACE_PROGRAM_NAME}.dll"
        COMMAND ${CMAKE_COMMAND} -E copy_if_different
        $<TARGET_FILE:dacestub_${DACE_PROGRAM_NAME}> "${CMAKE_BINARY_DIR}/libdacestub_${DACE_PROGRAM_NAME}.dll" || (exit 0)
        DEPENDS ${DACE_PROGRAM_NAME}
        COMMENT "Copying binaries" VERBATIM)

    set_property(TARGET ${DACE_PROGRAM_NAME} PROPERTY
                 MSVC_RUNTIME_LIBRARY "MultiThreaded$<$<CONFIG:Debug>:Debug>")
endif()<|MERGE_RESOLUTION|>--- conflicted
+++ resolved
@@ -350,18 +350,11 @@
     foreach(RTL_SRC_DIR ${RTL_KERNELS})
         get_filename_component(RTL_KERNEL ${RTL_SRC_DIR} NAME)
         get_filename_component(RTL_SCRIPTS "${RTL_SRC_DIR}/../scripts" ABSOLUTE)
-<<<<<<< HEAD
-        set (RTL_XO "${RTL_KERNEL}.xo")
+        set(RTL_XO "${RTL_KERNEL}.xo")
         rtllib_rtl_target(${RTL_KERNEL} ${RTL_SRC_DIR} ${RTL_SCRIPTS} ${RTL_GENERATED_DIR} ${RTL_LOG_DIR} ${RTL_TEMP_DIR} "${RTLLIB_DIR}/rtl" ${RTL_XO} ${RTL_PART} "" "")
-        set (DACE_VITIS_KERNELS_HW_EMU ${DACE_VITIS_KERNELS_HW_EMU} ${RTL_XO})
-        set (DACE_VITIS_KERNELS_HW ${DACE_VITIS_KERNELS_HW} ${RTL_XO})
-=======
-        set(RTL_XO "${RTL_KERNEL}.xo")
-        rtllib_rtl_target(${RTL_KERNEL} ${RTL_SRC_DIR} ${RTL_SCRIPTS} ${RTL_GENERATED_DIR} ${RTL_LOG_DIR} ${RTL_TEMP_DIR} "${RTLLIB_DIR}/rtl" ${RTL_XO} ${RTL_PART})
         add_custom_target(${RTL_KERNEL} DEPENDS ${RTL_XO})
         set(DACE_RTL_KERNELS ${DACE_RTL_KERNELS} ${RTL_XO})
         set(DACE_RTL_DEPENDS ${DACE_RTL_DEPENDS} ${RTL_KERNEL})
->>>>>>> 2bafe433
     endforeach()
   else()
     # find verilator installation
@@ -442,106 +435,15 @@
     set(DACE_XILINX_MINIMUM_FIFO_DEPTH "\nconfig_dataflow -fifo_depth ${DACE_MINIMUM_FIFO_DEPTH}")
   endif()
 
-<<<<<<< HEAD
-  string(REPLACE " " ";" DACE_XILINX_BUILD_FLAGS_INTERNAL
-         "${DACE_XILINX_BUILD_FLAGS}")
-
-  set(VITIS_BUILD_FLAGS
-    ${VITIS_BUILD_FLAGS}
-    -s
-    -O3
-    -I${CMAKE_SOURCE_DIR}/include
-    -I${CMAKE_SOURCE_DIR}/../external/hlslib/include
-    -I${CMAKE_SOURCE_DIR}/../runtime/include
-    -I${CMAKE_BINARY_DIR}
-    --platform ${DACE_XILINX_TARGET_PLATFORM}
-    ${DACE_XILINX_BUILD_FLAGS_INTERNAL})
-
-  # Optionally specify a target clock (otherwise default is used)
-  if(NOT DACE_XILINX_TARGET_CLOCK STREQUAL "")
-    set(VITIS_BUILD_FLAGS ${VITIS_BUILD_FLAGS} --kernel_frequency ${DACE_XILINX_TARGET_CLOCK})
-  endif()
 
   # If the project uses generated IP cores (E.g. through double pumping)
-  message("wat" ${DACE_XILINX_IP_FILES})
   if(DACE_XILINX_IP_FILES)
     set(VITIS_BUILD_FLAGS ${VITIS_BUILD_FLAGS} --user_ip_repo_paths ip_cores)
   endif()
 
-  # Add synthesis and build commands
-  set(DACE_SYNTHESIS_TARGETS)
-
-=======
   unset(DACE_KERNEL_TARGETS)
->>>>>>> 2bafe433
-  foreach(DACE_KERNEL_FILE ${DACE_XILINX_KERNEL_FILES})
-
-    # Extract kernel name
-    get_filename_component(DACE_KERNEL_NAME ${DACE_KERNEL_FILE} NAME)
-    string(REGEX REPLACE "(.+).cpp" "\\1" DACE_KERNEL_NAME "${DACE_KERNEL_NAME}")
-
-<<<<<<< HEAD
-  add_custom_target(xilinx_synthesis DEPENDS ${DACE_SYNTHESIS_TARGETS})
-
-  if(Vitis_IS_LEGACY)
-    set(VITIS_BUILD_FLAGS ${VITIS_BUILD_FLAGS} --max_memory_ports all)
-  endif()
-
-  if((NOT (DACE_XILINX_MODE STREQUAL "hardware")) OR DACE_XILINX_ENABLE_DEBUGGING)
-    # TODO: add Chipscope debugging on memory interfaces. Need to pass
-    # interfaces from codegen to CMake in order to do this.
-    message(STATUS "Enabled debugging/profiling for Xilinx targets.")
-    set(VITIS_BUILD_FLAGS ${VITIS_BUILD_FLAGS}
-        --profile_kernel "data:all:all:all"
-        --profile_kernel "stall:all:all"
-        --profile_kernel "exec:all:all")
-  endif()
-
-  if(Vitis_MAJOR_VERSION LESS 2018 AND Vitis_MINOR_VERSION LESS 3)
-
-    add_custom_command(
-      OUTPUT ${DACE_PROGRAM_NAME}_sw_emu.xclbin
-      COMMAND XILINX_PATH=${CMAKE_BINARY_DIR} ${Vitis_COMPILER}
-      ${VITIS_BUILD_FLAGS}
-      -t sw_emu
-      ${DACE_VITIS_KERNEL_FILES}
-      -o ${DACE_PROGRAM_NAME}_sw_emu.xclbin
-      DEPENDS ${DACE_VITIS_KERNEL_FILES})
-
-    add_custom_target(xilinx_build_${DACE_PROGRAM_NAME}_software_emulation
-                      DEPENDS ${DACE_PROGRAM_NAME}_sw_emu.xclbin)
-
-    add_custom_command(
-      OUTPUT ${DACE_PROGRAM_NAME}_hw_emu.xclbin
-      COMMAND XILINX_PATH=${CMAKE_BINARY_DIR} ${Vitis_COMPILER}
-      ${VITIS_BUILD_FLAGS}
-      -t hw_emu
-      ${DACE_VITIS_KERNEL_FILES}
-      -o ${DACE_PROGRAM_NAME}_hw_emu.xclbin
-      DEPENDS ${DACE_VITIS_KERNEL_FILES})
-
-    add_custom_target(xilinx_build_${DACE_PROGRAM_NAME}_hardware_emulation
-                      DEPENDS ${DACE_PROGRAM_NAME}_hw_emu.xclbin)
-
-    add_custom_command(
-      OUTPUT ${DACE_PROGRAM_NAME}_hw.xclbin
-      COMMAND XILINX_PATH=${CMAKE_BINARY_DIR} ${Vitis_COMPILER}
-      ${VITIS_BUILD_FLAGS}
-      -t hw
-      ${DACE_VITIS_KERNEL_FILES}
-      -o ${DACE_PROGRAM_NAME}_hw.xclbin
-      DEPENDS ${DACE_VITIS_KERNEL_FILES})
-
-    add_custom_target(xilinx_build_${DACE_PROGRAM_NAME}_hardware
-                      DEPENDS ${DACE_PROGRAM_NAME}_hw.xclbin)
-
-  else()
-
-    # Since with Vitis only one kernel can be compiled at a time,
-    # for the general case we have to first compile each kernel
-    # and then link together the generated .xo files
-
-    foreach(DACE_IP ${DACE_XILINX_IP_FILES})
+
+  foreach(DACE_IP ${DACE_XILINX_IP_FILES})
       get_filename_component(DACE_KERNEL_NAME ${DACE_IP} NAME_WE)
       get_filename_component(DACE_KERNEL_SRC ${DACE_IP} DIRECTORY)
 
@@ -560,58 +462,16 @@
 
       set (RTL_XO "${DACE_KERNEL_NAME}.xo")
       rtllib_rtl_target(${DACE_KERNEL_NAME} ${DACE_KERNEL_SRC} ${DACE_KERNEL_SRC} ${DACE_KERNEL_SRC} log tmp ${DACE_KERNEL_SRC} ${RTL_XO} ${RTL_PART} ip_cores/${DACE_KERNEL_NAME}/impl/export.zip ip_cores)
-      set (DACE_VITIS_KERNELS_HW_EMU ${DACE_VITIS_KERNELS_HW_EMU} ${RTL_XO})
-      set (DACE_VITIS_KERNELS_HW ${DACE_VITIS_KERNELS_HW} ${RTL_XO})
+      add_custom_target(${RTL_KERNEL} DEPENDS ${RTL_XO})
+      set(DACE_RTL_KERNELS ${DACE_RTL_KERNELS} ${RTL_XO})
+      set(DACE_RTL_DEPENDS ${DACE_RTL_DEPENDS} ${RTL_KERNEL})
     endforeach()
 
-    foreach(DACE_KERNEL_FILE ${DACE_XILINX_KERNEL_FILES})
-      # Compile .xo files
-
-      # The kernel name is given by the file name
-      get_filename_component(DACE_KERNEL_NAME ${DACE_KERNEL_FILE} NAME_WE)
-      set(DACE_VITIS_KERNELS ${DACE_VITIS_KERNELS} ${DACE_KERNEL_NAME})
-
-      add_custom_command(
-        OUTPUT ${DACE_KERNEL_NAME}_sw_emu.xo
-        COMMAND XILINX_PATH=${CMAKE_BINARY_DIR} ${Vitis_COMPILER}
-        ${VITIS_BUILD_FLAGS}
-        -c
-        -t sw_emu
-        ${DACE_KERNEL_FILE}
-        --kernel ${DACE_KERNEL_NAME}
-        -o ${DACE_KERNEL_NAME}_sw_emu.xo
-        DEPENDS ${DACE_VITIS_KERNEL_FILES})
-
-      set(DACE_VITIS_KERNELS_SW_EMU ${DACE_VITIS_KERNELS_SW_EMU} ${DACE_KERNEL_NAME}_sw_emu.xo)
-
-      add_custom_command(
-        OUTPUT ${DACE_KERNEL_NAME}_hw_emu.xo
-        COMMAND XILINX_PATH=${CMAKE_BINARY_DIR} ${Vitis_COMPILER}
-        ${VITIS_BUILD_FLAGS}
-        -c
-        -t hw_emu
-        ${DACE_KERNEL_FILE}
-        --kernel ${DACE_KERNEL_NAME}
-        -o ${DACE_KERNEL_NAME}_hw_emu.xo
-        DEPENDS ${DACE_VITIS_KERNEL_FILES})
-
-      set(DACE_VITIS_KERNELS_HW_EMU ${DACE_VITIS_KERNELS_HW_EMU} ${DACE_KERNEL_NAME}_hw_emu.xo)
-
-      add_custom_command(
-        OUTPUT ${DACE_KERNEL_NAME}_hw.xo
-        COMMAND XILINX_PATH=${CMAKE_BINARY_DIR} ${Vitis_COMPILER}
-        ${VITIS_BUILD_FLAGS}
-        -c
-        -t hw
-        ${DACE_KERNEL_FILE}
-        --kernel ${DACE_KERNEL_NAME}
-        -o ${DACE_KERNEL_NAME}_hw.xo
-        DEPENDS ${DACE_VITIS_KERNEL_FILES})
-
-      set(DACE_VITIS_KERNELS_HW ${DACE_VITIS_KERNELS_HW} ${DACE_KERNEL_NAME}_hw.xo)
-
-    endforeach()
-=======
+  foreach(DACE_KERNEL_FILE ${DACE_XILINX_KERNEL_FILES})
+    # Extract kernel name
+    get_filename_component(DACE_KERNEL_NAME ${DACE_KERNEL_FILE} NAME)
+    string(REGEX REPLACE "(.+).cpp" "\\1" DACE_KERNEL_NAME "${DACE_KERNEL_NAME}")
+
     add_vitis_kernel(${DACE_KERNEL_NAME}
                      FILES ${DACE_VITIS_KERNEL_FILES} ${DACE_KERNEL_FILE}
                      HLS_FLAGS "${DACE_XILINX_SYNTHESIS_FLAGS} -DDACE_SYNTHESIS -DDACE_XILINX -DDACE_XILINX_DEVICE_CODE"
@@ -619,8 +479,6 @@
                      INCLUDE_DIRS ${CMAKE_SOURCE_DIR}/../external/hlslib/include
                                   ${CMAKE_SOURCE_DIR}/../runtime/include)
     set(DACE_KERNEL_TARGETS ${DACE_KERNEL_TARGETS} ${DACE_KERNEL_NAME})
->>>>>>> 2bafe433
-
   endforeach()
 
   add_vitis_program(${DACE_PROGRAM_NAME}
