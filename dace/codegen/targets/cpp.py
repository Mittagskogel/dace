--- conflicted
+++ resolved
@@ -270,7 +270,6 @@
     return name
 
 
-<<<<<<< HEAD
 def get_abs_base_type_and_ptr_count(dtype: dtypes.typeclass) -> Tuple[dtypes.typeclass, int]:
     base_type = dtype
     ptr_count = 0
@@ -281,10 +280,7 @@
     return base_type, ptr_count
 
 
-def emit_memlet_reference(dispatcher,
-=======
 def emit_memlet_reference(dispatcher: 'TargetDispatcher',
->>>>>>> b2eca1fd
                           sdfg: SDFG,
                           memlet: mmlt.Memlet,
                           pointer_name: str,
@@ -367,13 +363,8 @@
         typedef = dtypes.pointer(base_ctype)
         is_scalar = False
     elif defined_type == DefinedType.Scalar:
-<<<<<<< HEAD
         typedef = defined_ctype if is_scalar else dtypes.pointer(defined_ctype)
-        if is_write is False:
-=======
-        typedef = defined_ctype if is_scalar else (defined_ctype + '*')
         if is_write is False and not isinstance(desc, data.Structure):
->>>>>>> b2eca1fd
             typedef = make_const(typedef)
         ref = '&' if is_scalar else ''
         defined_type = DefinedType.Scalar if is_scalar else DefinedType.Pointer
