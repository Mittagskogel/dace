--- conflicted
+++ resolved
@@ -163,11 +163,8 @@
     Stream = ()
     StreamArray = ()
     StreamView = ()
-<<<<<<< HEAD
     RemoteStream = ()
-=======
     FPGA_ShiftRegister = ()
->>>>>>> 68b667ff
 
 
 class DefinedMemlets:
