--- conflicted
+++ resolved
@@ -936,14 +936,8 @@
                         desc = sdfg.arrays[memlet.data]
                         ptrname = cpp.ptr(memlet.data, desc, sdfg, self._frame)
                         is_global = desc.lifetime in (dtypes.AllocationLifetime.Global,
-<<<<<<< HEAD
-                                                      dtypes.AllocationLifetime.Persistent)
-                        dst_is_gpu = desc.storage == dtypes.StorageType.GPU_Global
-
-=======
                                                       dtypes.AllocationLifetime.Persistent,
                                                       dtypes.AllocationLifetime.External)
->>>>>>> 0d37a947
                         try:
                             defined_type, _ = self._dispatcher.declared_arrays.get(ptrname, is_global=is_global)
                         except KeyError:
