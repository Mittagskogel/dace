--- conflicted
+++ resolved
@@ -19,12 +19,8 @@
 from dace.sdfg import (ScopeSubgraphView, SDFG, scope_contains_scope, is_array_stream_view, NodeNotExpandedError,
                        dynamic_map_inputs, local_transients)
 from dace.sdfg.scope import is_devicelevel_gpu, is_devicelevel_fpga, is_in_scope
-<<<<<<< HEAD
+from dace.sdfg.validation import validate_memlet_data
 from typing import Optional, Tuple, Union
-=======
-from dace.sdfg.validation import validate_memlet_data
-from typing import Union
->>>>>>> ff6e064d
 from dace.codegen.targets import fpga
 
 
@@ -38,11 +34,7 @@
 
     def _define_sdfg_arguments(self, sdfg, arglist):
 
-<<<<<<< HEAD
-        # NOTE: Multi-nesting with StructArrays must be further investigated.
-=======
         # NOTE: Multi-nesting with container arrays must be further investigated.
->>>>>>> ff6e064d
         def _visit_structure(struct: data.Structure, args: dict, prefix: str = ''):
             for k, v in struct.members.items():
                 if isinstance(v, data.Structure):
@@ -58,18 +50,11 @@
             if isinstance(arg_type, data.Structure):
                 desc = sdfg.arrays[name]
                 _visit_structure(arg_type, args, name)
-<<<<<<< HEAD
-            elif isinstance(arg_type, data.StructArray):
-                desc = sdfg.arrays[name]
-                desc = desc.stype
-                _visit_structure(desc, args, name)
-=======
             elif isinstance(arg_type, data.ContainerArray):
                 desc = sdfg.arrays[name]
                 desc = desc.stype
                 if isinstance(desc, data.Structure):
                     _visit_structure(desc, args, name)
->>>>>>> ff6e064d
 
         for name, arg_type in args.items():
             if isinstance(arg_type, data.Scalar):
@@ -405,18 +390,13 @@
                         ctypedef = dtypes.pointer(v.dtype).ctype if isinstance(v, data.Array) else v.dtype.ctype
                         defined_type = DefinedType.Scalar if isinstance(v, data.Scalar) else DefinedType.Pointer
                         self._dispatcher.declared_arrays.add(f"{name}->{k}", defined_type, ctypedef)
-<<<<<<< HEAD
                         # NOTE: The access node dataname must "navigate" the structure with dots (not arrows).
                         if isinstance(v, data.Scalar):
                             # NOTE: Scalar members are already defined in the struct definition.
                             self._dispatcher.defined_vars.add(f"{name}->{k}", defined_type, ctypedef)
                         else:
                             self.allocate_array(sdfg, dfg, state_id, nodes.AccessNode(f"{node.data}.{k}"), v,
-                                                    function_stream, declaration_stream, allocation_stream)
-=======
-                        self.allocate_array(sdfg, dfg, state_id, nodes.AccessNode(f"{name}.{k}"), v, function_stream,
-                                            declaration_stream, allocation_stream)
->>>>>>> ff6e064d
+                                                function_stream, declaration_stream, allocation_stream)
             return
         if isinstance(nodedesc, data.View):
             return self.allocate_view(sdfg, dfg, state_id, node, function_stream, declaration_stream, allocation_stream)
@@ -587,16 +567,12 @@
                                               dtypes.AllocationLifetime.External)
             self._dispatcher.declared_arrays.remove(alloc_name, is_global=is_global)
 
-<<<<<<< HEAD
         # Special case for structures
         operator = 'delete[]'
         if isinstance(nodedesc, data.Structure) and not isinstance(nodedesc, data.StructureView):
             operator = 'delete'
 
         if isinstance(nodedesc, (data.Scalar, data.View, data.StructureView, data.Stream, data.Reference)):
-=======
-        if isinstance(nodedesc, (data.Scalar, data.View, data.Stream, data.Reference)):
->>>>>>> ff6e064d
             return
         elif (nodedesc.storage == dtypes.StorageType.CPU_Heap
               or (nodedesc.storage == dtypes.StorageType.Register and symbolic.issymbolic(arrsize, sdfg.constants))):
