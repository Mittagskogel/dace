--- conflicted
+++ resolved
@@ -37,25 +37,12 @@
 
     def _define_sdfg_arguments(self, sdfg, arglist):
 
-<<<<<<< HEAD
-        # Keep track of traversed nodes
-        self._generated_nodes = set()
-
-        # Keep track of generated NestedSDG, and the name of the assigned function
-        self._generated_nested_sdfg = dict()
-
-=======
->>>>>>> b2eca1fd
         # NOTE: Multi-nesting with container arrays must be further investigated.
         def _visit_structure(struct: data.Structure, args: dict, prefix: str = ''):
             for k, v in struct.members.items():
                 if isinstance(v, data.Structure):
                     _visit_structure(v, args, f'{prefix}->{k}')
-<<<<<<< HEAD
                 elif isinstance(v, data.ContainerArray) and isinstance(v.stype, data.Structure):
-=======
-                elif isinstance(v, data.ContainerArray):
->>>>>>> b2eca1fd
                     _visit_structure(v.stype, args, f'{prefix}->{k}')
                 if isinstance(v, data.Data):
                     args[f'{prefix}->{k}'] = v
@@ -65,20 +52,12 @@
         for name, arg_type in arglist.items():
             if isinstance(arg_type, data.Structure):
                 desc = sdfg.arrays[name]
-<<<<<<< HEAD
-                _visit_structure(arg_type, arglist, name)
-=======
                 _visit_structure(arg_type, args, name)
->>>>>>> b2eca1fd
             elif isinstance(arg_type, data.ContainerArray):
                 desc = sdfg.arrays[name]
                 desc = desc.stype
                 if isinstance(desc, data.Structure):
-<<<<<<< HEAD
-                    _visit_structure(desc, arglist, name)
-=======
                     _visit_structure(desc, args, name)
->>>>>>> b2eca1fd
 
         for name, arg_type in args.items():
             if isinstance(arg_type, data.Scalar):
@@ -96,13 +75,9 @@
                     self._dispatcher.defined_vars.add(name, DefinedType.StreamArray,
                                                       dtypes.opaque(arg_type.as_arg(name='')))
                 else:
-<<<<<<< HEAD
                     self._dispatcher.defined_vars.add(name, DefinedType.Stream, dtypes.opaque(arg_type.as_arg(name='')))
-=======
-                    self._dispatcher.defined_vars.add(name, DefinedType.Stream, arg_type.as_arg(name=''))
             elif isinstance(arg_type, data.Structure):
-                self._dispatcher.defined_vars.add(name, DefinedType.Pointer, arg_type.dtype.ctype)
->>>>>>> b2eca1fd
+                self._dispatcher.defined_vars.add(name, DefinedType.Pointer, arg_type.dtype)
             else:
                 raise TypeError("Unrecognized argument type: {t} (value {v})".format(t=type(arg_type).__name__,
                                                                                      v=str(arg_type)))
@@ -128,7 +103,7 @@
         # Keep track of traversed nodes
         self._generated_nodes = set()
 
-        # Keep track of generated NestedSDG, and the name of the assigned function
+        # Keep track of generated NestedSDFG, and the name of the assigned function
         self._generated_nested_sdfg = dict()
 
         # Keeps track of generated connectors, so we know how to access them in nested scopes
@@ -239,16 +214,10 @@
 
         # Allocate the viewed view before the view, if necessary
         mpath = dfg.memlet_path(edge)
-<<<<<<< HEAD
-        viewed_dnode = mpath[-1].dst if is_write else mpath[0].src
+        viewed_dnode: nodes.AccessNode = mpath[-1].dst if is_write else mpath[0].src
         if isinstance(viewed_dnode.desc(sdfg), (data.View, data.Reference)):
-            self._dispatcher.dispatch_allocate(sdfg, dfg, state_id, viewed_dnode, viewed_dnode.desc(sdfg),
+            self._dispatcher.dispatch_allocate(sdfg, cfg, dfg, state_id, viewed_dnode, viewed_dnode.desc(sdfg),
                                                global_stream, allocation_stream)
-=======
-        viewed_dnode: nodes.AccessNode = mpath[-1].dst if is_write else mpath[0].src
-        self._dispatcher.dispatch_allocate(sdfg, cfg, dfg, state_id, viewed_dnode, viewed_dnode.desc(sdfg),
-                                           global_stream, allocation_stream)
->>>>>>> b2eca1fd
 
         # Memlet points to view, construct mirror memlet
         memlet = edge.data
@@ -285,11 +254,7 @@
                 field_name = mpath[0].src_conn
 
             # Plain view into a container array
-<<<<<<< HEAD
             if isinstance(vdesc, data.ContainerArray) and not isinstance(vdesc.stype, data.Structure) and nodedesc.dtype == vdesc.dtype:
-=======
-            if isinstance(vdesc, data.ContainerArray) and not isinstance(vdesc.stype, data.Structure):
->>>>>>> b2eca1fd
                 offset = cpp.cpp_offset_expr(vdesc, memlet.subset)
                 value = f'{ptrname}[{offset}]'
             else:
@@ -303,17 +268,12 @@
                         stype = vdesc
 
                     value = f'{arrexpr}->{field_name}'
-<<<<<<< HEAD
                     if (isinstance(stype.members[field_name], data.Scalar)
                             or getattr(stype.members[field_name], 'byval', False)):
                         value = '&' + value
                     if getattr(stype.members[field_name], 'byval', False):
                         # Corner case: cast by-value arrays
                         value = f'({atype.as_arg("")}){value}'
-=======
-                    if isinstance(stype.members[field_name], data.Scalar):
-                        value = '&' + value
->>>>>>> b2eca1fd
 
         if not declared:
             self._dispatcher.declared_arrays.add(aname, DefinedType.Pointer, atype)
@@ -325,21 +285,12 @@
                         self._dispatcher.declared_arrays.add(f"{name}->{k}", defined_type, ctypedef)
                         self._dispatcher.defined_vars.add(f"{name}->{k}", defined_type, ctypedef)
                 # TODO: Find a better way to do this (the issue is with pointers of pointers)
-<<<<<<< HEAD
                 # if isinstance(atype, dtypes.pointer):
                 #     atype = atype.base_type
                 # if value.startswith('&'):
                 #     value = value[1:]
-            declaration_stream.write(f'{atype.as_arg(aname)};', sdfg, state_id, node)
-        allocation_stream.write(f'{aname} = {value};', sdfg, state_id, node)
-=======
-                if atype.endswith('*'):
-                    atype = atype[:-1]
-                if value.startswith('&'):
-                    value = value[1:]
-            declaration_stream.write(f'{atype} {aname};', cfg, state_id, node)
+            declaration_stream.write(f'{atype.as_arg(aname)};', cfg, state_id, node)
         allocation_stream.write(f'{aname} = {value};', cfg, state_id, node)
->>>>>>> b2eca1fd
 
     def allocate_reference(self, sdfg: SDFG, cfg: ControlFlowRegion, dfg: SDFGState, state_id: int,
                            node: nodes.AccessNode, global_stream: CodeIOStream, declaration_stream: CodeIOStream,
@@ -352,18 +303,13 @@
         declared = self._dispatcher.declared_arrays.has(ptrname)
 
         if not declared:
-<<<<<<< HEAD
             if 'views' in node.out_connectors and not list(dfg.out_edges_by_connector(node, 'views'))[0].dst_conn:
                 # Reference and a view, but not setting a field
-                self.allocate_view(sdfg, dfg, state_id, node, global_stream, declaration_stream, allocation_stream)
+                self.allocate_view(sdfg, cfg, dfg, state_id, node, global_stream, declaration_stream, allocation_stream)
                 return
 
-            declaration_stream.write(f'{nodedesc.as_arg(name=ptrname)};', sdfg, state_id, node)
+            declaration_stream.write(f'{nodedesc.as_arg(name=ptrname)};', cfg, state_id, node)
             ctypedef = dtypes.pointer(nodedesc.dtype)
-=======
-            declaration_stream.write(f'{nodedesc.dtype.ctype} *{ptrname};', cfg, state_id, node)
-            ctypedef = dtypes.pointer(nodedesc.dtype).ctype
->>>>>>> b2eca1fd
             self._dispatcher.declared_arrays.add(ptrname, DefinedType.Pointer, ctypedef)
             self._dispatcher.defined_vars.add(ptrname, DefinedType.Pointer, ctypedef)
 
@@ -404,26 +350,16 @@
 
             ctypedef = dtypes.pointer(nodedesc.dtype)
 
-<<<<<<< HEAD
-            declaration_stream.write(f'{ctypedef.as_arg(name)} = nullptr;\n', sdfg, state_id, node)
-=======
-            declaration_stream.write(f'{nodedesc.dtype.ctype} *{name} = nullptr;\n', cfg, state_id, node)
->>>>>>> b2eca1fd
+            declaration_stream.write(f'{ctypedef.as_arg(name)} = nullptr;\n', cfg, state_id, node)
             self._dispatcher.declared_arrays.add(name, DefinedType.Pointer, ctypedef)
             return
         elif nodedesc.storage is dtypes.StorageType.CPU_ThreadLocal:
             # Define pointer once
             # NOTE: OpenMP threadprivate storage MUST be declared globally.
             function_stream.write(
-<<<<<<< HEAD
                 "{ctype} = nullptr;\n"
                 "#pragma omp threadprivate({name})".format(ctype=nodedesc.as_arg(name=name)),
                 sdfg,
-=======
-                "{ctype} *{name} = nullptr;\n"
-                "#pragma omp threadprivate({name})".format(ctype=nodedesc.dtype.ctype, name=name),
-                cfg,
->>>>>>> b2eca1fd
                 state_id,
                 node,
             )
@@ -438,9 +374,6 @@
         alloc_name = cpp.ptr(node.data, nodedesc, sdfg, self._frame)
         name = alloc_name
 
-<<<<<<< HEAD
-        if not nodedesc.transient and nodedesc.lifetime != dtypes.AllocationLifetime.Global:
-=======
         tokens = node.data.split('.')
         top_desc = sdfg.arrays[tokens[0]]
         # NOTE: Assuming here that all Structure members share transient/storage/lifetime properties.
@@ -449,8 +382,7 @@
         top_storage = top_desc.storage
         top_lifetime = top_desc.lifetime
 
-        if top_transient is False:
->>>>>>> b2eca1fd
+        if top_transient is False and top_lifetime != dtypes.AllocationLifetime.Global:
             return
 
         # Check if array is already allocated
@@ -471,30 +403,26 @@
             declared = self._dispatcher.declared_arrays.has(name)
 
         define_var = self._dispatcher.defined_vars.add
-<<<<<<< HEAD
         if declared:
             # Move definition to the right ancestor (from state to function, hopefully).
             # TODO(later): Ensure same scope as the declaration scope
             define_var = lambda *args, **kwargs: self._dispatcher.defined_vars.add(*args, ancestor=1, **kwargs)
 
-        if nodedesc.lifetime in (dtypes.AllocationLifetime.Persistent, dtypes.AllocationLifetime.External):
-=======
         if top_lifetime in (dtypes.AllocationLifetime.Persistent, dtypes.AllocationLifetime.External):
->>>>>>> b2eca1fd
             define_var = self._dispatcher.defined_vars.add_global
             nodedesc = update_persistent_desc(nodedesc, sdfg)
 
-        if nodedesc.lifetime == dtypes.AllocationLifetime.Global:
+        if top_lifetime == dtypes.AllocationLifetime.Global:
             self._dispatcher.defined_vars.add_global(
                 name,
                 DefinedType.Pointer if isinstance(nodedesc, data.Array) else DefinedType.Scalar,
                 dtypes.pointer(nodedesc.dtype) if isinstance(nodedesc, data.Array) else nodedesc.dtype,
             )
-            if not nodedesc.transient:  # Global globals are declared as extern
+            if not top_transient:  # Global globals are declared as extern
                 definition = 'extern ' + nodedesc.as_arg(name=name) + ';'
                 declaration_stream.write(
                     definition,
-                    sdfg,
+                    cfg,
                     state_id,
                     -1,
                 )
@@ -507,7 +435,6 @@
             arrsize_bytes = arrsize * nodedesc.dtype.bytes
 
         if isinstance(nodedesc, data.Structure) and not isinstance(nodedesc, data.StructureView):
-<<<<<<< HEAD
             declaration_stream.write(f"{nodedesc.as_arg(name=name)} = new {nodedesc.dtype.base_type};\n")
             define_var(name, DefinedType.Pointer, nodedesc.dtype)
             for k, v in nodedesc.members.items():
@@ -515,43 +442,21 @@
                     ctypedef = dtypes.pointer(v.dtype) if isinstance(v, data.Array) else v.dtype
                     defined_type = DefinedType.Scalar if isinstance(v, data.Scalar) else DefinedType.Pointer
                     self._dispatcher.declared_arrays.add(f"{name}->{k}", defined_type, ctypedef)
-                    self.allocate_array(sdfg, dfg, state_id, nodes.AccessNode(f"{name}.{k}"), v, function_stream,
+                    self.allocate_array(sdfg, cfg, dfg, state_id, nodes.AccessNode(f"{name}.{k}"), v, function_stream,
                                         declaration_stream, allocation_stream)
-            return
-        if isinstance(nodedesc, data.View):
-            return self.allocate_view(sdfg, dfg, state_id, node, function_stream, declaration_stream, allocation_stream)
-=======
-            declaration_stream.write(f"{nodedesc.ctype} {name} = new {nodedesc.dtype.base_type};\n")
-            define_var(name, DefinedType.Pointer, nodedesc.ctype)
-            if allocate_nested_data:
-                for k, v in nodedesc.members.items():
-                    if isinstance(v, data.Data):
-                        ctypedef = dtypes.pointer(v.dtype).ctype if isinstance(v, data.Array) else v.dtype.ctype
-                        defined_type = DefinedType.Scalar if isinstance(v, data.Scalar) else DefinedType.Pointer
-                        self._dispatcher.declared_arrays.add(f"{name}->{k}", defined_type, ctypedef)
-                        self.allocate_array(sdfg, cfg, dfg, state_id, nodes.AccessNode(f"{name}.{k}"), v,
-                                            function_stream, declaration_stream, allocation_stream)
             return
         if isinstance(nodedesc, data.View):
             return self.allocate_view(sdfg, cfg, dfg, state_id, node, function_stream, declaration_stream,
                                       allocation_stream)
->>>>>>> b2eca1fd
         if isinstance(nodedesc, data.Reference):
             return self.allocate_reference(sdfg, cfg, dfg, state_id, node, function_stream, declaration_stream,
                                            allocation_stream)
         if isinstance(nodedesc, data.Scalar):
             if node.setzero:
-<<<<<<< HEAD
-                declaration_stream.write(f'{nodedesc.as_arg(name=name)} = 0;\n', sdfg, state_id, node)
+                declaration_stream.write(f'{nodedesc.as_arg(name=name)} = 0;\n', cfg, state_id, node)
             else:
-                declaration_stream.write(f'{nodedesc.as_arg(name=name)};\n', sdfg, state_id, node)
+                declaration_stream.write(f'{nodedesc.as_arg(name=name)};\n', cfg, state_id, node)
             define_var(name, DefinedType.Scalar, nodedesc.dtype)
-=======
-                declaration_stream.write("%s %s = 0;\n" % (nodedesc.dtype.ctype, name), cfg, state_id, node)
-            else:
-                declaration_stream.write("%s %s;\n" % (nodedesc.dtype.ctype, name), cfg, state_id, node)
-            define_var(name, DefinedType.Scalar, nodedesc.dtype.ctype)
->>>>>>> b2eca1fd
         elif isinstance(nodedesc, data.Stream):
             ###################################################################
             # Stream directly connected to an array
@@ -600,13 +505,8 @@
             else:
                 definition = "{} {};".format(ctypedef, name)
 
-<<<<<<< HEAD
-            declaration_stream.write(definition, sdfg, state_id, node)
+            declaration_stream.write(definition, cfg, state_id, node)
             define_var(name, DefinedType.Stream, dtypes.opaque(ctypedef))
-=======
-            declaration_stream.write(definition, cfg, state_id, node)
-            define_var(name, DefinedType.Stream, ctypedef)
->>>>>>> b2eca1fd
 
         elif (nodedesc.storage == dtypes.StorageType.CPU_Heap
               or (nodedesc.storage == dtypes.StorageType.Register and
@@ -628,11 +528,7 @@
             ctypedef = dtypes.pointer(nodedesc.dtype)
 
             if not declared:
-<<<<<<< HEAD
-                declaration_stream.write(f'{ctypedef.as_arg(name=name)};\n', sdfg, state_id, node)
-=======
-                declaration_stream.write(f'{nodedesc.dtype.ctype} *{name};\n', cfg, state_id, node)
->>>>>>> b2eca1fd
+                declaration_stream.write(f'{ctypedef.as_arg(name=name)};\n', cfg, state_id, node)
             allocation_stream.write(
                 "%s = new %s DACE_ALIGN(64)[%s];\n" % (alloc_name, nodedesc.dtype.ctype, cpp.sym2cpp(arrsize)), cfg,
                 state_id, node)
@@ -675,13 +571,8 @@
 
             if node.setzero:
                 declaration_stream.write(
-<<<<<<< HEAD
                     "%s DACE_ALIGN(64) = {0};\n" % (defdesc.as_arg(name=name)),
-                    sdfg,
-=======
-                    "%s %s[%s]  DACE_ALIGN(64) = {0};\n" % (nodedesc.dtype.ctype, name, cpp.sym2cpp(arrsize)),
                     cfg,
->>>>>>> b2eca1fd
                     state_id,
                     node,
                 )
@@ -689,13 +580,8 @@
                 return
 
             declaration_stream.write(
-<<<<<<< HEAD
                 "%s DACE_ALIGN(64);\n" % (defdesc.as_arg(name=name)),
-                sdfg,
-=======
-                "%s %s[%s]  DACE_ALIGN(64);\n" % (nodedesc.dtype.ctype, name, cpp.sym2cpp(arrsize)),
                 cfg,
->>>>>>> b2eca1fd
                 state_id,
                 node,
             )
@@ -759,37 +645,24 @@
                                               dtypes.AllocationLifetime.External)
             self._dispatcher.declared_arrays.remove(alloc_name, is_global=is_global)
 
-<<<<<<< HEAD
         # Special case for structures
         operator = 'delete[]'
         if isinstance(nodedesc, data.Structure) and not isinstance(nodedesc, data.StructureView):
             operator = 'delete'
 
-=======
->>>>>>> b2eca1fd
         if isinstance(nodedesc, (data.Scalar, data.View, data.Stream, data.Reference)):
             return
         elif (nodedesc.storage == dtypes.StorageType.CPU_Heap
               or (nodedesc.storage == dtypes.StorageType.Register and symbolic.issymbolic(arrsize, sdfg.constants))):
-<<<<<<< HEAD
-            callsite_stream.write(f'{operator} {alloc_name};\n', sdfg, state_id, node)
-=======
-            callsite_stream.write("delete[] %s;\n" % alloc_name, cfg, state_id, node)
->>>>>>> b2eca1fd
+            callsite_stream.write(f'{operator} {alloc_name};\n', cfg, state_id, node)
         elif nodedesc.storage is dtypes.StorageType.CPU_ThreadLocal:
             # Deallocate in each OpenMP thread
             callsite_stream.write(
                 f"""#pragma omp parallel
                 {{
-<<<<<<< HEAD
                     {operator} {alloc_name};
                 }}""",
-                sdfg,
-=======
-                    delete[] {name};
-                }}""".format(name=alloc_name),
                 cfg,
->>>>>>> b2eca1fd
                 state_id,
                 node,
             )
@@ -928,9 +801,8 @@
                     src_expr = '*' + src_expr
 
                 stream.write(
-<<<<<<< HEAD
                     f"{dst_node.data} = {src_expr};",
-                    sdfg,
+                    cfg,
                     state_id,
                     [src_node, dst_node],
                 )
@@ -943,11 +815,7 @@
                 defined_type, _ = self._dispatcher.defined_vars.get(srcptr)
                 stream.write(
                     f'{cpp.cpp_ptr_expr(sdfg, memlet, defined_type)}->{orig_vconn} = {srcptr};',
-                    sdfg,
-=======
-                    "%s = %s;" % (vconn, cpp.cpp_ptr_expr(sdfg, memlet, defined_type)),
                     cfg,
->>>>>>> b2eca1fd
                     state_id,
                     [src_node, dst_node],
                 )
@@ -1152,7 +1020,6 @@
     ###########################################################################
     # Memlet handling
 
-<<<<<<< HEAD
     def _maybe_rename_connector(self, sdfg, conn, node: nodes.Tasklet, connector_dict):
         """
         Handles name conflicts in tasklet connectors.
@@ -1171,11 +1038,8 @@
 
         return new_conn
 
-    def write_and_resolve_expr(self, sdfg, memlet, nc, outname, inname, indices=None, dtype=None):
-=======
     def write_and_resolve_expr(self, sdfg: SDFG, memlet: mmlt.Memlet, nc: bool, outname: str, inname: str,
                                indices=None, dtype=None):
->>>>>>> b2eca1fd
         """
         Emits a conflict resolution call from a memlet.
         """
@@ -1608,16 +1472,10 @@
                     # Variable number of reads: get a const reference that can
                     # be read if necessary
                     if is_pointer:
-<<<<<<< HEAD
                         # If it's a pointer, the reference is unnecessary
                         result += "{} = {};".format(memlet_type.as_arg(local_name), expr)
                     else:
                         result += "{} = {};".format(memlet_type.as_arg('&' + local_name), expr)
-=======
-                        result += "{} {} = {};".format(memlet_type, local_name, expr)
-                    else:
-                        result += "{} &{} = {};".format(memlet_type, local_name, expr)
->>>>>>> b2eca1fd
                 defined = (DefinedType.Scalar if is_scalar else DefinedType.Pointer)
         elif var_type in [DefinedType.Stream, DefinedType.StreamArray]:
             if not memlet.dynamic and memlet.num_accesses == 1:
@@ -1713,15 +1571,9 @@
                     if defined_type in (DefinedType.Scalar, DefinedType.Pointer):
                         assign_str = (f"const {ctype.as_arg(edge.dst_conn)} = {shared_data_name};")
                     else:
-<<<<<<< HEAD
                         assign_str = (f"const {ctype.as_arg('&' + edge.dst_conn)} = {shared_data_name};")
-                    inner_stream.write(assign_str, sdfg, state_id, [edge.src, edge.dst])
+                    inner_stream.write(assign_str, cfg, state_id, [edge.src, edge.dst])
                     self._dispatcher.defined_vars.add(edge.dst_conn, defined_type, ctype)
-=======
-                        assign_str = (f"const {ctype} &{edge.dst_conn} = {shared_data_name};")
-                    inner_stream.write(assign_str, cfg, state_id, [edge.src, edge.dst])
-                    self._dispatcher.defined_vars.add(edge.dst_conn, defined_type, f"const {ctype}")
->>>>>>> b2eca1fd
 
                 else:
                     self._dispatcher.dispatch_copy(
@@ -1785,13 +1637,8 @@
                                                             dfg.node_id(dst_node), edge.src_conn)
 
                 # Allocate variable type
-<<<<<<< HEAD
                 code = f'{ctype.as_arg(local_name)};'
-                outer_stream_begin.write(code, sdfg, state_id, [edge.src, dst_node])
-=======
-                code = "%s %s;" % (ctype, local_name)
                 outer_stream_begin.write(code, cfg, state_id, [edge.src, dst_node])
->>>>>>> b2eca1fd
                 if (isinstance(arg_type, data.Scalar) or isinstance(arg_type, dtypes.typeclass)):
                     self._dispatcher.defined_vars.add(local_name, DefinedType.Scalar, ctype, ancestor=1)
                 elif isinstance(arg_type, data.Array):
@@ -1804,11 +1651,7 @@
                 else:
                     raise TypeError("Unrecognized argument type: {}".format(type(arg_type).__name__))
 
-<<<<<<< HEAD
-                inner_stream.write(f'{ctype.as_arg(edge.src_conn)};', sdfg, state_id, [edge.src, edge.dst])
-=======
-                inner_stream.write("%s %s;" % (ctype, edge.src_conn), cfg, state_id, [edge.src, edge.dst])
->>>>>>> b2eca1fd
+                inner_stream.write(f'{ctype.as_arg(edge.src_conn)};', cfg, state_id, [edge.src, edge.dst])
                 tasklet_out_connectors.add(edge.src_conn)
                 self._dispatcher.defined_vars.add(edge.src_conn, DefinedType.Scalar, ctype)
                 self._locals.define(edge.src_conn, -1, self._ldepth + 1, ctype)
@@ -1867,20 +1710,15 @@
         cpp.unparse_tasklet(sdfg, cfg, state_id, dfg, node, function_stream, inner_stream, locals, ldepth,
                             toplevel_schedule, self)
 
-<<<<<<< HEAD
-    def define_out_memlet(self, sdfg, state_dfg, state_id, src_node, dst_node, edge, function_stream, callsite_stream):
+    def define_out_memlet(self, sdfg: SDFG, cfg: ControlFlowRegion, state_dfg: StateSubgraphView, state_id: int,
+                          src_node: nodes.Node, dst_node: nodes.Node, edge: MultiConnectorEdge[mmlt.Memlet],
+                          function_stream: CodeIOStream, callsite_stream: CodeIOStream) -> None:
         uconn = edge.src_conn
         if isinstance(src_node, nodes.Tasklet):
             uconn = self._maybe_rename_connector(sdfg, uconn, src_node, src_node.out_connectors)
             edge.src_conn = uconn
 
         cdtype = src_node.out_connectors[uconn]
-=======
-    def define_out_memlet(self, sdfg: SDFG, cfg: ControlFlowRegion, state_dfg: StateSubgraphView, state_id: int,
-                          src_node: nodes.Node, dst_node: nodes.Node, edge: MultiConnectorEdge[mmlt.Memlet],
-                          function_stream: CodeIOStream, callsite_stream: CodeIOStream) -> None:
-        cdtype = src_node.out_connectors[edge.src_conn]
->>>>>>> b2eca1fd
         if isinstance(sdfg.arrays[edge.data.data], data.Stream):
             pass
         elif isinstance(cdtype, dtypes.pointer):  # If pointer, also point to output
@@ -1895,19 +1733,11 @@
                                               dtypes.AllocationLifetime.External)
                 defined_type, _ = self._dispatcher.defined_vars.get(ptrname, is_global=is_global)
                 base_ptr = cpp.cpp_ptr_expr(sdfg, edge.data, defined_type, codegen=self._frame)
-<<<<<<< HEAD
-                callsite_stream.write(f'{cdtype.ctype} {uconn} = {base_ptr};', sdfg, state_id, src_node)
+                callsite_stream.write(f'{cdtype.ctype} {uconn} = {base_ptr};', cfg, state_id, src_node)
             else:
-                callsite_stream.write(f'{cdtype.as_arg(uconn)};', sdfg, state_id, src_node)
+                callsite_stream.write(f'{cdtype.as_arg(uconn)};', cfg, state_id, src_node)
         else:
-            callsite_stream.write(f'{cdtype.ctype} {uconn};', sdfg, state_id, src_node)
-=======
-                callsite_stream.write(f'{cdtype.ctype} {edge.src_conn} = {base_ptr};', cfg, state_id, src_node)
-            else:
-                callsite_stream.write(f'{cdtype.as_arg(edge.src_conn)};', cfg, state_id, src_node)
-        else:
-            callsite_stream.write(f'{cdtype.ctype} {edge.src_conn};', cfg, state_id, src_node)
->>>>>>> b2eca1fd
+            callsite_stream.write(f'{cdtype.ctype} {uconn};', cfg, state_id, src_node)
 
     def generate_nsdfg_header(self, sdfg, cfg, state, state_id, node, memlet_references, sdfg_label, state_struct=True):
         # TODO: Use a single method for GPU kernels, FPGA modules, and NSDFGs
@@ -1999,16 +1829,12 @@
     ):
         inline = Config.get_bool('compiler', 'inline_sdfgs')
         self._dispatcher.defined_vars.enter_scope(sdfg, can_access_parent=inline)
-<<<<<<< HEAD
         self._dispatcher.declared_arrays.enter_scope(sdfg, can_access_parent=inline)
-        state_dfg = sdfg.nodes()[state_id]
-=======
         state_dfg = cfg.nodes()[state_id]
 
         fsyms = self._frame.free_symbols(node.sdfg)
         arglist = node.sdfg.arglist(scalars_only=False, free_symbols=fsyms)
         self._define_sdfg_arguments(node.sdfg, arglist)
->>>>>>> b2eca1fd
 
         # Quick sanity check.
         # TODO(later): Is this necessary or "can_access_parent" should always be False?
@@ -2449,13 +2275,8 @@
                             edge.src), dfg.node_id(edge.dst), edge.src_conn)
 
                     # Allocate variable type
-<<<<<<< HEAD
                     code = f'{ctype.as_arg(local_name)};'
-                    result.write(code, sdfg, state_id, [edge.src, edge.dst])
-=======
-                    code = '%s %s;' % (ctype, local_name)
                     result.write(code, cfg, state_id, [edge.src, edge.dst])
->>>>>>> b2eca1fd
                     self._dispatcher.defined_vars.add(local_name, DefinedType.Scalar, ctype)
 
     def _generate_ConsumeExit(self, sdfg: SDFG, cfg: ControlFlowRegion, dfg: StateSubgraphView, state_id: int,
