--- conflicted
+++ resolved
@@ -18,13 +18,8 @@
 from dace.sdfg import nodes, utils as sdutils
 from dace.sdfg import (ScopeSubgraphView, SDFG, scope_contains_scope, is_array_stream_view, NodeNotExpandedError,
                        dynamic_map_inputs, local_transients)
-<<<<<<< HEAD
-from dace.sdfg.scope import is_devicelevel_gpu, is_devicelevel_fpga
+from dace.sdfg.scope import is_devicelevel_gpu, is_devicelevel_fpga, is_in_scope
 from typing import Optional, Union
-=======
-from dace.sdfg.scope import is_devicelevel_gpu, is_devicelevel_fpga, is_in_scope
-from typing import Union
->>>>>>> 680a9560
 from dace.codegen.targets import fpga
 
 
