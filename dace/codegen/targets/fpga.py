from six import StringIO
import collections
import enum
import functools
import itertools
import re
import warnings
import sympy as sp
import numpy as np

import dace
from dace import subsets, data as dt
from dace.dtypes import deduplicate
from dace.config import Config
from dace.frontend import operations
from dace.sdfg import nodes
from dace.sdfg import ScopeSubgraphView, find_input_arraynode, find_output_arraynode
from dace.codegen.codeobject import CodeObject
from dace.codegen.prettycode import CodeIOStream
from dace.codegen.targets.target import TargetCodeGenerator, DefinedType
from dace.codegen.targets.target import (TargetCodeGenerator, IllegalCopy,
                                         make_absolute, DefinedType)
from dace.codegen.targets.cpp import (cpp_offset_expr, cpp_array_expr, sym2cpp,
                                      memlet_copy_to_absolute_strides)
from dace.codegen import cppunparse
from dace.properties import Property, make_properties, indirect_properties
from dace.symbolic import evaluate

_CPU_STORAGE_TYPES = {
    dace.dtypes.StorageType.CPU_Heap, dace.dtypes.StorageType.CPU_ThreadLocal,
    dace.dtypes.StorageType.CPU_Pinned
}
_FPGA_STORAGE_TYPES = {
    dace.dtypes.StorageType.FPGA_Global, dace.dtypes.StorageType.FPGA_Local,
    dace.dtypes.StorageType.FPGA_Registers,
    dace.dtypes.StorageType.FPGA_ShiftRegister
}


class MemoryType(enum.Enum):
    DDR = enum.auto()
    HBM = enum.auto()


class FPGACodeGen(TargetCodeGenerator):
    # Set by deriving class
    target_name = None
    title = None
    language = None

    allocated_host_device_buffers = 0

    def __init__(self, frame_codegen, sdfg):

        # The inheriting class must set target_name, title and language.

        self._in_device_code = False
        self._cpu_codegen = None
        self._frame = frame_codegen
        self._dispatcher = frame_codegen.dispatcher

        self._global_sdfg = sdfg
        self._program_name = sdfg.name

        # Verify that we did not miss the allocation of any global arrays, even
        # if they're nested deep in the SDFG
        self._allocated_global_arrays = set()
        self._unrolled_pes = set()

        # Register dispatchers
        self._cpu_codegen = self._dispatcher.get_generic_node_dispatcher()

        self._host_codes = []
        self._kernel_codes = []
        self._bank_assignments = {}  # {(data name, sdfg): (type, id)}

        # Register additional FPGA dispatchers
        self._dispatcher.register_map_dispatcher(
            [dace.dtypes.ScheduleType.FPGA_Device], self)

        self._dispatcher.register_state_dispatcher(
            self,
            predicate=lambda sdfg, state: len(state.data_nodes()) > 0 and all([
                n.desc(sdfg).storage in [
                    dace.dtypes.StorageType.FPGA_Global, dace.dtypes.
                    StorageType.FPGA_Local, dace.dtypes.StorageType.
<<<<<<< HEAD
                    FPGA_Registers, dace.dtypes.StorageType.FPGA_Remote
=======
                    FPGA_Registers, dace.dtypes.StorageType.FPGA_ShiftRegister
>>>>>>> 68b667ff
                ] for n in state.data_nodes()
            ]))

        self._dispatcher.register_node_dispatcher(
            self, predicate=lambda *_: self._in_device_code)

        fpga_storage = [
            dace.dtypes.StorageType.FPGA_Global,
            dace.dtypes.StorageType.FPGA_Local,
            dace.dtypes.StorageType.FPGA_Registers,
<<<<<<< HEAD
            dace.dtypes.StorageType.FPGA_Remote,
=======
            dace.dtypes.StorageType.FPGA_ShiftRegister,
>>>>>>> 68b667ff
        ]
        self._dispatcher.register_array_dispatcher(fpga_storage, self)

        # Register permitted copies
        for storage_from in itertools.chain(
                fpga_storage, [dace.dtypes.StorageType.Register]):
            for storage_to in itertools.chain(
                    fpga_storage, [dace.dtypes.StorageType.Register]):
                if (storage_from == dace.dtypes.StorageType.Register
                        and storage_to == dace.dtypes.StorageType.Register):
                    continue
                self._dispatcher.register_copy_dispatcher(
                    storage_from, storage_to, None, self)
        self._dispatcher.register_copy_dispatcher(
            dace.dtypes.StorageType.FPGA_Global,
            dace.dtypes.StorageType.CPU_Heap, None, self)
        self._dispatcher.register_copy_dispatcher(
            dace.dtypes.StorageType.FPGA_Global,
            dace.dtypes.StorageType.CPU_ThreadLocal, None, self)
        self._dispatcher.register_copy_dispatcher(
            dace.dtypes.StorageType.CPU_Heap,
            dace.dtypes.StorageType.FPGA_Global, None, self)
        self._dispatcher.register_copy_dispatcher(
            dace.dtypes.StorageType.CPU_ThreadLocal,
            dace.dtypes.StorageType.FPGA_Global, None, self)

        # Inspect the vector length of all memlets leading to each memory, to
        # make sure that they're consistent, and to allow us to instantiate the
        # memories as vector types to enable HLS to generate wider data paths.
        self._memory_widths = self.detect_memory_widths(sdfg)

    @property
    def has_initializer(self):
        return True

    @property
    def has_finalizer(self):
        return False

    def generate_state(self, sdfg, state, function_stream, callsite_stream):
        """Generate a kernel that runs all connected components within a state
           as concurrent dataflow modules."""

        state_id = sdfg.node_id(state)

        # Determine independent components
        subgraphs = dace.sdfg.concurrent_subgraphs(state)

        # Generate kernel code
        shared_transients = set(sdfg.shared_transients())
        if not self._in_device_code:
            # Allocate global memory transients, unless they are shared with
            # other states
            all_transients = set(state.all_transients())
            allocated = set(shared_transients)
            for node in state.data_nodes():
                data = node.desc(sdfg)
                if node.data not in all_transients or node.data in allocated:
                    continue
                if data.storage != dace.dtypes.StorageType.FPGA_Global:
                    continue
                allocated.add(node.data)
                self._dispatcher.dispatch_allocate(sdfg, state, state_id, node,
                                                   function_stream,
                                                   callsite_stream)
            # Generate kernel code
            self.generate_kernel(sdfg, state, state.label, subgraphs,
                                 function_stream, callsite_stream)
        else:  # self._in_device_code == True
            to_allocate = dace.sdfg.local_transients(sdfg, state, None)
            allocated = set()
            for node in state.data_nodes():
                data = node.desc(sdfg)
                if node.data not in to_allocate or node.data in allocated:
                    continue
                # Make sure there are no global transients in the nested state
                # that are thus not gonna be allocated
                if data.storage == dace.dtypes.StorageType.FPGA_Global:
                    raise dace.codegen.codegen.CodegenError(
                        "Cannot allocate global memory from device code.")
                allocated.add(node.data)
                # Allocate transients
                self._dispatcher.dispatch_allocate(sdfg, state, state_id, node,
                                                   function_stream,
                                                   callsite_stream)
            self.generate_nested_state(sdfg, state, state.label, subgraphs,
                                       function_stream, callsite_stream)

    @staticmethod
    def shared_data(subgraphs):
        """Returns a set of data objects that are shared between two or more of
           the specified subgraphs."""
        shared = set()
        if len(subgraphs) >= 2:
            seen = {}
            for sg in subgraphs:
                for node in sg:
                    if isinstance(node, dace.sdfg.nodes.AccessNode):
                        if node.data in seen:
                            if seen[node.data] != sg:
                                shared.add(node.data)
                        else:
                            seen[node.data] = sg
        return shared

    @classmethod
    def make_parameters(cls, sdfg, state, subgraphs):
        """Determines the parameters that must be passed to the passed list of
           subgraphs, as well as to the global kernel."""

        # Get a set of data nodes that are shared across subgraphs
        shared_data = cls.shared_data(subgraphs)

        # Find scalar parameters (to filter out from data parameters)
        scalar_parameters = [(k, v) for k, v in sdfg.arrays.items()
                             if isinstance(v, dt.Scalar) and not v.transient]
        scalar_set = set(p[0] for p in scalar_parameters)

        # For some reason the array allocation dispatcher takes nodes, not
        # arrays. Build a dictionary of arrays to arbitrary data nodes
        # referring to them.
        data_to_node = {}

        global_data_parameters = []
        global_data_names = set()
        top_level_local_data = []
        subgraph_parameters = collections.OrderedDict()  # {subgraph: [params]}
        nested_global_transients = []
        nested_global_transients_seen = set()
        for subgraph in subgraphs:
            data_to_node.update({
                node.data: node
                for node in subgraph.nodes()
                if isinstance(node, dace.sdfg.nodes.AccessNode)
            })
            subsdfg = subgraph.parent
            candidates = []  # type: List[Tuple[bool,str,Data]]
            # [(is an output, dataname string, data object)]
            for n in subgraph.source_nodes():
                candidates += [(False, e.data.data,
                                subsdfg.arrays[e.data.data])
                               for e in state.in_edges(n)]
            for n in subgraph.sink_nodes():
                candidates += [(True, e.data.data, subsdfg.arrays[e.data.data])
                               for e in state.out_edges(n)]
            # Find other data nodes that are used internally
            for n, scope in subgraph.all_nodes_recursive():
                if isinstance(n, dace.sdfg.nodes.AccessNode):
                    # Add nodes if they are outer-level, or an inner-level
                    # transient (inner-level inputs/outputs are just connected
                    # to data in the outer layers, whereas transients can be
                    # independent).
                    if scope == subgraph or n.desc(scope).transient:
                        if scope.out_degree(n) > 0:
                            candidates.append((False, n.data, n.desc(scope)))
                        if scope.in_degree(n) > 0:
                            candidates.append((True, n.data, n.desc(scope)))
                        if scope != subgraph:
                            if (isinstance(n.desc(scope), dace.data.Array)
                                    and n.desc(scope).storage ==
                                    dace.dtypes.StorageType.FPGA_Global and
                                    n.data not in nested_global_transients_seen
                                ):
                                nested_global_transients.append(n)
                            nested_global_transients_seen.add(n.data)
            subgraph_parameters[subgraph] = []
            # Differentiate global and local arrays. The former are allocated
            # from the host and passed to the device code, while the latter are
            # (statically) allocated on the device side.
            for is_output, dataname, data in candidates:
                if dataname in scalar_set:
                    continue  # Skip already-parsed scalars
                if (isinstance(data, dace.data.Array)
                        or isinstance(data, dace.data.Scalar)
                        or isinstance(data, dace.data.Stream)):
                    if data.storage == dace.dtypes.StorageType.FPGA_Global:
                        subgraph_parameters[subgraph].append((is_output,
                                                              dataname, data))
                        if is_output:
                            global_data_parameters.append((is_output, dataname,
                                                           data))
                        else:
                            global_data_parameters.append((is_output, dataname,
                                                           data))
                        global_data_names.add(dataname)
                    elif (data.storage in (
                            dace.dtypes.StorageType.FPGA_Local,
                            dace.dtypes.StorageType.FPGA_Registers,
                            dace.dtypes.StorageType.FPGA_ShiftRegister)):
                        if dataname in shared_data:
                            # Only transients shared across multiple components
                            # need to be allocated outside and passed as
                            # parameters
                            subgraph_parameters[subgraph].append(
                                (is_output, dataname, data))
                            # Resolve the data to some corresponding node to be
                            # passed to the allocator
                            top_level_local_data.append(dataname)
                    elif data.storage == dace.dtypes.StorageType.FPGA_Remote:
                        continue
                    else:
                        raise ValueError("Unsupported storage type: {}".format(
                            data.storage))
                else:
                    raise TypeError("Unsupported data type: {}".format(
                        type(data).__name__))
            subgraph_parameters[subgraph] = dace.dtypes.deduplicate(
                subgraph_parameters[subgraph])

        # Deduplicate
        global_data_parameters = dace.dtypes.deduplicate(
            global_data_parameters)
        top_level_local_data = dace.dtypes.deduplicate(top_level_local_data)
        top_level_local_data = [data_to_node[n] for n in top_level_local_data]

        symbol_parameters = {
            k: dt.Scalar(v)
            for k, v in sdfg.symbols.items() if k not in sdfg.constants
        }

        return (global_data_parameters, top_level_local_data,
                subgraph_parameters, scalar_parameters, symbol_parameters,
                nested_global_transients)

    def generate_nested_state(self, sdfg, state, nest_name, subgraphs,
                              function_stream, callsite_stream):

        for sg in subgraphs:
            self._dispatcher.dispatch_subgraph(
                sdfg,
                sg,
                sdfg.node_id(state),
                function_stream,
                callsite_stream,
                skip_entry_node=False)

    @staticmethod
    def detect_memory_widths(parent_sdfg):
        """ For each memory, checks that all the memlets are consistent (they
            have the same width). This allow us to instantiate to generate data
            paths with a single data size throughout the subgraph. This is
            enforced for streams and global memories, but is optional for local
            memories.
        """
        memory_widths = {}
        seen = set()
        alias = {}  # Maps nested containers to their parent containers
        q = collections.deque()  # BFS traversal
        for state in parent_sdfg.nodes():
            q.extendleft((n, state, parent_sdfg) for n in state.nodes())
        while len(q) > 0:
            node, state, sdfg = q.pop()
            if isinstance(node, dace.sdfg.nodes.NestedSDFG):
                nested_sdfg = node.sdfg
                for nested_state in nested_sdfg.nodes():
                    q.extendleft((n, nested_state, nested_sdfg)
                                 for n in nested_state.nodes())
                # Remember mapping of outer to inner containers given by the
                # connectors
                for edge in state.in_edges(node):
                    memlet_data = edge.data.data
                    if memlet_data is not None:
                        alias[(edge.dst_conn, nested_sdfg)] = (memlet_data,
                                                               sdfg)
                for edge in state.out_edges(node):
                    memlet_data = edge.data.data
                    if memlet_data is not None:
                        alias[(edge.src_conn, nested_sdfg)] = (memlet_data,
                                                               sdfg)
            elif isinstance(node, dace.sdfg.nodes.AccessNode):
                if node in seen:
                    continue
                seen.add(node)
                name = node.data
                desc = sdfg.data(name)
                # Trace to outermost version
                key = (name, sdfg)
                while key in alias:
                    key = alias[key]
                name = key[0]
                for edge in state.all_edges(node):
                    if (isinstance(edge.data, dace.memlet.EmptyMemlet)
                            or edge.data.data is None):
                        continue
                    if (isinstance(edge.src, dace.sdfg.nodes.AccessNode) and
                            isinstance(edge.dst, dace.sdfg.nodes.AccessNode)
                            and edge.data.veclen == 1):
                        # Consistent vectorization is not enforced for
                        # memcopies, but if this memory is not found anywhere
                        # else, we need to set it to 1 later. Or, if a
                        # vectorization width is set for this memcopy, we can
                        # still use it.
                        if key not in memory_widths:
                            memory_widths[key] = None
                        continue
                    if (key not in memory_widths
                            or memory_widths[key] is None):
                        if (isinstance(desc, dace.data.Stream)
                                and desc.veclen != edge.data.veclen):
                            raise ValueError(
                                "Vector length on memlet {} ({}) doesn't "
                                "match vector length of {} ({})".format(
                                    edge.data, edge.data.veclen, node.data,
                                    node.desc(sdfg).veclen))
                        memory_widths[key] = edge.data.veclen
                    else:
                        if (memory_widths[key] is not None
                                and memory_widths[key] != edge.data.veclen):
                            # If the vector length is inconsistent, set it to 1
                            memory_widths[key] = 1
        # Inherit the parent memory width for all aliased nested arrays
        for key in alias:
            if key in memory_widths:
                continue
            trace = key
            while trace in alias:
                trace = alias[trace]
            memory_widths[key] = memory_widths[trace]
        for key, width in memory_widths.items():
            if width is None:
                # If no non-memcopy accesses were found, default to one
                memory_widths[key] = 1
        return memory_widths

    def generate_scope(self, sdfg, dfg_scope, state_id, function_stream,
                       callsite_stream):

        if not self._in_device_code:
            # If we're not already generating kernel code we need to set up the
            # kernel launch
            subgraphs = [dfg_scope]
            return self.generate_kernel(
                sdfg, sdfg.node(state_id),
                dfg_scope.source_nodes()[0].map.label.replace(" ", "_"),
                subgraphs, function_stream, callsite_stream)

        self.generate_node(sdfg, dfg_scope, state_id,
                           dfg_scope.source_nodes()[0], function_stream,
                           callsite_stream)

        self._dispatcher.dispatch_subgraph(
            sdfg,
            dfg_scope,
            state_id,
            function_stream,
            callsite_stream,
            skip_entry_node=True)

    def allocate_array(self, sdfg, dfg, state_id, node, function_stream,
                       callsite_stream):
        result = StringIO()
        nodedesc = node.desc(sdfg)
        arrsize = nodedesc.total_size
        is_dynamically_sized = dace.symbolic.issymbolic(
            arrsize, sdfg.constants)

        dataname = node.data

        if isinstance(nodedesc, dace.data.Stream):

            if not self._in_device_code:
                raise dace.codegen.codegen.CodegenError(
                    "Cannot allocate FIFO from CPU code: {}".format(node.data))

            if is_dynamically_sized:
                raise dace.codegen.codegen.CodegenError(
                    "Arrays of streams cannot have dynamic size on FPGA")

            if nodedesc.buffer_size < 1:
                raise dace.codegen.codegen.CodegenError(
                    "Streams cannot be unbounded on FPGA")

            buffer_length_dynamically_sized = (dace.symbolic.issymbolic(
                nodedesc.buffer_size, sdfg.constants))

            if buffer_length_dynamically_sized:
                raise dace.codegen.codegen.CodegenError(
                    "Buffer length of stream cannot have dynamic size on FPGA")

            if sym2cpp(arrsize) != "1":
                # Is a stream array
                self._dispatcher.defined_vars.add(dataname,
                                                  DefinedType.StreamArray)
            else:
                # Single stream: add to defined vars if not remote
                if nodedesc.storage is not dace.dtypes.StorageType.FPGA_Remote:
                    self._dispatcher.defined_vars.add(dataname,
                                                      DefinedType.Stream)

            # Language-specific implementation
            self.define_stream(nodedesc.dtype, nodedesc.veclen,
                               nodedesc.buffer_size, dataname, arrsize,
                               function_stream, result, nodedesc.storage, sdfg,
                               dfg, node)

        elif isinstance(nodedesc, dace.data.Array):

            if nodedesc.storage == dace.dtypes.StorageType.FPGA_Global:

                if self._in_device_code:

                    if nodedesc not in self._allocated_global_arrays:
                        raise RuntimeError("Cannot allocate global array "
                                           "from device code: {} in {}".format(
                                               node.label, sdfg.name))

                else:

                    devptr_name = dataname
                    if isinstance(nodedesc, dace.data.Array):
                        # TODO: Distinguish between read, write, and read+write
<<<<<<< HEAD
                        # TODO: Handle memory banks
                        # TODO: temporary solution for memory bank for the sake of executing on the Stratix10/Stenciflow
=======
>>>>>>> 68b667ff
                        self._allocated_global_arrays.add(node.data)
                        memory_bank_arg = ""
                        if "bank" in nodedesc.location:
                            try:
                                bank = int(nodedesc.location["bank"])
                            except ValueError:
                                raise ValueError(
                                    "FPGA memory bank specifier "
                                    "must be an integer: {}".format(
                                        nodedesc.location["bank"]))
                            memory_bank_arg = (
                                "hlslib::ocl::MemoryBank::bank{}, ".format(
                                    bank))
                            # (memory type, bank id)
                            self._bank_assignments[(dataname,
                                                    sdfg)] = (MemoryType.DDR,
                                                              bank)
                        else:
                            self._bank_assignments[(dataname, sdfg)] = None
                        result.write(
                            "auto {} = dace::fpga::_context->Get()."
                            "MakeBuffer<{}, hlslib::ocl::Access::readWrite>"
<<<<<<< HEAD
                            "(hlslib::ocl::MemoryBank::bank{},{});".format(dataname, nodedesc.dtype.ctype,
                                           self.allocated_host_device_buffers%4, sym2cpp(arrsize)))
                        self.allocated_host_device_buffers = self.allocated_host_device_buffers + 1
=======
                            "({}{});".format(dataname, nodedesc.dtype.ctype,
                                             memory_bank_arg,
                                             sym2cpp(arrsize)))
>>>>>>> 68b667ff
                        self._dispatcher.defined_vars.add(
                            dataname, DefinedType.Pointer)

            elif (nodedesc.storage in (dace.dtypes.StorageType.FPGA_Local,
                                       dace.dtypes.StorageType.FPGA_Registers,
                                       dace.dtypes.StorageType.FPGA_ShiftRegister)):

                if not self._in_device_code:
                    raise dace.codegen.codegen.CodegenError(
                        "Tried to allocate local FPGA memory "
                        "outside device code: {}".format(dataname))
                if is_dynamically_sized:
                    raise ValueError(
                        "Dynamic allocation of FPGA "
                        "fast memory not allowed: {}, size {}".format(
                            dataname, arrsize))

                # Absorb vector size into type and adjust array size
                # accordingly
                veclen = self._memory_widths[(node.data, sdfg)]
                generate_scalar = False
                if veclen > 1:
                    arrsize_symbolic = nodedesc.total_size
                    arrsize_eval = evaluate(arrsize_symbolic / veclen,
                                            sdfg.constants)
                    if sym2cpp(arrsize_eval) == "1":
                        generate_scalar = True
                    arrsize_vec = "({}) / {}".format(arrsize, veclen)
                else:
                    arrsize_vec = arrsize

                # If the array degenerates to a single element because of
                # vectorization, generate the variable as a scalar instead of
                # an array of size 1
                if generate_scalar:
                    # Language-specific
                    define_str = "{} {};".format(
                        self.make_vector_type(nodedesc.dtype, veclen, False),
                        dataname)
                    callsite_stream.write(define_str, sdfg, state_id, node)
                    self._dispatcher.defined_vars.add(dataname,
                                                      DefinedType.Scalar)
                else:
                    # Language-specific
                    if (nodedesc.storage ==
                            dace.dtypes.StorageType.FPGA_ShiftRegister):
                        self.define_shift_register(
                            dataname, nodedesc, arrsize_vec, veclen,
                            function_stream, result, sdfg, state_id, node)
                    else:
                        self.define_local_array(
                            dataname, nodedesc, arrsize_vec, veclen,
                            function_stream, result, sdfg, state_id, node)

            else:
                raise NotImplementedError("Unimplemented storage type " +
                                          str(nodedesc.storage))

        elif isinstance(nodedesc, dace.data.Scalar):

            result.write("{} {};\n".format(nodedesc.dtype.ctype, dataname))
            self._dispatcher.defined_vars.add(dataname, DefinedType.Scalar)

        else:
            raise TypeError("Unhandled data type: {}".format(
                type(nodedesc).__name__))

        callsite_stream.write(result.getvalue(), sdfg, state_id, node)

    def deallocate_array(self, sdfg, dfg, state_id, node, function_stream,
                         callsite_stream):
        pass  # Handled by destructor

    def _emit_copy(self, sdfg, state_id, src_node, src_storage, dst_node,
                   dst_storage, dst_schedule, edge, dfg, function_stream,
                   callsite_stream):

        u, v, memlet = edge.src, edge.dst, edge.data

<<<<<<< HEAD
        cpu_storage_types = [
            dace.dtypes.StorageType.CPU_Heap,
            dace.dtypes.StorageType.CPU_Stack,
            dace.dtypes.StorageType.CPU_Pinned
        ]
        fpga_storage_types = [
            dace.dtypes.StorageType.FPGA_Global,
            dace.dtypes.StorageType.FPGA_Local,
            dace.dtypes.StorageType.FPGA_Registers,
            dace.dtypes.StorageType.FPGA_Remote,
        ]

=======
>>>>>>> 68b667ff
        # Determine directionality
        if isinstance(
                src_node,
                dace.sdfg.nodes.AccessNode) and memlet.data == src_node.data:
            outgoing_memlet = True
        elif isinstance(
                dst_node,
                dace.sdfg.nodes.AccessNode) and memlet.data == dst_node.data:
            outgoing_memlet = False
        else:
            raise LookupError("Memlet does not point to any of the nodes")

        data_to_data = (isinstance(src_node, dace.sdfg.nodes.AccessNode)
                        and isinstance(dst_node, dace.sdfg.nodes.AccessNode))

        host_to_device = (data_to_data and src_storage in _CPU_STORAGE_TYPES
                          and
                          dst_storage == dace.dtypes.StorageType.FPGA_Global)
        device_to_host = (data_to_data and
                          src_storage == dace.dtypes.StorageType.FPGA_Global
                          and dst_storage in _CPU_STORAGE_TYPES)
        device_to_device = (
            data_to_data and src_storage == dace.dtypes.StorageType.FPGA_Global
            and dst_storage == dace.dtypes.StorageType.FPGA_Global)

        if (host_to_device or device_to_host) and self._in_device_code:
            raise RuntimeError(
                "Cannot copy between host and device from device")

        if (host_to_device or device_to_host
                or (device_to_device and not self._in_device_code)):

            dims = memlet.subset.dims()
            copy_shape = memlet.subset.bounding_box_size()
            copysize = ' * '.join([
                cppunparse.pyexpr2cpp(dace.symbolic.symstr(s))
                for s in copy_shape
            ])
            offset = cpp_array_expr(sdfg, memlet, with_brackets=False)

            if (not sum(copy_shape) == 1
                    and (not isinstance(memlet.subset, subsets.Range)
                         or any([step != 1 for _, _, step in memlet.subset]))):
                raise NotImplementedError("Only contiguous copies currently "
                                          "supported for FPGA codegen.")

            if host_to_device:

                callsite_stream.write(
                    "{}.CopyFromHost({}, {}, {});".format(
                        dst_node.data, (offset if not outgoing_memlet else 0),
                        copysize,
                        src_node.data + (" + {}".format(offset)
                                         if outgoing_memlet else "")), sdfg,
                    state_id, [src_node, dst_node])

            elif device_to_host:

                callsite_stream.write(
                    "{}.CopyToHost({}, {}, {});".format(
                        src_node.data, (offset
                                        if outgoing_memlet else 0), copysize,
                        dst_node.data + (" + {}".format(offset)
                                         if not outgoing_memlet else "")),
                    sdfg, state_id, [src_node, dst_node])

            elif device_to_device:

                callsite_stream.write(
                    "{}.CopyToDevice({}, {}, {}, {});".format(
                        src_node.data, (offset
                                        if outgoing_memlet else 0), copysize,
                        dst_node.data, (offset if not outgoing_memlet else 0)),
                    sdfg, state_id, [src_node, dst_node])

        # Reject copying to/from local memory from/to outside the FPGA
        elif (data_to_data
              and (((src_storage in (dace.dtypes.StorageType.FPGA_Local,
                                     dace.dtypes.StorageType.FPGA_Registers,
                                     dace.dtypes.StorageType.FPGA_ShiftRegister))
                    and dst_storage not in _FPGA_STORAGE_TYPES) or
                   ((dst_storage in (dace.dtypes.StorageType.FPGA_Local,
                                     dace.dtypes.StorageType.FPGA_Registers,
                                     dace.dtypes.StorageType.FPGA_ShiftRegister))
                    and src_storage not in _FPGA_STORAGE_TYPES))):
            raise NotImplementedError(
                "Copies between host memory and FPGA "
                "local memory not supported: from {} to {}".format(
                    src_node, dst_node))

        elif data_to_data:

            if memlet.wcr is not None:
                raise NotImplementedError("WCR not implemented for copy edges")

            if src_storage == dace.dtypes.StorageType.FPGA_ShiftRegister:
                raise NotImplementedError(
                    "Reads from shift registers only supported from tasklets.")

            # Try to turn into degenerate/strided ND copies
            copy_shape, src_strides, dst_strides, src_expr, dst_expr = (
                memlet_copy_to_absolute_strides(
                    self._dispatcher,
                    sdfg,
                    memlet,
                    src_node,
                    dst_node,
                    packed_types=True))

            ctype = src_node.desc(sdfg).dtype.ctype

            # For a single vector access, tolerate not having set a range
            if copy_shape[-1] != 1:
                # Adjust for vectorization length
                copy_shape[-1] = copy_shape[-1] / memlet.veclen

            if dst_storage == dace.dtypes.StorageType.FPGA_ShiftRegister:
                if len(copy_shape) != 1:
                    raise ValueError(
                        "Only single-dimensional writes "
                        "to shift registers supported: {}{}".format(
                            dst_node.data, copy_shape))
                if copy_shape[-1] > memlet.veclen:
                    raise ValueError(
                        "Only a single (vector) element can be "
                        "written to a shift register: {}{}".format(
                            dst_node.data, copy_shape[-1]))

            # Check if we are copying between vectorized and non-vectorized
            # types
            memwidth_src = self._memory_widths[(src_node.data, sdfg)]
            memwidth_dst = self._memory_widths[(dst_node.data, sdfg)]
            if memwidth_src < memwidth_dst:
                is_pack = True
                is_unpack = False
                packing_factor = memwidth_dst // memwidth_src
                if memwidth_dst % memwidth_src != 0:
                    raise ValueError(
                        "Destination vectorization width {} "
                        "is not divisible by source vectorization width {}.".
                        format(memwidth_dst, memwidth_src))
                self.generate_converter(False, ctype, packing_factor, dst_node,
                                        state_id, sdfg, function_stream)
            elif memwidth_src > memwidth_dst:
                is_pack = False
                is_unpack = True
                packing_factor = memwidth_src // memwidth_dst
                if memwidth_src % memwidth_dst != 0:
                    raise ValueError(
                        "Source vectorization width {} is not divisible "
                        "by destination vectorization width {}.".format(
                            memwidth_dst, memwidth_src))
                self.generate_converter(True, ctype, packing_factor, dst_node,
                                        state_id, sdfg, function_stream)
            else:
                is_pack = False
                is_unpack = False
                packing_factor = 1

            # TODO: detect in which cases we shouldn't unroll
            register_to_register = (src_node.desc(
                sdfg).storage == dace.dtypes.StorageType.FPGA_Registers
                                    or dst_node.desc(sdfg).storage ==
                                    dace.dtypes.StorageType.FPGA_Registers)

            num_loops = len([dim for dim in copy_shape if dim != 1])
            if num_loops > 0:
                if not register_to_register:
                    # Language-specific
                    self.generate_pipeline_loop_pre(callsite_stream, sdfg,
                                                    state_id, dst_node)
                if len(copy_shape) > 1:
                    # Language-specific
                    self.generate_flatten_loop_pre(callsite_stream, sdfg,
                                                   state_id, dst_node)
                for node in [src_node, dst_node]:
                    if (isinstance(node.desc(sdfg), dace.data.Array)
                            and node.desc(sdfg).storage in [
                                dace.dtypes.StorageType.FPGA_Local,
                                dace.StorageType.FPGA_Registers
                            ]):
                        # Language-specific
                        self.generate_no_dependence_pre(
                            node.data, callsite_stream, sdfg, state_id,
                            dst_node)

            # Loop intro
            for i, copy_dim in enumerate(copy_shape):
                if copy_dim != 1:
                    if register_to_register:
                        # Language-specific
                        self.generate_unroll_loop_pre(callsite_stream, None,
                                                      sdfg, state_id, dst_node)
                    callsite_stream.write(
                        "for (int __dace_copy{} = 0; __dace_copy{} < {}; "
                        "++__dace_copy{}) {{".format(i, i, copy_dim, i), sdfg,
                        state_id, dst_node)
                    if register_to_register:
                        # Language-specific
                        self.generate_unroll_loop_post(
                            callsite_stream, None, sdfg, state_id, dst_node)

            # Pragmas
            if num_loops > 0:
                if not register_to_register:
                    # Language-specific
                    self.generate_pipeline_loop_post(callsite_stream, sdfg,
                                                     state_id, dst_node)
                if len(copy_shape) > 1:
                    # Language-specific
                    self.generate_flatten_loop_post(callsite_stream, sdfg,
                                                    state_id, dst_node)

            # Construct indices (if the length of the stride array is zero,
            # resolves to an empty string)
            src_index = " + ".join([
                "__dace_copy{}{}".format(
                    i, " * " + sym2cpp(stride) if stride != 1 else "")
                for i, stride in enumerate(src_strides) if copy_shape[i] != 1
            ])
            dst_index = " + ".join([
                "__dace_copy{}{}".format(
                    i, " * " + sym2cpp(stride) if stride != 1 else "")
                for i, stride in enumerate(dst_strides) if copy_shape[i] != 1
            ])

            src_def_type = self._dispatcher.defined_vars.get(src_node.data)
            dst_def_type = self._dispatcher.defined_vars.get(dst_node.data)

            pattern = re.compile(r"([^\s]+)(\s*\+\s*)?(.*)")

            def sanitize_index(expr, index):
                var_name, _, expr_index = re.match(pattern, expr).groups()
                index = index.strip()
                expr_index = expr_index.strip()
                if index:
                    if expr_index:
                        return var_name, index + " + " + expr_index
                    return var_name, index
                else:
                    if expr_index:
                        return var_name, expr_index
                    return var_name, "0"

            # Pull out indices from expressions
            src_expr, src_index = sanitize_index(src_expr, src_index)
            dst_expr, dst_index = sanitize_index(dst_expr, dst_index)

            # Language specific
<<<<<<< HEAD
            read_expr = self.make_read(src_def_type,
                                       ctype,
                                       src_node.label,
                                       memlet.veclen,
                                       src_expr,
                                       src_index,
                                       src_node_desc=src_node.desc(sdfg))
            # Language specific
            write_expr = self.make_write(dst_def_type,
                                         ctype,
                                         dst_node.label,
                                         memlet.veclen,
                                         dst_expr,
                                         dst_index,
                                         read_expr,
                                         memlet.wcr,
                                         src_node_desc=src_node.desc(sdfg))
=======
            read_expr = self.make_read(src_def_type, ctype, src_node.label,
                                       memlet.veclen, src_expr, src_index,
                                       is_pack, packing_factor)

            # Language specific
            if dst_storage == dace.dtypes.StorageType.FPGA_ShiftRegister:
                write_expr = self.make_shift_register_write(
                    dst_def_type, ctype, dst_node.label, memlet.veclen,
                    dst_expr, dst_index, read_expr, None, is_unpack,
                    packing_factor)
            else:
                write_expr = self.make_write(dst_def_type, ctype,
                                             dst_node.label, memlet.veclen,
                                             dst_expr, dst_index, read_expr,
                                             None, is_unpack, packing_factor)

>>>>>>> 68b667ff
            callsite_stream.write(write_expr)

            # Inject dependence pragmas (DACE semantics implies no conflict)
            for node in [src_node, dst_node]:
                if (isinstance(node.desc(sdfg), dace.data.Array)
                        and node.desc(sdfg).storage in [
                            dace.dtypes.StorageType.FPGA_Local,
                            dace.StorageType.FPGA_Registers
                        ]):
                    # Language-specific
                    self.generate_no_dependence_post(
                        node.data, callsite_stream, sdfg, state_id, dst_node)

            # Loop outtro
            for _ in range(num_loops):
                callsite_stream.write("}")

        else:

            self.generate_memlet_definition(sdfg, dfg, state_id, src_node,
                                            dst_node, edge, callsite_stream)

    @staticmethod
    def make_opencl_parameter(name, desc):
        if isinstance(desc, dace.data.Array):
            return ("hlslib::ocl::Buffer<{}, "
                    "hlslib::ocl::Access::readWrite> &{}".format(
                        desc.dtype.ctype, name))
        else:
            return (desc.signature(with_types=True, name=name))

    def get_next_scope_entries(self, sdfg, dfg, scope_entry):
        parent_scope_entry = dfg.scope_dict()[scope_entry]
        parent_scope = dfg.scope_subgraph(parent_scope_entry)

        # Get all scopes from the same level
        all_scopes = [
            node for node in parent_scope.topological_sort()
            if isinstance(node, dace.sdfg.nodes.EntryNode)
        ]

        return all_scopes[all_scopes.index(scope_entry) + 1:]

    def generate_node(self, sdfg, dfg, state_id, node, function_stream,
                      callsite_stream):
        method_name = "_generate_" + type(node).__name__
        # Fake inheritance... use this class' method if it exists,
        # otherwise fall back on CPU codegen
        if hasattr(self, method_name):

            if hasattr(node, "schedule") and node.schedule not in [
                    dace.dtypes.ScheduleType.Default,
                    dace.dtypes.ScheduleType.FPGA_Device
            ]:
                warnings.warn("Found schedule {} on {} node in FPGA code. "
                              "Ignoring.".format(node.schedule,
                                                 type(node).__name__))

            getattr(self, method_name)(sdfg, dfg, state_id, node,
                                       function_stream, callsite_stream)
        else:
            self._cpu_codegen.generate_node(sdfg, dfg, state_id, node,
                                            function_stream, callsite_stream)

    def copy_memory(self, sdfg, dfg, state_id, src_node, dst_node, edge,
                    function_stream, callsite_stream):

        if isinstance(src_node, dace.sdfg.nodes.CodeNode):
            src_storage = dace.dtypes.StorageType.Register
            try:
                src_parent = dfg.scope_dict()[src_node]
            except KeyError:
                src_parent = None
            dst_schedule = (None
                            if src_parent is None else src_parent.map.schedule)
        else:
            src_storage = src_node.desc(sdfg).storage

        if isinstance(dst_node, dace.sdfg.nodes.CodeNode):
            dst_storage = dace.dtypes.StorageType.Register
        else:
            dst_storage = dst_node.desc(sdfg).storage

        try:
            dst_parent = dfg.scope_dict()[dst_node]
        except KeyError:
            dst_parent = None
        dst_schedule = None if dst_parent is None else dst_parent.map.schedule

        state_dfg = sdfg.nodes()[state_id]

        # Emit actual copy
        self._emit_copy(sdfg, state_id, src_node, src_storage, dst_node,
                        dst_storage, dst_schedule, edge, state_dfg,
                        function_stream, callsite_stream)

    def _generate_PipelineEntry(self, *args, **kwargs):
        self._generate_MapEntry(*args, **kwargs)

    def _is_innermost(self, scope, scope_dict, sdfg):
        to_search = list(scope)
        while len(to_search) > 0:
            x = to_search.pop()
            if (isinstance(
                    x,
                (dace.sdfg.nodes.MapEntry, dace.sdfg.nodes.PipelineEntry))):
                # Degenerate loops should not be pipelined
                fully_degenerate = True
                for begin, end, skip in x.map.range:
                    if not self._is_degenerate(begin, end, skip, sdfg)[0]:
                        fully_degenerate = False
                        break
                # Non-unrolled, non-degenerate loops must be pipelined, so we
                # are not innermost
                if not x.unroll and not fully_degenerate:
                    return False
                to_search += scope_dict[x]
            elif isinstance(x, dace.sdfg.nodes.NestedSDFG):
                for state in x.sdfg:
                    if not self._is_innermost(state.nodes(),
                                              state.scope_dict(True), x.sdfg):
                        return False
        return True

    @staticmethod
    def _is_degenerate(begin, end, skip, sdfg):
        try:
            begin_val = evaluate(begin, sdfg.constants)
            skip_val = evaluate(skip, sdfg.constants)
            end_val = evaluate(end, sdfg.constants)
            is_degenerate = begin_val + skip_val > end_val
            return is_degenerate, begin_val
        except TypeError:  # Cannot statically evaluate expression
            return False, begin

    def _generate_MapEntry(self, sdfg, dfg, state_id, node, function_stream,
                           callsite_stream):

        result = callsite_stream

        scope_dict = dfg.scope_dict()
        if node.map in self._unrolled_pes:

            # This is a top-level unrolled map, meaning it has been used to
            # replicate processing elements. Don't generate anything here.
            pass

        else:
            # Add extra opening brace (dynamic map ranges, closed in MapExit
            # generator)
            callsite_stream.write('{', sdfg, state_id, node)

            # Pipeline innermost loops
            scope_dict = dfg.scope_dict(True)
            scope = scope_dict[node]
            is_innermost = self._is_innermost(scope, scope_dict, sdfg)

            # Generate custom iterators if this is a pipelined (and thus
            # flattened) loop
            if isinstance(node, dace.sdfg.nodes.PipelineEntry):
                for i in range(len(node.map.range)):
                    result.write("long {} = {};\n".format(
                        node.map.params[i], node.map.range[i][0]))

            is_degenerate = []
            degenerate_values = []
            for begin, end, skip in node.map.range:
                # If we know at compile-time that a loop will only have a
                # single iteration, we can replace it with a simple assignment
                b, val = self._is_degenerate(begin, end, skip, sdfg)
                is_degenerate.append(b)
                degenerate_values.append(val)
            fully_degenerate = all(is_degenerate)

            if not fully_degenerate:
                if node.map.unroll:
                    self.generate_unroll_loop_pre(result, None, sdfg, state_id,
                                                  node)
                elif is_innermost:
                    self.generate_pipeline_loop_pre(result, sdfg, state_id,
                                                    node)

            # Generate nested loops
            if not isinstance(node, dace.sdfg.nodes.PipelineEntry):

                if is_innermost and not fully_degenerate:
                    self.generate_flatten_loop_pre(result, sdfg, state_id,
                                                   node)

                for i, r in enumerate(node.map.range):
                    var = node.map.params[i]
                    begin, end, skip = r
                    # decide type of loop variable
                    loop_var_type = "int"
                    # try to decide type of loop variable
                    try:
                        if (evaluate(begin, sdfg.constants) >= 0
                                and evaluate(skip, sdfg.constants) > 0):
                            # it could be an unsigned (uint32) variable: we need
                            # to check to the type of 'end',
                            # if we are able to determine it
                            symbols = list(dace.symbolic.symlist(end).values())
                            if len(symbols) > 0:
                                sym = symbols[0]
                                if str(sym) in sdfg.symbols:
                                    end_type = sdfg.symbols[str(sym)].dtype
                                else:
                                    # Symbol not found, try to use symbol object
                                    # or use the default symbol type (int32)
                                    end_type = sym.dtype
                            else:
                                end_type = None
                            if end_type is not None:
                                if np.dtype(end_type.dtype.type) > np.dtype(
                                        'uint32'):
                                    loop_var_type = end_type.ctype
                                elif np.issubdtype(
                                        np.dtype(end_type.dtype.type),
                                        np.unsignedinteger):
                                    loop_var_type = "size_t"
                    except (UnboundLocalError):
                        raise UnboundLocalError('Pipeline scopes require '
                                                'specialized bound values')
                    except (TypeError):
                        # Raised when the evaluation of begin or skip fails.
                        # This could occur, for example, if they are defined in terms of other symbols, which
                        # is the case in a tiled map
                        pass

                    if is_degenerate[i]:
                        result.write(
                            "{{\nconst {} {} = {}; // Degenerate loop".format(
                                loop_var_type, var, degenerate_values[i]))
                    else:
                        result.write(
                            "for ({} {} = {}; {} < {}; {} += {}) {{\n".format(
                                loop_var_type, var, sym2cpp(begin), var,
                                sym2cpp(end + 1), var, sym2cpp(skip)), sdfg,
                            state_id, node)
            else:
                pipeline = node.pipeline
                flat_it = pipeline.iterator_str()
                bound = pipeline.loop_bound_str()
                result.write(
                    "for (long {it} = 0; {it} < {bound}; ++{it}) {{\n".format(
                        it=flat_it, bound=node.pipeline.loop_bound_str()))
                if pipeline.init_size != 0:
                    result.write("const bool {} = {} < {};\n".format(
                        node.pipeline.init_condition(), flat_it,
                        sym2cpp(pipeline.init_size)))
                if pipeline.drain_size != 0:
                    result.write("const bool {} = {} >= {};\n".format(
                        node.pipeline.drain_condition(), flat_it,
                        bound + (" - " + sym2cpp(pipeline.drain_size)
                                 if pipeline.drain_size != 0 else "")))

            if not fully_degenerate:
                if node.map.unroll:
                    self.generate_unroll_loop_post(result, None, sdfg,
                                                   state_id, node)
                elif is_innermost:
                    self.generate_pipeline_loop_post(result, sdfg, state_id,
                                                     node)
                    self.generate_flatten_loop_post(result, sdfg, state_id,
                                                    node)

        # Emit internal transient array allocation
        to_allocate = dace.sdfg.local_transients(sdfg, sdfg.node(state_id),
                                                 node)
        allocated = set()
        for child in dfg.scope_dict(node_to_children=True)[node]:
            if not isinstance(child, dace.sdfg.nodes.AccessNode):
                continue
            if child.data not in to_allocate or child.data in allocated:
                continue
            allocated.add(child.data)
            self._dispatcher.dispatch_allocate(sdfg, dfg, state_id, child,
                                               None, result)

    def _generate_PipelineExit(self, *args, **kwargs):
        self._generate_MapExit(*args, **kwargs)

    def _generate_MapExit(self, sdfg, dfg, state_id, node, function_stream,
                          callsite_stream):
        scope_dict = dfg.scope_dict()
        entry_node = scope_dict[node]
        if entry_node.map in self._unrolled_pes:
            # This was generated as unrolled processing elements, no need to
            # generate anything here
            return
        if isinstance(node, dace.sdfg.nodes.PipelineExit):
            flat_it = node.pipeline.iterator_str()
            bound = node.pipeline.loop_bound_str()
            pipeline = node.pipeline
            cond = []
            if pipeline.init_size != 0 and pipeline.init_overlap == False:
                cond.append("!" + pipeline.init_condition())
            if pipeline.drain_size != 0 and pipeline.drain_overlap == False:
                cond.append("!" + pipeline.drain_condition())
            if len(cond) > 0:
                callsite_stream.write("if ({}) {{".format(" && ".join(cond)))
            for it, r in reversed(list(zip(pipeline.params, pipeline.range))):
                callsite_stream.write(
                    "if ({it} >= {end}) {{\n{it} = {begin};\n".format(
                        it=it, begin=r[0], end=r[1]))
            for it, r in zip(pipeline.params, pipeline.range):
                callsite_stream.write(
                    "}} else {{\n{it} += {step};\n}}\n".format(
                        it=it, step=r[2]))
            if len(cond) > 0:
                callsite_stream.write("}\n")
            callsite_stream.write("}\n}\n")
        else:
            self._cpu_codegen._generate_MapExit(sdfg, dfg, state_id, node,
                                                function_stream,
                                                callsite_stream)

    def generate_kernel(self, sdfg, state, kernel_name, subgraphs,
                        function_stream, callsite_stream):

        if self._in_device_code:
            from dace.codegen.codegen import CodegenError
            raise CodegenError("Tried to generate kernel from device code")
        self._in_device_code = True
        self._cpu_codegen._packed_types = True

        kernel_stream = CodeIOStream()

        # Actual kernel code generation
        self.generate_kernel_internal(sdfg, state, kernel_name, subgraphs,
                                      kernel_stream, function_stream,
                                      callsite_stream)

        self._in_device_code = False
        self._cpu_codegen._packed_types = False

        # Store code strings to be passed to compilation phase
        self._kernel_codes.append((kernel_name, kernel_stream.getvalue()))

        self._allocated_global_arrays = set()

    def generate_modules(self, sdfg, state, kernel_name, subgraphs,
                         subgraph_parameters, scalar_parameters,
                         symbol_parameters, module_stream, entry_stream,
                         host_stream):
        """Main entry function for generating a Xilinx kernel."""

        # Module generation
        for subgraph in subgraphs:
            # Traverse to find first tasklets reachable in topological order
            to_traverse = subgraph.source_nodes()
            seen = set()
            tasklet_list = []
            access_nodes = []
            while len(to_traverse) > 0:
                n = to_traverse.pop()
                if n in seen:
                    continue
                seen.add(n)
                if (isinstance(n, dace.sdfg.nodes.Tasklet)
                        or isinstance(n, dace.sdfg.nodes.NestedSDFG)):
                    tasklet_list.append(n)
                else:
                    if isinstance(n, dace.sdfg.nodes.AccessNode):
                        access_nodes.append(n)
                    for e in subgraph.out_edges(n):
                        if e.dst not in seen:
                            to_traverse.append(e.dst)
            # Name module according to all reached tasklets (can be just one)
            labels = [n.label.replace(" ", "_") for n in tasklet_list]
            # If there are no tasklets, name it after access nodes in the
            # subgraph
            if len(labels) == 0:
                labels = [n.label.replace(" ", "_") for n in access_nodes]
            if len(labels) == 0:
                raise RuntimeError(
                    "Expected at least one tasklet or data node")
            module_name = "_".join(labels)
            self.generate_module(
                sdfg, state, module_name, subgraph,
                subgraph_parameters[subgraph] + scalar_parameters,
                symbol_parameters, module_stream, entry_stream, host_stream)

    def generate_host_function_boilerplate(
            self, sdfg, state, kernel_name, parameters, symbol_parameters,
            nested_global_transients, host_code_stream, header_stream,
            callsite_stream):

        # Generates:
        # - Definition of wrapper function in caller code
        # - Definition of kernel function in host code file
        # - Signature and opening brace of host code function in host code file

        # We exclude nested transients from the CPU code function call, as they
        # have not yet been allocated at this point
        nested_transient_set = {n.data for n in nested_global_transients}

        seen = set(nested_transient_set)
        kernel_args_call_host = []
        kernel_args_opencl = []
        # Split into arrays and scalars
        arrays = sorted(
            [t for t in parameters if not isinstance(t[2], dace.data.Scalar)],
            key=lambda t: t[1])
        scalars = [t for t in parameters if isinstance(t[2], dace.data.Scalar)]
        scalars += ((False, k, v) for k, v in symbol_parameters.items())
        scalars = list(sorted(scalars, key=lambda t: t[1]))
        for is_output, argname, arg in itertools.chain(arrays, scalars):
            # Only pass each array once from the host code
            if arg in seen:
                continue
            seen.add(arg)
            if not isinstance(arg, dace.data.Stream):
                kernel_args_call_host.append(
                    arg.signature(False, name=argname))
                kernel_args_opencl.append(
                    FPGACodeGen.make_opencl_parameter(argname, arg))

        kernel_args_call_host = dace.dtypes.deduplicate(kernel_args_call_host)
        kernel_args_opencl = dace.dtypes.deduplicate(kernel_args_opencl)

        host_function_name = "__dace_runkernel_{}".format(kernel_name)

        # Write OpenCL host function
        host_code_stream.write(
            """\
DACE_EXPORTED void {host_function_name}({kernel_args_opencl}) {{
  hlslib::ocl::Program program = dace::fpga::_context->Get().CurrentlyLoadedProgram();"""
            .format(
                host_function_name=host_function_name,
                kernel_args_opencl=", ".join(kernel_args_opencl)))

        header_stream.write("\n\nDACE_EXPORTED void {}({});\n\n".format(
            host_function_name, ", ".join(kernel_args_opencl)))

        # callsite represents the main CPU program for Intel FPGA
        callsite_stream.write("{}({});".format(
            host_function_name, ", ".join(kernel_args_call_host)))

        # Any extra transients stored in global memory on the FPGA must now be
        # allocated and passed to the kernel
        for arr_node in nested_global_transients:
            self._dispatcher.dispatch_allocate(sdfg, state, None, arr_node,
                                               None, host_code_stream)<|MERGE_RESOLUTION|>--- conflicted
+++ resolved
@@ -33,7 +33,8 @@
 _FPGA_STORAGE_TYPES = {
     dace.dtypes.StorageType.FPGA_Global, dace.dtypes.StorageType.FPGA_Local,
     dace.dtypes.StorageType.FPGA_Registers,
-    dace.dtypes.StorageType.FPGA_ShiftRegister
+    dace.dtypes.StorageType.FPGA_ShiftRegister,
+    dace.dtypes.StorageType.FPGA_Remote
 }
 
 
@@ -81,37 +82,20 @@
         self._dispatcher.register_state_dispatcher(
             self,
             predicate=lambda sdfg, state: len(state.data_nodes()) > 0 and all([
-                n.desc(sdfg).storage in [
-                    dace.dtypes.StorageType.FPGA_Global, dace.dtypes.
-                    StorageType.FPGA_Local, dace.dtypes.StorageType.
-<<<<<<< HEAD
-                    FPGA_Registers, dace.dtypes.StorageType.FPGA_Remote
-=======
-                    FPGA_Registers, dace.dtypes.StorageType.FPGA_ShiftRegister
->>>>>>> 68b667ff
-                ] for n in state.data_nodes()
+                n.desc(sdfg).storage in _FPGA_STORAGE_TYPES
+                for n in state.data_nodes()
             ]))
 
         self._dispatcher.register_node_dispatcher(
             self, predicate=lambda *_: self._in_device_code)
 
-        fpga_storage = [
-            dace.dtypes.StorageType.FPGA_Global,
-            dace.dtypes.StorageType.FPGA_Local,
-            dace.dtypes.StorageType.FPGA_Registers,
-<<<<<<< HEAD
-            dace.dtypes.StorageType.FPGA_Remote,
-=======
-            dace.dtypes.StorageType.FPGA_ShiftRegister,
->>>>>>> 68b667ff
-        ]
-        self._dispatcher.register_array_dispatcher(fpga_storage, self)
+        self._dispatcher.register_array_dispatcher(_FPGA_STORAGE_TYPES, self)
 
         # Register permitted copies
-        for storage_from in itertools.chain(
-                fpga_storage, [dace.dtypes.StorageType.Register]):
+        for storage_from in itertools.chain(_FPGA_STORAGE_TYPES,
+                                            [dace.dtypes.StorageType.Register]):
             for storage_to in itertools.chain(
-                    fpga_storage, [dace.dtypes.StorageType.Register]):
+                    _FPGA_STORAGE_TYPES, [dace.dtypes.StorageType.Register]):
                 if (storage_from == dace.dtypes.StorageType.Register
                         and storage_to == dace.dtypes.StorageType.Register):
                     continue
@@ -243,8 +227,7 @@
             candidates = []  # type: List[Tuple[bool,str,Data]]
             # [(is an output, dataname string, data object)]
             for n in subgraph.source_nodes():
-                candidates += [(False, e.data.data,
-                                subsdfg.arrays[e.data.data])
+                candidates += [(False, e.data.data, subsdfg.arrays[e.data.data])
                                for e in state.in_edges(n)]
             for n in subgraph.sink_nodes():
                 candidates += [(True, e.data.data, subsdfg.arrays[e.data.data])
@@ -263,10 +246,10 @@
                             candidates.append((True, n.data, n.desc(scope)))
                         if scope != subgraph:
                             if (isinstance(n.desc(scope), dace.data.Array)
-                                    and n.desc(scope).storage ==
-                                    dace.dtypes.StorageType.FPGA_Global and
-                                    n.data not in nested_global_transients_seen
-                                ):
+                                    and n.desc(scope).storage
+                                    == dace.dtypes.StorageType.FPGA_Global
+                                    and n.data
+                                    not in nested_global_transients_seen):
                                 nested_global_transients.append(n)
                             nested_global_transients_seen.add(n.data)
             subgraph_parameters[subgraph] = []
@@ -280,19 +263,19 @@
                         or isinstance(data, dace.data.Scalar)
                         or isinstance(data, dace.data.Stream)):
                     if data.storage == dace.dtypes.StorageType.FPGA_Global:
-                        subgraph_parameters[subgraph].append((is_output,
-                                                              dataname, data))
+                        subgraph_parameters[subgraph].append(
+                            (is_output, dataname, data))
                         if is_output:
-                            global_data_parameters.append((is_output, dataname,
-                                                           data))
+                            global_data_parameters.append(
+                                (is_output, dataname, data))
                         else:
-                            global_data_parameters.append((is_output, dataname,
-                                                           data))
+                            global_data_parameters.append(
+                                (is_output, dataname, data))
                         global_data_names.add(dataname)
-                    elif (data.storage in (
-                            dace.dtypes.StorageType.FPGA_Local,
-                            dace.dtypes.StorageType.FPGA_Registers,
-                            dace.dtypes.StorageType.FPGA_ShiftRegister)):
+                    elif (data.storage
+                          in (dace.dtypes.StorageType.FPGA_Local,
+                              dace.dtypes.StorageType.FPGA_Registers,
+                              dace.dtypes.StorageType.FPGA_ShiftRegister)):
                         if dataname in shared_data:
                             # Only transients shared across multiple components
                             # need to be allocated outside and passed as
@@ -314,8 +297,7 @@
                 subgraph_parameters[subgraph])
 
         # Deduplicate
-        global_data_parameters = dace.dtypes.deduplicate(
-            global_data_parameters)
+        global_data_parameters = dace.dtypes.deduplicate(global_data_parameters)
         top_level_local_data = dace.dtypes.deduplicate(top_level_local_data)
         top_level_local_data = [data_to_node[n] for n in top_level_local_data]
 
@@ -332,13 +314,12 @@
                               function_stream, callsite_stream):
 
         for sg in subgraphs:
-            self._dispatcher.dispatch_subgraph(
-                sdfg,
-                sg,
-                sdfg.node_id(state),
-                function_stream,
-                callsite_stream,
-                skip_entry_node=False)
+            self._dispatcher.dispatch_subgraph(sdfg,
+                                               sg,
+                                               sdfg.node_id(state),
+                                               function_stream,
+                                               callsite_stream,
+                                               skip_entry_node=False)
 
     @staticmethod
     def detect_memory_widths(parent_sdfg):
@@ -388,8 +369,8 @@
                     if (isinstance(edge.data, dace.memlet.EmptyMemlet)
                             or edge.data.data is None):
                         continue
-                    if (isinstance(edge.src, dace.sdfg.nodes.AccessNode) and
-                            isinstance(edge.dst, dace.sdfg.nodes.AccessNode)
+                    if (isinstance(edge.src, dace.sdfg.nodes.AccessNode)
+                            and isinstance(edge.dst, dace.sdfg.nodes.AccessNode)
                             and edge.data.veclen == 1):
                         # Consistent vectorization is not enforced for
                         # memcopies, but if this memory is not found anywhere
@@ -399,8 +380,7 @@
                         if key not in memory_widths:
                             memory_widths[key] = None
                         continue
-                    if (key not in memory_widths
-                            or memory_widths[key] is None):
+                    if (key not in memory_widths or memory_widths[key] is None):
                         if (isinstance(desc, dace.data.Stream)
                                 and desc.veclen != edge.data.veclen):
                             raise ValueError(
@@ -444,21 +424,19 @@
                            dfg_scope.source_nodes()[0], function_stream,
                            callsite_stream)
 
-        self._dispatcher.dispatch_subgraph(
-            sdfg,
-            dfg_scope,
-            state_id,
-            function_stream,
-            callsite_stream,
-            skip_entry_node=True)
+        self._dispatcher.dispatch_subgraph(sdfg,
+                                           dfg_scope,
+                                           state_id,
+                                           function_stream,
+                                           callsite_stream,
+                                           skip_entry_node=True)
 
     def allocate_array(self, sdfg, dfg, state_id, node, function_stream,
                        callsite_stream):
         result = StringIO()
         nodedesc = node.desc(sdfg)
         arrsize = nodedesc.total_size
-        is_dynamically_sized = dace.symbolic.issymbolic(
-            arrsize, sdfg.constants)
+        is_dynamically_sized = dace.symbolic.issymbolic(arrsize, sdfg.constants)
 
         dataname = node.data
 
@@ -515,11 +493,7 @@
                     devptr_name = dataname
                     if isinstance(nodedesc, dace.data.Array):
                         # TODO: Distinguish between read, write, and read+write
-<<<<<<< HEAD
-                        # TODO: Handle memory banks
                         # TODO: temporary solution for memory bank for the sake of executing on the Stratix10/Stenciflow
-=======
->>>>>>> 68b667ff
                         self._allocated_global_arrays.add(node.data)
                         memory_bank_arg = ""
                         if "bank" in nodedesc.location:
@@ -531,8 +505,8 @@
                                     "must be an integer: {}".format(
                                         nodedesc.location["bank"]))
                             memory_bank_arg = (
-                                "hlslib::ocl::MemoryBank::bank{}, ".format(
-                                    bank))
+                                "hlslib::ocl::MemoryBank::bank{}, ".format(bank)
+                            )
                             # (memory type, bank id)
                             self._bank_assignments[(dataname,
                                                     sdfg)] = (MemoryType.DDR,
@@ -542,21 +516,15 @@
                         result.write(
                             "auto {} = dace::fpga::_context->Get()."
                             "MakeBuffer<{}, hlslib::ocl::Access::readWrite>"
-<<<<<<< HEAD
-                            "(hlslib::ocl::MemoryBank::bank{},{});".format(dataname, nodedesc.dtype.ctype,
-                                           self.allocated_host_device_buffers%4, sym2cpp(arrsize)))
-                        self.allocated_host_device_buffers = self.allocated_host_device_buffers + 1
-=======
                             "({}{});".format(dataname, nodedesc.dtype.ctype,
-                                             memory_bank_arg,
-                                             sym2cpp(arrsize)))
->>>>>>> 68b667ff
+                                             memory_bank_arg, sym2cpp(arrsize)))
                         self._dispatcher.defined_vars.add(
                             dataname, DefinedType.Pointer)
 
-            elif (nodedesc.storage in (dace.dtypes.StorageType.FPGA_Local,
-                                       dace.dtypes.StorageType.FPGA_Registers,
-                                       dace.dtypes.StorageType.FPGA_ShiftRegister)):
+            elif (nodedesc.storage
+                  in (dace.dtypes.StorageType.FPGA_Local,
+                      dace.dtypes.StorageType.FPGA_Registers,
+                      dace.dtypes.StorageType.FPGA_ShiftRegister)):
 
                 if not self._in_device_code:
                     raise dace.codegen.codegen.CodegenError(
@@ -597,13 +565,14 @@
                     # Language-specific
                     if (nodedesc.storage ==
                             dace.dtypes.StorageType.FPGA_ShiftRegister):
-                        self.define_shift_register(
-                            dataname, nodedesc, arrsize_vec, veclen,
-                            function_stream, result, sdfg, state_id, node)
+                        self.define_shift_register(dataname, nodedesc,
+                                                   arrsize_vec, veclen,
+                                                   function_stream, result,
+                                                   sdfg, state_id, node)
                     else:
-                        self.define_local_array(
-                            dataname, nodedesc, arrsize_vec, veclen,
-                            function_stream, result, sdfg, state_id, node)
+                        self.define_local_array(dataname, nodedesc, arrsize_vec,
+                                                veclen, function_stream, result,
+                                                sdfg, state_id, node)
 
             else:
                 raise NotImplementedError("Unimplemented storage type " +
@@ -630,21 +599,6 @@
 
         u, v, memlet = edge.src, edge.dst, edge.data
 
-<<<<<<< HEAD
-        cpu_storage_types = [
-            dace.dtypes.StorageType.CPU_Heap,
-            dace.dtypes.StorageType.CPU_Stack,
-            dace.dtypes.StorageType.CPU_Pinned
-        ]
-        fpga_storage_types = [
-            dace.dtypes.StorageType.FPGA_Global,
-            dace.dtypes.StorageType.FPGA_Local,
-            dace.dtypes.StorageType.FPGA_Registers,
-            dace.dtypes.StorageType.FPGA_Remote,
-        ]
-
-=======
->>>>>>> 68b667ff
         # Determine directionality
         if isinstance(
                 src_node,
@@ -660,11 +614,10 @@
         data_to_data = (isinstance(src_node, dace.sdfg.nodes.AccessNode)
                         and isinstance(dst_node, dace.sdfg.nodes.AccessNode))
 
-        host_to_device = (data_to_data and src_storage in _CPU_STORAGE_TYPES
-                          and
+        host_to_device = (data_to_data and src_storage in _CPU_STORAGE_TYPES and
                           dst_storage == dace.dtypes.StorageType.FPGA_Global)
-        device_to_host = (data_to_data and
-                          src_storage == dace.dtypes.StorageType.FPGA_Global
+        device_to_host = (data_to_data
+                          and src_storage == dace.dtypes.StorageType.FPGA_Global
                           and dst_storage in _CPU_STORAGE_TYPES)
         device_to_device = (
             data_to_data and src_storage == dace.dtypes.StorageType.FPGA_Global
@@ -696,40 +649,39 @@
                 callsite_stream.write(
                     "{}.CopyFromHost({}, {}, {});".format(
                         dst_node.data, (offset if not outgoing_memlet else 0),
-                        copysize,
-                        src_node.data + (" + {}".format(offset)
-                                         if outgoing_memlet else "")), sdfg,
-                    state_id, [src_node, dst_node])
+                        copysize, src_node.data +
+                        (" + {}".format(offset) if outgoing_memlet else "")),
+                    sdfg, state_id, [src_node, dst_node])
 
             elif device_to_host:
 
                 callsite_stream.write(
                     "{}.CopyToHost({}, {}, {});".format(
-                        src_node.data, (offset
-                                        if outgoing_memlet else 0), copysize,
+                        src_node.data, (offset if outgoing_memlet else 0),
+                        copysize,
                         dst_node.data + (" + {}".format(offset)
-                                         if not outgoing_memlet else "")),
-                    sdfg, state_id, [src_node, dst_node])
+                                         if not outgoing_memlet else "")), sdfg,
+                    state_id, [src_node, dst_node])
 
             elif device_to_device:
 
                 callsite_stream.write(
                     "{}.CopyToDevice({}, {}, {}, {});".format(
-                        src_node.data, (offset
-                                        if outgoing_memlet else 0), copysize,
-                        dst_node.data, (offset if not outgoing_memlet else 0)),
-                    sdfg, state_id, [src_node, dst_node])
+                        src_node.data, (offset if outgoing_memlet else 0),
+                        copysize, dst_node.data,
+                        (offset if not outgoing_memlet else 0)), sdfg, state_id,
+                    [src_node, dst_node])
 
         # Reject copying to/from local memory from/to outside the FPGA
-        elif (data_to_data
-              and (((src_storage in (dace.dtypes.StorageType.FPGA_Local,
-                                     dace.dtypes.StorageType.FPGA_Registers,
-                                     dace.dtypes.StorageType.FPGA_ShiftRegister))
-                    and dst_storage not in _FPGA_STORAGE_TYPES) or
-                   ((dst_storage in (dace.dtypes.StorageType.FPGA_Local,
-                                     dace.dtypes.StorageType.FPGA_Registers,
-                                     dace.dtypes.StorageType.FPGA_ShiftRegister))
-                    and src_storage not in _FPGA_STORAGE_TYPES))):
+        elif (data_to_data and
+              (((src_storage in (dace.dtypes.StorageType.FPGA_Local,
+                                 dace.dtypes.StorageType.FPGA_Registers,
+                                 dace.dtypes.StorageType.FPGA_ShiftRegister))
+                and dst_storage not in _FPGA_STORAGE_TYPES) or
+               ((dst_storage in (dace.dtypes.StorageType.FPGA_Local,
+                                 dace.dtypes.StorageType.FPGA_Registers,
+                                 dace.dtypes.StorageType.FPGA_ShiftRegister))
+                and src_storage not in _FPGA_STORAGE_TYPES))):
             raise NotImplementedError(
                 "Copies between host memory and FPGA "
                 "local memory not supported: from {} to {}".format(
@@ -746,13 +698,12 @@
 
             # Try to turn into degenerate/strided ND copies
             copy_shape, src_strides, dst_strides, src_expr, dst_expr = (
-                memlet_copy_to_absolute_strides(
-                    self._dispatcher,
-                    sdfg,
-                    memlet,
-                    src_node,
-                    dst_node,
-                    packed_types=True))
+                memlet_copy_to_absolute_strides(self._dispatcher,
+                                                sdfg,
+                                                memlet,
+                                                src_node,
+                                                dst_node,
+                                                packed_types=True))
 
             ctype = src_node.desc(sdfg).dtype.ctype
 
@@ -768,10 +719,9 @@
                         "to shift registers supported: {}{}".format(
                             dst_node.data, copy_shape))
                 if copy_shape[-1] > memlet.veclen:
-                    raise ValueError(
-                        "Only a single (vector) element can be "
-                        "written to a shift register: {}{}".format(
-                            dst_node.data, copy_shape[-1]))
+                    raise ValueError("Only a single (vector) element can be "
+                                     "written to a shift register: {}{}".format(
+                                         dst_node.data, copy_shape[-1]))
 
             # Check if we are copying between vectorized and non-vectorized
             # types
@@ -805,10 +755,10 @@
                 packing_factor = 1
 
             # TODO: detect in which cases we shouldn't unroll
-            register_to_register = (src_node.desc(
-                sdfg).storage == dace.dtypes.StorageType.FPGA_Registers
-                                    or dst_node.desc(sdfg).storage ==
-                                    dace.dtypes.StorageType.FPGA_Registers)
+            register_to_register = (src_node.desc(sdfg).storage
+                                    == dace.dtypes.StorageType.FPGA_Registers
+                                    or dst_node.desc(sdfg).storage
+                                    == dace.dtypes.StorageType.FPGA_Registers)
 
             num_loops = len([dim for dim in copy_shape if dim != 1])
             if num_loops > 0:
@@ -827,9 +777,9 @@
                                 dace.StorageType.FPGA_Registers
                             ]):
                         # Language-specific
-                        self.generate_no_dependence_pre(
-                            node.data, callsite_stream, sdfg, state_id,
-                            dst_node)
+                        self.generate_no_dependence_pre(node.data,
+                                                        callsite_stream, sdfg,
+                                                        state_id, dst_node)
 
             # Loop intro
             for i, copy_dim in enumerate(copy_shape):
@@ -844,8 +794,8 @@
                         state_id, dst_node)
                     if register_to_register:
                         # Language-specific
-                        self.generate_unroll_loop_post(
-                            callsite_stream, None, sdfg, state_id, dst_node)
+                        self.generate_unroll_loop_post(callsite_stream, None,
+                                                       sdfg, state_id, dst_node)
 
             # Pragmas
             if num_loops > 0:
@@ -894,25 +844,6 @@
             dst_expr, dst_index = sanitize_index(dst_expr, dst_index)
 
             # Language specific
-<<<<<<< HEAD
-            read_expr = self.make_read(src_def_type,
-                                       ctype,
-                                       src_node.label,
-                                       memlet.veclen,
-                                       src_expr,
-                                       src_index,
-                                       src_node_desc=src_node.desc(sdfg))
-            # Language specific
-            write_expr = self.make_write(dst_def_type,
-                                         ctype,
-                                         dst_node.label,
-                                         memlet.veclen,
-                                         dst_expr,
-                                         dst_index,
-                                         read_expr,
-                                         memlet.wcr,
-                                         src_node_desc=src_node.desc(sdfg))
-=======
             read_expr = self.make_read(src_def_type, ctype, src_node.label,
                                        memlet.veclen, src_expr, src_index,
                                        is_pack, packing_factor)
@@ -929,7 +860,6 @@
                                              dst_expr, dst_index, read_expr,
                                              None, is_unpack, packing_factor)
 
->>>>>>> 68b667ff
             callsite_stream.write(write_expr)
 
             # Inject dependence pragmas (DACE semantics implies no conflict)
@@ -940,8 +870,8 @@
                             dace.StorageType.FPGA_Registers
                         ]):
                     # Language-specific
-                    self.generate_no_dependence_post(
-                        node.data, callsite_stream, sdfg, state_id, dst_node)
+                    self.generate_no_dependence_post(node.data, callsite_stream,
+                                                     sdfg, state_id, dst_node)
 
             # Loop outtro
             for _ in range(num_loops):
@@ -1116,8 +1046,7 @@
             if not isinstance(node, dace.sdfg.nodes.PipelineEntry):
 
                 if is_innermost and not fully_degenerate:
-                    self.generate_flatten_loop_pre(result, sdfg, state_id,
-                                                   node)
+                    self.generate_flatten_loop_pre(result, sdfg, state_id, node)
 
                 for i, r in enumerate(node.map.range):
                     var = node.map.params[i]
@@ -1188,8 +1117,8 @@
 
             if not fully_degenerate:
                 if node.map.unroll:
-                    self.generate_unroll_loop_post(result, None, sdfg,
-                                                   state_id, node)
+                    self.generate_unroll_loop_post(result, None, sdfg, state_id,
+                                                   node)
                 elif is_innermost:
                     self.generate_pipeline_loop_post(result, sdfg, state_id,
                                                      node)
@@ -1206,8 +1135,8 @@
             if child.data not in to_allocate or child.data in allocated:
                 continue
             allocated.add(child.data)
-            self._dispatcher.dispatch_allocate(sdfg, dfg, state_id, child,
-                                               None, result)
+            self._dispatcher.dispatch_allocate(sdfg, dfg, state_id, child, None,
+                                               result)
 
     def _generate_PipelineExit(self, *args, **kwargs):
         self._generate_MapExit(*args, **kwargs)
@@ -1237,8 +1166,8 @@
                         it=it, begin=r[0], end=r[1]))
             for it, r in zip(pipeline.params, pipeline.range):
                 callsite_stream.write(
-                    "}} else {{\n{it} += {step};\n}}\n".format(
-                        it=it, step=r[2]))
+                    "}} else {{\n{it} += {step};\n}}\n".format(it=it,
+                                                               step=r[2]))
             if len(cond) > 0:
                 callsite_stream.write("}\n")
             callsite_stream.write("}\n}\n")
@@ -1305,18 +1234,18 @@
             if len(labels) == 0:
                 labels = [n.label.replace(" ", "_") for n in access_nodes]
             if len(labels) == 0:
-                raise RuntimeError(
-                    "Expected at least one tasklet or data node")
+                raise RuntimeError("Expected at least one tasklet or data node")
             module_name = "_".join(labels)
             self.generate_module(
                 sdfg, state, module_name, subgraph,
                 subgraph_parameters[subgraph] + scalar_parameters,
                 symbol_parameters, module_stream, entry_stream, host_stream)
 
-    def generate_host_function_boilerplate(
-            self, sdfg, state, kernel_name, parameters, symbol_parameters,
-            nested_global_transients, host_code_stream, header_stream,
-            callsite_stream):
+    def generate_host_function_boilerplate(self, sdfg, state, kernel_name,
+                                           parameters, symbol_parameters,
+                                           nested_global_transients,
+                                           host_code_stream, header_stream,
+                                           callsite_stream):
 
         # Generates:
         # - Definition of wrapper function in caller code
@@ -1343,8 +1272,7 @@
                 continue
             seen.add(arg)
             if not isinstance(arg, dace.data.Stream):
-                kernel_args_call_host.append(
-                    arg.signature(False, name=argname))
+                kernel_args_call_host.append(arg.signature(False, name=argname))
                 kernel_args_opencl.append(
                     FPGACodeGen.make_opencl_parameter(argname, arg))
 
@@ -1358,9 +1286,8 @@
             """\
 DACE_EXPORTED void {host_function_name}({kernel_args_opencl}) {{
   hlslib::ocl::Program program = dace::fpga::_context->Get().CurrentlyLoadedProgram();"""
-            .format(
-                host_function_name=host_function_name,
-                kernel_args_opencl=", ".join(kernel_args_opencl)))
+            .format(host_function_name=host_function_name,
+                    kernel_args_opencl=", ".join(kernel_args_opencl)))
 
         header_stream.write("\n\nDACE_EXPORTED void {}({});\n\n".format(
             host_function_name, ", ".join(kernel_args_opencl)))
