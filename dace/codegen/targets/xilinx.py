# Copyright 2019-2020 ETH Zurich and the DaCe authors. All rights reserved.
import collections
import itertools
import os
import re
import numpy as np

import dace
from dace import registry, dtypes
from dace.config import Config
from dace.frontend import operations
from dace.sdfg import nodes
from dace.sdfg import find_input_arraynode, find_output_arraynode
from dace.codegen import exceptions as cgx
from dace.codegen.codeobject import CodeObject
from dace.codegen.dispatcher import DefinedType
from dace.codegen.prettycode import CodeIOStream
from dace.codegen.targets.target import make_absolute
from dace.codegen.targets import cpp, fpga

REDUCTION_TYPE_TO_HLSLIB = {
    dace.dtypes.ReductionType.Min: "hlslib::op::Min",
    dace.dtypes.ReductionType.Max: "hlslib::op::Max",
    dace.dtypes.ReductionType.Sum: "hlslib::op::Sum",
    dace.dtypes.ReductionType.Product: "hlslib::op::Product",
    dace.dtypes.ReductionType.Logical_And: "hlslib::op::And",
}


@registry.autoregister_params(name='xilinx')
class XilinxCodeGen(fpga.FPGACodeGen):
    """ Xilinx FPGA code generator. """

    target_name = 'xilinx'
    title = 'Xilinx'
    language = 'hls'

    def __init__(self, *args, **kwargs):
        fpga_vendor = Config.get("compiler", "fpga_vendor")
        if fpga_vendor.lower() != "xilinx":
            # Don't register this code generator
            return
        super().__init__(*args, **kwargs)
        # {(kernel name, interface name): (memory type, memory bank)}
        self._interface_assignments = {}

    @staticmethod
    def cmake_options():
        host_flags = Config.get("compiler", "xilinx", "host_flags")
        synthesis_flags = Config.get("compiler", "xilinx", "synthesis_flags")
        build_flags = Config.get("compiler", "xilinx", "build_flags")
        mode = Config.get("compiler", "xilinx", "mode")
        target_platform = Config.get("compiler", "xilinx", "platform")
        enable_debugging = ("ON" if Config.get_bool(
            "compiler", "xilinx", "enable_debugging") else "OFF")
        autobuild = ("ON" if Config.get_bool("compiler", "autobuild_bitstreams")
                     else "OFF")
        options = [
            "-DDACE_XILINX_HOST_FLAGS=\"{}\"".format(host_flags),
            "-DDACE_XILINX_SYNTHESIS_FLAGS=\"{}\"".format(synthesis_flags),
            "-DDACE_XILINX_BUILD_FLAGS=\"{}\"".format(build_flags),
            "-DDACE_XILINX_MODE={}".format(mode),
            "-DDACE_XILINX_TARGET_PLATFORM=\"{}\"".format(target_platform),
            "-DDACE_XILINX_ENABLE_DEBUGGING={}".format(enable_debugging),
            "-DDACE_FPGA_AUTOBUILD_BITSTREAM={}".format(autobuild)
        ]
        # Override Vitis/SDx/SDAccel installation directory
        if Config.get("compiler", "xilinx", "path"):
            options.append("-DVITIS_ROOT_DIR=\"{}\"".format(
                Config.get("compiler", "xilinx", "path").replace("\\", "/")))
        return options

    def get_generated_codeobjects(self):

        execution_mode = Config.get("compiler", "xilinx", "mode")

        kernel_file_name = "DACE_BINARY_DIR \"/{}".format(self._program_name)
        if execution_mode == "software_emulation":
            kernel_file_name += "_sw_emu.xclbin\""
            xcl_emulation_mode = "\"sw_emu\""
            xilinx_sdx = "DACE_VITIS_DIR"
        elif execution_mode == "hardware_emulation":
            kernel_file_name += "_hw_emu.xclbin\""
            xcl_emulation_mode = "\"hw_emu\""
            xilinx_sdx = "DACE_VITIS_DIR"
        elif execution_mode == "hardware" or execution_mode == "simulation":
            kernel_file_name += "_hw.xclbin\""
            xcl_emulation_mode = None
            xilinx_sdx = None
        else:
            raise cgx.CodegenError(
                "Unknown Xilinx execution mode: {}".format(execution_mode))

        set_env_vars = ""
        set_str = "dace::set_environment_variable(\"{}\", {});\n"
        unset_str = "dace::unset_environment_variable(\"{}\");\n"
        set_env_vars += (set_str.format("XCL_EMULATION_MODE",
                                        xcl_emulation_mode)
                         if xcl_emulation_mode is not None else
                         unset_str.format("XCL_EMULATION_MODE"))
        set_env_vars += (set_str.format("XILINX_SDX", xilinx_sdx) if xilinx_sdx
                         is not None else unset_str.format("XILINX_SDX"))

        host_code = CodeIOStream()
        host_code.write("""\
#include "dace/xilinx/host.h"
#include "dace/dace.h"
#include <iostream>\n\n""")

        self._frame.generate_fileheader(self._global_sdfg, host_code)

        host_code.write("""
dace::fpga::Context *dace::fpga::_context;

DACE_EXPORTED int __dace_init_xilinx({signature}) {{
    {environment_variables}
    dace::fpga::_context = new dace::fpga::Context();
    dace::fpga::_context->Get().MakeProgram({kernel_file_name});
    return 0;
}}

DACE_EXPORTED void __dace_exit_xilinx({signature}) {{
    delete dace::fpga::_context;
}}

{host_code}""".format(signature=self._global_sdfg.signature(),
                      environment_variables=set_env_vars,
                      kernel_file_name=kernel_file_name,
                      host_code="".join([
                          "{separator}\n// Kernel: {kernel_name}"
                          "\n{separator}\n\n{code}\n\n".format(separator="/" *
                                                               79,
                                                               kernel_name=name,
                                                               code=code)
                          for (name, code) in self._host_codes
                      ])))

        host_code_obj = CodeObject(self._program_name,
                                   host_code.getvalue(),
                                   "cpp",
                                   XilinxCodeGen,
                                   "Xilinx",
                                   target_name=self.target_name,
                                   target_type="host")

        kernel_code_objs = [
            CodeObject(kernel_name,
                       code,
                       "cpp",
                       XilinxCodeGen,
                       "Xilinx",
                       target_name=self.target_name,
                       target_type="device")
            for (kernel_name, code) in self._kernel_codes
        ]

        # Configuration file with interface assignments
        are_assigned = [
            v is not None for v in self._interface_assignments.values()
        ]
        bank_assignment_code = []
        if any(are_assigned):
            if not all(are_assigned):
                raise RuntimeError("Some, but not all global memory arrays "
                                   "were assigned to memory banks: {}".format(
                                       self._interface_assignments))
            are_assigned = True
        else:
            are_assigned = False
        for name, _ in self._host_codes:
            # Only iterate over assignments if any exist
            if are_assigned:
                for (kernel_name, interface_name), (
                        memory_type,
                        memory_bank) in self._interface_assignments.items():
                    if kernel_name != name:
                        continue
                    bank_assignment_code.append("{},{},{}".format(
                        interface_name, memory_type.name, memory_bank))
            # Create file even if there are no assignments
            kernel_code_objs.append(
                CodeObject("{}_memory_interfaces".format(name),
                           "\n".join(bank_assignment_code),
                           "csv",
                           XilinxCodeGen,
                           "Xilinx",
                           target_name=self.target_name,
                           target_type="device"))

        return [host_code_obj] + kernel_code_objs

    @staticmethod
    def define_stream(dtype, buffer_size, var_name, array_size, function_stream,
<<<<<<< HEAD
                      kernel_stream, storage, sdfg, dfg, node):
        if storage == dace.dtypes.StorageType.FPGA_Remote:
            raise dace.codegen.codegen.CodegenError(
                "Remote streams are not supported in Xilinx")

=======
                      kernel_stream):
        """
           Defines a stream
           :return: a tuple containing the type of the created variable, and boolean indicating
               whether this is a global variable or not
           """
>>>>>>> d850c6c1
        ctype = "dace::FIFO<{}, {}, {}>".format(dtype.base_type.ctype,
                                                dtype.veclen, buffer_size)
        if cpp.sym2cpp(array_size) == "1":
            kernel_stream.write("{} {}(\"{}\");".format(ctype, var_name,
                                                        var_name))
        else:
            kernel_stream.write("{} {}[{}];\n".format(ctype, var_name,
                                                      cpp.sym2cpp(array_size)))
            kernel_stream.write("dace::SetNames({}, \"{}\", {});".format(
                var_name, var_name, cpp.sym2cpp(array_size)))

        # In Xilinx, streams are defined as local variables
        # Return value is used for adding to defined_vars in fpga.py
        return ctype, False

    def define_local_array(self, var_name, desc, array_size, function_stream,
                           kernel_stream, sdfg, state_id, node):
        dtype = desc.dtype
        kernel_stream.write("{} {}[{}];\n".format(dtype.ctype, var_name,
                                                  cpp.sym2cpp(array_size)))
        if desc.storage == dace.dtypes.StorageType.FPGA_Registers:
            kernel_stream.write("#pragma HLS ARRAY_PARTITION variable={} "
                                "complete\n".format(var_name))
        elif desc.storage == dace.dtypes.StorageType.FPGA_Local:
            if len(desc.shape) > 1:
                kernel_stream.write("#pragma HLS ARRAY_PARTITION variable={} "
                                    "block factor={}\n".format(
                                        var_name, desc.shape[-2]))
        else:
            raise ValueError("Unsupported storage type: {}".format(
                desc.storage.name))
        self._dispatcher.defined_vars.add(var_name, DefinedType.Pointer,
                                          '%s *' % dtype.ctype)

    def define_shift_register(*args, **kwargs):
        raise NotImplementedError("Xilinx shift registers NYI")

    @staticmethod
    def make_vector_type(dtype, is_const):
        return "{}{}".format("const " if is_const else "",
                             dtype.base_type.ctype, dtype.veclen)

    @staticmethod
    def make_kernel_argument(data, var_name, is_output, with_vectorization):
        if isinstance(data, dace.data.Array):
            var_name += "_" + ("out" if is_output else "in")
            if with_vectorization:
                dtype = data.dtype
            else:
                dtype = data.dtype.base_type
            return "{} *{}".format(dtype.ctype, var_name)
        else:
            return data.as_arg(with_types=True, name=var_name)

    def generate_unroll_loop_pre(self, kernel_stream, factor, sdfg, state_id,
                                 node):
        pass

    @staticmethod
    def generate_unroll_loop_post(kernel_stream, factor, sdfg, state_id, node):
        if factor is None:
            kernel_stream.write("#pragma HLS UNROLL", sdfg, state_id, node)
        else:
            kernel_stream.write("#pragma HLS UNROLL factor={}".format(factor),
                                sdfg, state_id, node)

    @staticmethod
    def generate_pipeline_loop_pre(kernel_stream, sdfg, state_id, node):
        pass

    @staticmethod
    def generate_pipeline_loop_post(kernel_stream, sdfg, state_id, node):
        kernel_stream.write("#pragma HLS PIPELINE II=1", sdfg, state_id, node)

    @staticmethod
    def generate_flatten_loop_pre(kernel_stream, sdfg, state_id, node):
        pass

    @staticmethod
    def generate_flatten_loop_post(kernel_stream, sdfg, state_id, node):
        kernel_stream.write("#pragma HLS LOOP_FLATTEN")

    def generate_nsdfg_header(self, sdfg, state, state_id, node, memlet_references,
                              sdfg_label):
        # TODO: Use a single method for GPU kernels, FPGA modules, and NSDFGs
        arguments = [
            f'{atype} {aname}' for atype, aname, _ in memlet_references
        ]
        arguments += [
            f'{node.sdfg.symbols[aname].as_arg(aname)}'
            for aname in sorted(node.symbol_mapping.keys())
            if aname not in sdfg.constants
        ]
        arguments = ', '.join(arguments)
        return f'void {sdfg_label}({arguments}) {{\n#pragma HLS INLINE'

    def write_and_resolve_expr(self,
                               sdfg,
                               memlet,
                               nc,
                               outname,
                               inname,
                               indices=None,
                               dtype=None):
        """
        Emits a conflict resolution call from a memlet.
        """
        redtype = operations.detect_reduction_type(memlet.wcr)
        if isinstance(indices, str):
            ptr = '%s + %s' % (cpp.cpp_ptr_expr(sdfg, memlet), indices)
        else:
            ptr = cpp.cpp_ptr_expr(sdfg, memlet, indices=indices)

        if isinstance(dtype, dtypes.pointer):
            dtype = dtype.base_type

        # Special call for detected reduction types
        if redtype != dtypes.ReductionType.Custom:
            credtype = "dace::ReductionType::" + str(
                redtype)[str(redtype).find(".") + 1:]
            if isinstance(dtype, dtypes.vector):
                return (f'dace::xilinx_wcr_fixed_vec<{credtype}, '
                        f'{dtype.vtype.ctype}, {dtype.veclen}>::reduce('
                        f'{ptr}, {inname})')
            return (
                f'dace::xilinx_wcr_fixed<{credtype}, {dtype.ctype}>::reduce('
                f'{ptr}, {inname})')

        # General reduction
        raise NotImplementedError('General reductions not yet implemented')

    @staticmethod
    def make_read(defined_type, dtype, var_name, expr, index, is_pack,
                  packing_factor):
        if defined_type in [DefinedType.Stream, DefinedType.StreamArray]:
            if " " in expr:
                expr = "(" + expr + ")"
            read_expr = "{}.pop()".format(expr)
        elif defined_type == DefinedType.Scalar:
            read_expr = var_name
        else:
            if index is not None and index != "0":
                read_expr = "{} + {}".format(expr, index)
            else:
                read_expr = expr
        if is_pack:
            return "dace::Pack<{}, {}>({})".format(dtype.base_type.ctype,
                                                   packing_factor, read_expr)
        else:
            return "dace::Read<{}, {}>({})".format(dtype.base_type.ctype,
                                                   dtype.veclen, read_expr)

    def generate_converter(*args, **kwargs):
        pass  # Handled in C++

    @staticmethod
    def make_write(defined_type, dtype, var_name, write_expr, index, read_expr,
                   wcr, is_unpack, packing_factor, src_node_desc):
        if defined_type in [DefinedType.Stream, DefinedType.StreamArray]:
            if defined_type == DefinedType.StreamArray:
                write_expr = "{}[{}]".format(write_expr,
                                             "0" if not index else index)
            if is_unpack:
                return "\n".join(
                    "{}.push({}[{}]);".format(write_expr, read_expr, i)
                    for i in range(packing_factor))
            else:
                return "{}.push({});".format(write_expr, read_expr)
        else:
            if defined_type == DefinedType.Scalar:
                write_expr = var_name
            elif index and index != "0":
                write_expr = "{} + {}".format(write_expr, index)
            if is_unpack:
                return "dace::Unpack<{}, {}>({}, {});".format(
                    dtype.base_type.ctype, packing_factor, read_expr,
                    write_expr)
            else:
                return "dace::Write<{}, {}>({}, {});".format(
                    dtype.base_type.ctype, dtype.veclen, write_expr, read_expr)

    def make_shift_register_write(self, defined_type, dtype, var_name,
                                  write_expr, index, read_expr, wcr, is_unpack,
                                  packing_factor):
        raise NotImplementedError("Xilinx shift registers NYI")

    @staticmethod
    def generate_no_dependence_pre(var_name, kernel_stream, sdfg, state_id,
                                   node):
        pass

    @staticmethod
    def generate_no_dependence_post(var_name, kernel_stream, sdfg, state_id,
                                    node):
        kernel_stream.write(
            "#pragma HLS DEPENDENCE variable={} false".format(var_name), sdfg,
            state_id, node)

    def generate_kernel_boilerplate_pre(self, sdfg, state_id, kernel_name,
                                        global_data_parameters,
                                        scalar_parameters, symbol_parameters,
                                        module_stream, kernel_stream):

        # Write header
        module_stream.write(
            """#include <dace/xilinx/device.h>
#include <dace/math.h>
#include <dace/complex.h>""", sdfg)
        self._frame.generate_fileheader(sdfg, module_stream)
        module_stream.write("\n", sdfg)

        symbol_params = [
            v.as_arg(with_types=True, name=k)
            for k, v in symbol_parameters.items()
        ]
        arrays = list(sorted(global_data_parameters, key=lambda t: t[1]))
        scalars = scalar_parameters + list(symbol_parameters.items())
        scalars = list(sorted(scalars, key=lambda t: t[0]))

        # Build kernel signature
        array_args = []
        for is_output, dataname, data in arrays:
            kernel_arg = self.make_kernel_argument(data, dataname, is_output,
                                                   True)
            if kernel_arg:
                array_args.append(kernel_arg)
        kernel_args = array_args + [
            v.as_arg(with_types=True, name=k) for k, v in scalars
        ]

        kernel_args = dace.dtypes.deduplicate(kernel_args)

        # Write kernel signature
        kernel_stream.write(
            "DACE_EXPORTED void {}({}) {{\n".format(kernel_name,
                                                    ', '.join(kernel_args)),
            sdfg, state_id)

        # Insert interface pragmas
        num_mapped_args = 0
        for arg, (_, dataname, _) in zip(array_args, arrays):
            var_name = re.findall(r"\w+", arg)[-1]
            if "*" in arg:
                interface_name = "gmem{}".format(num_mapped_args)
                kernel_stream.write(
                    "#pragma HLS INTERFACE m_axi port={} "
                    "offset=slave bundle={}".format(var_name, interface_name),
                    sdfg, state_id)
                # Map this interface to the corresponding location
                # specification to be passed to the Xilinx compiler
                assignment = self._bank_assignments[(dataname, sdfg)] if (
                    dataname, sdfg) in self._bank_assignments else None
                if assignment is not None:
                    mem_type, mem_bank = assignment
                    self._interface_assignments[(kernel_name,
                                                 interface_name)] = (mem_type,
                                                                     mem_bank)
                else:
                    self._interface_assignments[(kernel_name,
                                                 interface_name)] = None
                num_mapped_args += 1

        for arg in kernel_args + ["return"]:
            var_name = re.findall(r"\w+", arg)[-1]
            kernel_stream.write(
                "#pragma HLS INTERFACE s_axilite port={} bundle=control".format(
                    var_name))

        # TODO: add special case if there's only one module for niceness
        kernel_stream.write("\n#pragma HLS DATAFLOW")
        kernel_stream.write("\nHLSLIB_DATAFLOW_INIT();")

    @staticmethod
    def generate_kernel_boilerplate_post(kernel_stream, sdfg, state_id):
        kernel_stream.write("HLSLIB_DATAFLOW_FINALIZE();\n}\n", sdfg, state_id)

    def generate_host_function_body(self, sdfg, state, kernel_name, parameters,
                                    symbol_parameters, kernel_stream):

        # Just collect all variable names for calling the kernel function
        added = set()
        arrays = list(
            sorted([
                p for p in parameters if not isinstance(p[2], dace.data.Scalar)
            ],
                   key=lambda t: t[1]))
        scalars = [p for p in parameters if isinstance(p[2], dace.data.Scalar)]
        scalars += ((False, k, v) for k, v in symbol_parameters.items())
        scalars = dace.dtypes.deduplicate(sorted(scalars, key=lambda t: t[1]))
        kernel_args = []
        for _, name, p in itertools.chain(arrays, scalars):
            if not isinstance(p, dace.data.Array) and name in added:
                continue
            added.add(name)
            kernel_args.append(p.as_arg(False, name=name))

        kernel_function_name = kernel_name
        kernel_file_name = "{}.xclbin".format(kernel_name)

        kernel_stream.write(
            """\
  auto kernel = program.MakeKernel({kernel_function_name}, "{kernel_function_name}", {kernel_args});
  const std::pair<double, double> elapsed = kernel.ExecuteTask();
  std::cout << "Kernel executed in " << elapsed.second << " seconds.\\n" << std::flush;
}}""".format(kernel_function_name=kernel_function_name,
             kernel_args=", ".join(kernel_args)), sdfg, sdfg.node_id(state))

    def generate_module(self, sdfg, state, name, subgraph, parameters,
                        symbol_parameters, module_stream, entry_stream,
                        host_stream):
        """Generates a module that will run as a dataflow function in the FPGA
           kernel."""

        state_id = sdfg.node_id(state)
        dfg = sdfg.nodes()[state_id]

        kernel_args_call = []
        kernel_args_module = []
        added = set()

        parameters = list(sorted(parameters, key=lambda t: t[1]))
        arrays = [
            p for p in parameters if not isinstance(p[2], dace.data.Scalar)
        ]
        scalars = [p for p in parameters if isinstance(p[2], dace.data.Scalar)]
        scalars += ((False, k, v) for k, v in symbol_parameters.items())
        scalars = dace.dtypes.deduplicate(sorted(scalars, key=lambda t: t[1]))
        for is_output, pname, p in itertools.chain(parameters, scalars):
            if isinstance(p, dace.data.Array):
                arr_name = "{}_{}".format(pname, "out" if is_output else "in")
                kernel_args_call.append(arr_name)
                dtype = p.dtype
                kernel_args_module.append("{} {}*{}".format(
                    dtype.ctype, "const " if not is_output else "", arr_name))
            else:
                # Don't make duplicate arguments for other types than arrays
                if pname in added:
                    continue
                added.add(pname)
                if isinstance(p, dace.data.Stream):
                    kernel_args_call.append(
                        p.as_arg(with_types=False, name=pname))
                    if p.is_stream_array():
                        kernel_args_module.append(
                            "dace::FIFO<{}, {}, {}> {}[{}]".format(
                                p.dtype.base_type.ctype, p.veclen,
                                p.buffer_size, pname, p.size_string()))
                    else:
                        kernel_args_module.append(
                            "dace::FIFO<{}, {}, {}> &{}".format(
                                p.dtype.base_type.ctype, p.veclen,
                                p.buffer_size, pname))
                else:
                    kernel_args_call.append(
                        p.as_arg(with_types=False, name=pname))
                    kernel_args_module.append(
                        p.as_arg(with_types=True, name=pname))

        # create a unique module name to prevent name clashes
        module_function_name = "module_" + name + "_" + str(sdfg.sdfg_id)

        # Unrolling processing elements: if there first scope of the subgraph
        # is an unrolled map, generate a processing element for each iteration
        scope_children = subgraph.scope_children()
        top_scopes = [
            n for n in scope_children[None]
            if isinstance(n, dace.sdfg.nodes.EntryNode)
        ]
        unrolled_loops = 0
        if len(top_scopes) == 1:
            scope = top_scopes[0]
            if scope.unroll:
                self._unrolled_pes.add(scope.map)
                kernel_args_call += ", ".join(scope.map.params)
                kernel_args_module += ["int " + p for p in scope.params]
                for p, r in zip(scope.map.params, scope.map.range):
                    if len(r) > 3:
                        raise cgx.CodegenError("Strided unroll not supported")
                    entry_stream.write(
                        "for (size_t {param} = {begin}; {param} < {end}; "
                        "{param} += {increment}) {{\n#pragma HLS UNROLL".format(
                            param=p, begin=r[0], end=r[1] + 1, increment=r[2]))
                    unrolled_loops += 1

        # Generate caller code in top-level function
        entry_stream.write(
            "HLSLIB_DATAFLOW_FUNCTION({}, {});".format(
                module_function_name, ", ".join(kernel_args_call)), sdfg,
            state_id)

        for _ in range(unrolled_loops):
            entry_stream.write("}")

        # ----------------------------------------------------------------------
        # Generate kernel code
        # ----------------------------------------------------------------------

        self._dispatcher.defined_vars.enter_scope(subgraph)

        module_body_stream = CodeIOStream()

        module_body_stream.write(
            "void {}({}) {{".format(module_function_name,
                                    ", ".join(kernel_args_module)), sdfg,
            state_id)

        # Construct ArrayInterface wrappers to pack input and output pointers
        # to the same global array
        in_args = {
            argname
            for out, argname, arg in parameters
            if isinstance(arg, dace.data.Array)
            and arg.storage == dace.dtypes.StorageType.FPGA_Global and not out
        }
        out_args = {
            argname
            for out, argname, arg in parameters
            if isinstance(arg, dace.data.Array)
            and arg.storage == dace.dtypes.StorageType.FPGA_Global and out
        }
        if len(in_args) > 0 or len(out_args) > 0:
            # Add ArrayInterface objects to wrap input and output pointers to
            # the same array
            module_body_stream.write("\n")
            interfaces_added = set()
            for _, argname, arg in parameters:
                if argname in interfaces_added:
                    continue
                interfaces_added.add(argname)
                has_in_ptr = argname in in_args
                has_out_ptr = argname in out_args
                if not has_in_ptr and not has_out_ptr:
                    continue
                in_ptr = ("{}_in".format(argname) if has_in_ptr else "nullptr")
                out_ptr = ("{}_out".format(argname)
                           if has_out_ptr else "nullptr")
                ctype = "dace::ArrayInterface<{}>".format(arg.dtype.ctype)
                module_body_stream.write("{} {}({}, {});".format(
                    ctype, argname, in_ptr, out_ptr))
                self._dispatcher.defined_vars.add(argname,
                                                  DefinedType.ArrayInterface,
                                                  ctype,
                                                  allow_shadowing=True)
            module_body_stream.write("\n")

        # Allocate local transients
        data_to_allocate = (set(subgraph.top_level_transients()) -
                            set(sdfg.shared_transients()) -
                            set([p[1] for p in parameters]))
        allocated = set()
        for node in subgraph.nodes():
            if not isinstance(node, dace.sdfg.nodes.AccessNode):
                continue
            if node.data not in data_to_allocate or node.data in allocated:
                continue
            allocated.add(node.data)
            self._dispatcher.dispatch_allocate(sdfg, state, state_id, node,
                                               module_stream,
                                               module_body_stream)

        self._dispatcher.dispatch_subgraph(sdfg,
                                           subgraph,
                                           state_id,
                                           module_stream,
                                           module_body_stream,
                                           skip_entry_node=False)

        module_stream.write(module_body_stream.getvalue(), sdfg, state_id)
        module_stream.write("}\n\n")

        self._dispatcher.defined_vars.exit_scope(subgraph)

    def generate_kernel_internal(self, sdfg, state, kernel_name, subgraphs,
                                 kernel_stream, function_stream,
                                 callsite_stream):
        """Main entry function for generating a Xilinx kernel."""

        (global_data_parameters, top_level_local_data, subgraph_parameters,
         scalar_parameters, symbol_parameters,
         nested_global_transients) = self.make_parameters(
             sdfg, state, subgraphs)

        # Scalar parameters are never output
        sc_parameters = [(False, pname, param)
                         for pname, param in scalar_parameters]

        host_code_stream = CodeIOStream()

        # Generate host code
        self.generate_host_header(sdfg, kernel_name,
                                  global_data_parameters + sc_parameters,
                                  symbol_parameters, host_code_stream)
        self.generate_host_function_boilerplate(
            sdfg, state, kernel_name, global_data_parameters + sc_parameters,
            symbol_parameters, nested_global_transients, host_code_stream,
            function_stream, callsite_stream)
        self.generate_host_function_body(sdfg, state, kernel_name,
                                         global_data_parameters + sc_parameters,
                                         symbol_parameters, host_code_stream)
        # Store code to be passed to compilation phase
        self._host_codes.append((kernel_name, host_code_stream.getvalue()))

        # Now we write the device code
        module_stream = CodeIOStream()
        entry_stream = CodeIOStream()

        state_id = sdfg.node_id(state)

        self.generate_kernel_boilerplate_pre(sdfg, state_id, kernel_name,
                                             global_data_parameters,
                                             scalar_parameters,
                                             symbol_parameters, module_stream,
                                             entry_stream)

        # Emit allocations
        for node in top_level_local_data:
            self._dispatcher.dispatch_allocate(sdfg, state, state_id, node,
                                               module_stream, entry_stream)

        self.generate_modules(sdfg, state, kernel_name, subgraphs,
                              subgraph_parameters, sc_parameters,
                              symbol_parameters, module_stream, entry_stream,
                              host_code_stream)

        kernel_stream.write(module_stream.getvalue())
        kernel_stream.write(entry_stream.getvalue())

        self.generate_kernel_boilerplate_post(kernel_stream, sdfg, state_id)

    def generate_host_header(self, sdfg, kernel_function_name, parameters,
                             symbol_parameters, host_code_stream):

        arrays = [
            p for p in parameters if not isinstance(p[2], dace.data.Scalar)
        ]
        arrays = list(sorted(arrays, key=lambda t: t[1]))
        scalars = [p for p in parameters if isinstance(p[2], dace.data.Scalar)]
        scalars += ((False, k, v) for k, v in symbol_parameters.items())
        scalars = list(sorted(scalars, key=lambda t: t[1]))

        kernel_args = []

        seen = set()
        for is_output, name, arg in itertools.chain(arrays, scalars):
            if isinstance(arg, dace.data.Array):
                kernel_args.append(
                    arg.as_arg(with_types=True,
                               name=name + ("_out" if is_output else "_in")))
            else:
                if name in seen:
                    continue
                seen.add(name)
                kernel_args.append(arg.as_arg(with_types=True, name=name))

        host_code_stream.write(
            """\
// Signature of kernel function (with raw pointers) for argument matching
DACE_EXPORTED void {kernel_function_name}({kernel_args});\n\n""".format(
                kernel_function_name=kernel_function_name,
                kernel_args=", ".join(kernel_args)), sdfg)

    def generate_memlet_definition(self, sdfg, dfg, state_id, src_node,
                                   dst_node, edge, callsite_stream):
        memlet = edge.data
        if (self._dispatcher.defined_vars.get(
                memlet.data)[0] == DefinedType.FPGA_ShiftRegister):
            raise NotImplementedError("Shift register for Xilinx NYI")
        else:
            self._cpu_codegen.copy_memory(sdfg, dfg, state_id, src_node,
                                          dst_node, edge, None, callsite_stream)

    def unparse_tasklet(self, *args, **kwargs):
        # Pass this object for callbacks into the Xilinx codegen
        cpp.unparse_tasklet(*args, codegen=self, **kwargs)<|MERGE_RESOLUTION|>--- conflicted
+++ resolved
@@ -191,20 +191,16 @@
 
     @staticmethod
     def define_stream(dtype, buffer_size, var_name, array_size, function_stream,
-<<<<<<< HEAD
                       kernel_stream, storage, sdfg, dfg, node):
-        if storage == dace.dtypes.StorageType.FPGA_Remote:
-            raise dace.codegen.codegen.CodegenError(
-                "Remote streams are not supported in Xilinx")
-
-=======
-                      kernel_stream):
         """
            Defines a stream
            :return: a tuple containing the type of the created variable, and boolean indicating
                whether this is a global variable or not
            """
->>>>>>> d850c6c1
+        if storage == dace.dtypes.StorageType.FPGA_Remote:
+            raise dace.codegen.codegen.CodegenError(
+                "Remote streams are not supported in Xilinx")
+
         ctype = "dace::FIFO<{}, {}, {}>".format(dtype.base_type.ctype,
                                                 dtype.veclen, buffer_size)
         if cpp.sym2cpp(array_size) == "1":
@@ -287,8 +283,8 @@
     def generate_flatten_loop_post(kernel_stream, sdfg, state_id, node):
         kernel_stream.write("#pragma HLS LOOP_FLATTEN")
 
-    def generate_nsdfg_header(self, sdfg, state, state_id, node, memlet_references,
-                              sdfg_label):
+    def generate_nsdfg_header(self, sdfg, state, state_id, node,
+                              memlet_references, sdfg_label):
         # TODO: Use a single method for GPU kernels, FPGA modules, and NSDFGs
         arguments = [
             f'{atype} {aname}' for atype, aname, _ in memlet_references
