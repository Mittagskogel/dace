--- conflicted
+++ resolved
@@ -2238,14 +2238,9 @@
                 '__dace_dynmap_begin = {begin};\n'
                 '__dace_dynmap_end = {end};'.format(begin=dynmap_begin, end=dynmap_end), cfg, state_id, scope_entry)
 
-<<<<<<< HEAD
-            # close if
-            callsite_stream.write('}//t6', cfg, state_id, scope_entry)
-=======
             # Close kernel grid conditions
             for _ in self._kernel_grid_conditions:
-                callsite_stream.write('}', cfg, state_id, scope_entry)
->>>>>>> 3c164c44
+                callsite_stream.write('}//6', cfg, state_id, scope_entry)
 
             callsite_stream.write(
                 'dace::DynamicMap<{fine_grained}, {bsize}>::'
