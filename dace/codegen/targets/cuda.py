--- conflicted
+++ resolved
@@ -1633,11 +1633,7 @@
 
         self._localcode.write(
             '__global__ void %s %s(%s) {\n' %
-<<<<<<< HEAD
             (launch_bounds, kernel_name, ', '.join(kernel_args_typed + dyn_args_typed + extra_kernel_args_typed)), sdfg, state_id, node)
-=======
-            (launch_bounds, kernel_name, ', '.join(kernel_args_typed + extra_kernel_args_typed)), cfg, state_id, node)
->>>>>>> 896a1e18
 
         # Write constant expressions in GPU code
         self._frame.generate_constants(sdfg, self._localcode)
@@ -2065,21 +2061,12 @@
         dsym = [symbolic.symbol('__DAPB%d' % i, nonnegative=True, integer=True) for i in range(len(krange))]
         bidx = krange.coord_at(dsym)
 
-<<<<<<< HEAD
-        # Dynamic map inputs are input arguments
-        #for e in dace.sdfg.dynamic_map_inputs(sdfg.states()[state_id], dfg_scope.source_nodes()[0]):
-        #    kernel_stream.write(
-        #        self._cpu_codegen.memlet_definition(sdfg, e.data, False, e.dst_conn, e.dst.in_connectors[e.dst_conn]),
-        #        cfg, state_id,
-        #        dfg_scope.source_nodes()[0])
-=======
         # handle dynamic map inputs
         for e in dace.sdfg.dynamic_map_inputs(cfg.node(state_id), dfg_scope.source_nodes()[0]):
             kernel_stream.write(
                 self._cpu_codegen.memlet_definition(sdfg, e.data, False, e.dst_conn, e.dst.in_connectors[e.dst_conn]),
                 cfg, state_id,
                 dfg_scope.source_nodes()[0])
->>>>>>> 896a1e18
 
         # do not generate an index if the kernel map is persistent
         if node.map.schedule != dtypes.ScheduleType.GPU_Persistent:
