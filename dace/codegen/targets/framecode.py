--- conflicted
+++ resolved
@@ -65,15 +65,15 @@
         """
         #########################################################
         # Custom types
-        dtypes = set()
+        datatypes = set()
         # Types of this SDFG
         for _, arrname, arr in sdfg.arrays_recursive():
             if arr is not None:
-                dtypes.add(arr.dtype)
+                datatypes.add(arr.dtype)
 
         # Emit unique definitions
         global_stream.write('\n')
-        for typ in dtypes:
+        for typ in datatypes:
             if hasattr(typ, 'emit_definition'):
                 global_stream.write(typ.emit_definition(), sdfg)
         global_stream.write('\n')
@@ -255,10 +255,10 @@
             # Emit internal transient array deallocation
             deallocated = set()
             for node in state.data_nodes():
-                if (node.data not in data_to_allocate or
-                        node.data in deallocated or
-                        (node.data in sdfg.arrays and
-                        sdfg.arrays[node.data].transient == False)):
+                if (node.data not in data_to_allocate
+                        or node.data in deallocated
+                        or (node.data in sdfg.arrays
+                            and sdfg.arrays[node.data].transient == False)):
                     continue
                 deallocated.add(node.data)
                 self._dispatcher.dispatch_deallocate(
@@ -601,11 +601,7 @@
 
         if sdfg.parent is not None:
             # Nested SDFG
-<<<<<<< HEAD
-            symbols_available = sdfg._parent_sdfg.symbols_defined_at(sdfg)
-=======
             symbols_available = sdfg.parent_sdfg.symbols_defined_at(sdfg)
->>>>>>> 49061939
         else:
             symbols_available = sdfg.constants
 
