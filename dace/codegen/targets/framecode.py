# Copyright 2019-2021 ETH Zurich and the DaCe authors. All rights reserved.
import collections
import copy
import re
from typing import Any, DefaultDict, Dict, List, Optional, Set, Tuple, Union
import warnings

import networkx as nx
import numpy as np

import dace
from dace import config, data, dtypes, Memlet
from dace.cli import progress
from dace.codegen import control_flow as cflow
from dace.codegen import dispatcher as disp
from dace.codegen.prettycode import CodeIOStream
from dace.codegen.common import codeblock_to_cpp, sym2cpp
from dace.codegen.targets.target import TargetCodeGenerator
from dace.sdfg import SDFG, SDFGState, nodes
from dace.sdfg import scope as sdscope
from dace.sdfg import utils
<<<<<<< HEAD
from dace.transformation.passes.analysis import StateReachability, FindReferenceSources
=======
from dace.sdfg.analysis import cfg as cfg_analysis
from dace.sdfg.state import ControlFlowRegion
from dace.transformation.passes.analysis import StateReachability
>>>>>>> b2eca1fd


def _get_or_eval_sdfg_first_arg(func, sdfg):
    if callable(func):
        return func(sdfg)
    return func


class DaCeCodeGenerator(object):
    """ DaCe code generator class that writes the generated code for SDFG
        state machines, and uses a dispatcher to generate code for
        individual states based on the target. """

    def __init__(self, sdfg: SDFG):
        self._dispatcher = disp.TargetDispatcher(self)
        self._dispatcher.register_state_dispatcher(self)
        self._initcode = CodeIOStream()
        self._exitcode = CodeIOStream()
        self.statestruct: List[str] = []
        self.environments: List[Any] = []
        self.targets: Set[TargetCodeGenerator] = set()
        self.to_allocate: DefaultDict[Union[SDFG, SDFGState, nodes.EntryNode],
                                      List[Tuple[SDFG, Optional[SDFGState], Optional[nodes.AccessNode], bool, bool,
                                                 bool]]] = collections.defaultdict(list)
        self.where_allocated: Dict[Tuple[SDFG, str], SDFG] = {}
        self.fsyms: Dict[int, Set[str]] = {}
        self._symbols_and_constants: Dict[int, Set[str]] = {}
        self.global_variables: Set[str] = set()
        fsyms = self.free_symbols(sdfg)
        self.arglist = sdfg.arglist(scalars_only=False, free_symbols=fsyms)

        # resolve all symbols and constants
        # first handle root
        self._symbols_and_constants[sdfg.cfg_id] = sdfg.free_symbols.union(sdfg.constants_prop.keys())
        # then recurse
        for nested, state in sdfg.all_nodes_recursive():
            if isinstance(nested, nodes.NestedSDFG):
                state: SDFGState

                nsdfg = nested.sdfg

                # found a new nested sdfg: resolve symbols and constants
                result = nsdfg.free_symbols.union(nsdfg.constants_prop.keys())

                parent_constants = self._symbols_and_constants[nsdfg._parent_sdfg.cfg_id]
                result |= parent_constants

                # check for constant inputs
                for edge in state.in_edges(nested):
                    if edge.data.data in parent_constants:
                        # this edge is constant => propagate to nested sdfg
                        result.add(edge.dst_conn)

                self._symbols_and_constants[nsdfg.cfg_id] = result

    # Cached fields
    def symbols_and_constants(self, sdfg: SDFG):
        return self._symbols_and_constants[sdfg.cfg_id]

    def free_symbols(self, obj: Any):
        k = id(obj)
        if k in self.fsyms:
            return self.fsyms[k]
        if hasattr(obj, 'used_symbols'):
            result = obj.used_symbols(all_symbols=False)
        else:
            result = obj.free_symbols
        self.fsyms[k] = result
        return result

    ##################################################################
    # Target registry

    @property
    def dispatcher(self):
        return self._dispatcher

    ##################################################################
    # Code generation

    def preprocess(self, sdfg: SDFG) -> None:
        """
        Called before code generation. Used for making modifications on the SDFG prior to code generation.
        
        :note: Post-conditions assume that the SDFG will NOT be changed after this point.
        :param sdfg: The SDFG to modify in-place.
        """
        # Move reference sets into a previous state
        from dace.transformation.passes.canonicalization import SeparateRefsets
        for sd in sdfg.all_sdfgs_recursive():
            SeparateRefsets().apply_pass(sd, {})

    def generate_constants(self, sdfg: SDFG, callsite_stream: CodeIOStream):
        # Write constants
        for cstname, (csttype, cstval) in sdfg.constants_prop.items():
            if isinstance(csttype, data.Array):
                const_str = "constexpr " + csttype.dtype.ctype + " " + cstname + "[" + str(cstval.size) + "] = {"
                it = np.nditer(cstval, order='C')
                for i in range(cstval.size - 1):
                    const_str += str(it[0]) + ", "
                    it.iternext()
                const_str += str(it[0]) + "};\n"
                callsite_stream.write(const_str, sdfg)
            else:
                callsite_stream.write("constexpr %s %s = %s;\n" % (csttype.dtype.ctype, cstname, sym2cpp(cstval)), sdfg)

    def generate_fileheader(self, sdfg: SDFG, global_stream: CodeIOStream, backend: str = 'frame'):
        """ Generate a header in every output file that includes custom types
            and constants.

            :param sdfg: The input SDFG.
            :param global_stream: Stream to write to (global).
            :param backend: Whose backend this header belongs to.
        """
        from dace.codegen.targets.cpp import mangle_dace_state_struct_name  # Avoid circular import
        # Hash file include
        if backend == 'frame':
            global_stream.write('#include "../../include/hash.h"\n', sdfg)

        #########################################################
        # Environment-based includes
        for env in self.environments:
            if len(env.headers) > 0:
                if not isinstance(env.headers, dict):
                    headers = {'frame': env.headers}
                else:
                    headers = env.headers
                if backend in headers:
                    global_stream.write("\n".join("#include \"" + h + "\"" for h in headers[backend]), sdfg)

        #########################################################
        # Custom types
        datatypes = set()
        skip_types = set()
        # Types of this SDFG
        for sd in sdfg.all_sdfgs_recursive():
            datatypes.update(sd.extra_dtypes)
            skip_types.update(sd.defs_to_skip)
        for sd, arrname, arr in sdfg.arrays_recursive():
            if arr is not None:
                datatypes.add(arr.dtype)

<<<<<<< HEAD
        emitted_definitions = set()
        declared_definitions = set()
        deferred_definitions: Set[dtypes.struct] = set()
=======
        emitted = set()
>>>>>>> b2eca1fd

        def _emit_definitions(dtype: dtypes.typeclass, wrote_something: bool) -> bool:
            if dtype in emitted_definitions:
                return False

            if dtype.base_type is not dtype:  # Pointers, vectors, fixed-length arrays, etc.
                # Opaque pointer type needs to be forward-declared
                if isinstance(dtype.base_type, dtypes.opaque):
                    dtype.base_type.define = True
                elif isinstance(dtype.base_type, dtypes.struct) and not dtype.base_type.opaque:
                    deferred_definitions.add(dtype.base_type)
                    dtype.base_type.opaque = True  # struct pointers
                wrote_something = _emit_definitions(dtype.base_type, wrote_something)
            elif isinstance(dtype, dtypes.struct):
                if dtype.name in skip_types:
                    emitted_definitions.add(dtype)
                    return False
                if not dtype.opaque:
                    for field in dtype.fields.values():
                        wrote_something = _emit_definitions(field, wrote_something)
                    if dtype in deferred_definitions:
                        deferred_definitions.remove(dtype)
            elif isinstance(dtype, dtypes.callback):
                for inp in dtype.input_types:
                    wrote_something = _emit_definitions(inp, wrote_something)
                for ret in dtype.return_types:
                    wrote_something = _emit_definitions(ret, wrote_something)
            elif isinstance(dtype, dtypes.opaque):
                if dtype.ctype in skip_types:
                    emitted_definitions.add(dtype)
                    return False

            if hasattr(dtype, 'emit_definition'):
                if not wrote_something:
                    global_stream.write("", sdfg)
<<<<<<< HEAD
                global_stream.write(dtype.emit_definition(), sdfg)

            if isinstance(dtype, dtypes.opaque) or (isinstance(dtype, dtypes.struct) and dtype.opaque):
                declared_definitions.add(dtype)
            else:
                emitted_definitions.add(dtype)

=======
                if dtype not in emitted:
                    global_stream.write(dtype.emit_definition(), sdfg)
                    wrote_something = True
                    emitted.add(dtype)
>>>>>>> b2eca1fd
            return wrote_something

        # Emit unique definitions
        wrote_something = False
        for typ in sorted(datatypes, key=str):
            wrote_something = _emit_definitions(typ, wrote_something)
        while deferred_definitions:
            defs = list(deferred_definitions - emitted_definitions)
            declared_definitions -= deferred_definitions
            deferred_definitions.clear()
            for typ in sorted(defs, key=str):
                typ.opaque = False
                wrote_something = _emit_definitions(typ, wrote_something)
        if wrote_something:
            global_stream.write("", sdfg)

        #########################################################
        # Write constants
        self.generate_constants(sdfg, global_stream)

        #########################################################
        # Write state struct
        structstr = '\n'.join(self.statestruct)
        global_stream.write(f'''
struct {mangle_dace_state_struct_name(sdfg)} {{
    {structstr}
}};

''', sdfg)

        for sd in sdfg.all_sdfgs_recursive():
            if None in sd.global_code:
                global_stream.write(codeblock_to_cpp(sd.global_code[None]), sd)
            if backend in sd.global_code:
                global_stream.write(codeblock_to_cpp(sd.global_code[backend]), sd)

    def generate_header(self, sdfg: SDFG, global_stream: CodeIOStream, callsite_stream: CodeIOStream):
        """ Generate the header of the frame-code. Code exists in a separate
            function for overriding purposes.

            :param sdfg: The input SDFG.
            :param global_stream: Stream to write to (global).
            :param callsite_stream: Stream to write to (at call site).
        """
        # Write frame code - header
        global_stream.write('/* DaCe AUTO-GENERATED FILE. DO NOT MODIFY */\n' + '#include <dace/dace.h>\n', sdfg)

        # Write header required by environments
        for env in self.environments:
            self.statestruct.extend(env.state_fields)

        # Instrumentation preamble
        if len(self._dispatcher.instrumentation) > 2:
            self.statestruct.append('dace::perf::Report report;')
            # Reset report if written every invocation
            if config.Config.get_bool('instrumentation', 'report_each_invocation'):
                callsite_stream.write('__state->report.reset();', sdfg)

        self.generate_fileheader(sdfg, global_stream, 'frame')

    def generate_footer(self, sdfg: SDFG, global_stream: CodeIOStream, callsite_stream: CodeIOStream):
        """ Generate the footer of the frame-code. Code exists in a separate
            function for overriding purposes.

            :param sdfg: The input SDFG.
            :param global_stream: Stream to write to (global).
            :param callsite_stream: Stream to write to (at call site).
        """
        import dace.library
        from dace.codegen.targets.cpp import mangle_dace_state_struct_name  # Avoid circular import
        fname = sdfg.name
        params = sdfg.signature(arglist=self.arglist)
        paramnames = sdfg.signature(False, for_call=True, arglist=self.arglist)
        initparams = sdfg.init_signature(free_symbols=self.free_symbols(sdfg))
        initparamnames = sdfg.init_signature(for_call=True, free_symbols=self.free_symbols(sdfg))

        # Invoke all instrumentation providers
        for instr in self._dispatcher.instrumentation.values():
            if instr is not None:
                instr.on_sdfg_end(sdfg, callsite_stream, global_stream)

        # Instrumentation saving
        if (config.Config.get_bool('instrumentation', 'report_each_invocation')
                and len(self._dispatcher.instrumentation) > 2):
            callsite_stream.write(
                '''__state->report.save("{path}/perf", __HASH_{name});'''.format(path=sdfg.build_folder.replace(
                    '\\', '/'),
                                                                                 name=sdfg.name), sdfg)

        # Write closing brace of program
        callsite_stream.write('}', sdfg)

        # Write awkward footer to avoid 'extern "C"' issues
        params_comma = (', ' + params) if params else ''
        initparams_comma = (', ' + initparams) if initparams else ''
        paramnames_comma = (', ' + paramnames) if paramnames else ''
        initparamnames_comma = (', ' + initparamnames) if initparamnames else ''
        callsite_stream.write(
            f'''
DACE_EXPORTED void __program_{fname}({mangle_dace_state_struct_name(fname)} *__state{params_comma})
{{
    __program_{fname}_internal(__state{paramnames_comma});
}}''', sdfg)

        for target in self._dispatcher.used_targets:
            if target.has_initializer:
                callsite_stream.write(
                    f'DACE_EXPORTED int __dace_init_{target.target_name}({mangle_dace_state_struct_name(sdfg)} *__state{initparams_comma});\n',
                    sdfg)
            if target.has_finalizer:
                callsite_stream.write(
                    f'DACE_EXPORTED int __dace_exit_{target.target_name}({mangle_dace_state_struct_name(sdfg)} *__state);\n',
                    sdfg)

        callsite_stream.write(
            f"""
DACE_EXPORTED {mangle_dace_state_struct_name(sdfg)} *__dace_init_{sdfg.name}({initparams})
{{
    int __result = 0;
    {mangle_dace_state_struct_name(sdfg)} *__state = new {mangle_dace_state_struct_name(sdfg)};

            """, sdfg)

        for target in self._dispatcher.used_targets:
            if target.has_initializer:
                callsite_stream.write(
                    '__result |= __dace_init_%s(__state%s);' % (target.target_name, initparamnames_comma), sdfg)
        for env in self.environments:
            init_code = _get_or_eval_sdfg_first_arg(env.init_code, sdfg)
            if init_code:
                callsite_stream.write("{  // Environment: " + env.__name__, sdfg)
                callsite_stream.write(init_code)
                callsite_stream.write("}")

        for sd in sdfg.all_sdfgs_recursive():
            if None in sd.init_code:
                callsite_stream.write(codeblock_to_cpp(sd.init_code[None]), sd)
            if 'frame' in sd.init_code:
                callsite_stream.write(codeblock_to_cpp(sd.init_code['frame']), sd)

        callsite_stream.write(self._initcode.getvalue(), sdfg)

        callsite_stream.write(
            f"""
    if (__result) {{
        delete __state;
        return nullptr;
    }}
    return __state;
}}

DACE_EXPORTED int __dace_exit_{sdfg.name}({mangle_dace_state_struct_name(sdfg)} *__state)
{{
    int __err = 0;
""", sdfg)

        # Instrumentation saving
        if (not config.Config.get_bool('instrumentation', 'report_each_invocation')
                and len(self._dispatcher.instrumentation) > 2):
            callsite_stream.write(
                '__state->report.save("%s/perf", __HASH_%s);' % (sdfg.build_folder.replace('\\', '/'), sdfg.name), sdfg)

        callsite_stream.write(self._exitcode.getvalue(), sdfg)

        for sd in sdfg.all_sdfgs_recursive():
            if None in sd.exit_code:
                callsite_stream.write(codeblock_to_cpp(sd.exit_code[None]), sd)
            if 'frame' in sd.exit_code:
                callsite_stream.write(codeblock_to_cpp(sd.exit_code['frame']), sd)

        for target in self._dispatcher.used_targets:
            if target.has_finalizer:
                callsite_stream.write(
                    f'''
    int __err_{target.target_name} = __dace_exit_{target.target_name}(__state);
    if (__err_{target.target_name}) {{
        __err = __err_{target.target_name};
    }}
''', sdfg)
        for env in reversed(self.environments):
            finalize_code = _get_or_eval_sdfg_first_arg(env.finalize_code, sdfg)
            if finalize_code:
                callsite_stream.write("{  // Environment: " + env.__name__, sdfg)
                callsite_stream.write(finalize_code)
                callsite_stream.write("}")

        callsite_stream.write('delete __state;\n', sdfg)
        callsite_stream.write('return __err;\n}\n', sdfg)

    def generate_external_memory_management(self, sdfg: SDFG, callsite_stream: CodeIOStream):
        """
        If external data descriptors are found in the SDFG (or any nested SDFGs),
        this function will generate exported functions to (1) get the required memory size
        per storage location (``__dace_get_external_memory_size_<STORAGE>``, where ``<STORAGE>``
        can be ``CPU_Heap`` or any other ``dtypes.StorageType``); and (2) set the externally-allocated
        pointer to the generated code's internal state (``__dace_set_external_memory_<STORAGE>``).
        """
        from dace.codegen.targets.cpp import mangle_dace_state_struct_name  # Avoid circular import

        # Collect external arrays
        ext_arrays: Dict[dtypes.StorageType, List[Tuple[SDFG, str, data.Data]]] = collections.defaultdict(list)
        for subsdfg, aname, arr in sdfg.arrays_recursive():
            if arr.lifetime == dtypes.AllocationLifetime.External:
                ext_arrays[arr.storage].append((subsdfg, aname, arr))

        # Only generate functions as necessary
        if not ext_arrays:
            return

        initparams = sdfg.init_signature(free_symbols=self.free_symbols(sdfg))
        initparams_comma = (', ' + initparams) if initparams else ''

        for storage, arrays in ext_arrays.items():
            size = 0
            for subsdfg, aname, arr in arrays:
                size += arr.total_size * arr.dtype.bytes

            # Size query functions
            callsite_stream.write(
                f'''
DACE_EXPORTED size_t __dace_get_external_memory_size_{storage.name}({mangle_dace_state_struct_name(sdfg)} *__state{initparams_comma})
{{
    return {sym2cpp(size)};
}}
''', sdfg)

            # Pointer set functions
            callsite_stream.write(
                f'''
DACE_EXPORTED void __dace_set_external_memory_{storage.name}({mangle_dace_state_struct_name(sdfg)} *__state, char *ptr{initparams_comma})
{{''', sdfg)

            offset = 0
            for subsdfg, aname, arr in arrays:
                allocname = f'__state->__{subsdfg.cfg_id}_{aname}'
                callsite_stream.write(f'{allocname} = decltype({allocname})(ptr + {sym2cpp(offset)});', subsdfg)
                offset += arr.total_size * arr.dtype.bytes

            # Footer
            callsite_stream.write('}', sdfg)

    def generate_state(self,
                       sdfg: SDFG,
                       cfg: ControlFlowRegion,
                       state: SDFGState,
                       global_stream: CodeIOStream,
                       callsite_stream: CodeIOStream,
                       generate_state_footer: bool = True):
        sid = state.block_id

        # Emit internal transient array allocation
        self.allocate_arrays_in_scope(sdfg, cfg, state, global_stream, callsite_stream)

        callsite_stream.write('\n')

        # Invoke all instrumentation providers
        for instr in self._dispatcher.instrumentation.values():
            if instr is not None:
                instr.on_state_begin(sdfg, state, callsite_stream, global_stream)

        #####################
        # Create dataflow graph for state's children.

        # DFG to code scheme: Only generate code for nodes whose all
        # dependencies have been executed (topological sort).
        # For different connected components, run them concurrently.

        components = dace.sdfg.concurrent_subgraphs(state)

        if len(components) <= 1:
            self._dispatcher.dispatch_subgraph(sdfg,
                                               cfg,
                                               state,
                                               sid,
                                               global_stream,
                                               callsite_stream,
                                               skip_entry_node=False)
        else:
            if sdfg.openmp_sections:
                callsite_stream.write("#pragma omp parallel sections\n{")
            for c in components:
                if sdfg.openmp_sections:
                    callsite_stream.write("#pragma omp section\n{")
                self._dispatcher.dispatch_subgraph(sdfg,
                                                   cfg,
                                                   c,
                                                   sid,
                                                   global_stream,
                                                   callsite_stream,
                                                   skip_entry_node=False)
                if sdfg.openmp_sections:
                    callsite_stream.write("} // End omp section")
            if sdfg.openmp_sections:
                callsite_stream.write("} // End omp sections")

        #####################
        # Write state footer

        if generate_state_footer:
            # Emit internal transient array deallocation
            self.deallocate_arrays_in_scope(sdfg, state.parent_graph, state, global_stream, callsite_stream)

            # Invoke all instrumentation providers
            for instr in self._dispatcher.instrumentation.values():
                if instr is not None:
                    instr.on_state_end(sdfg, state, callsite_stream, global_stream)

    def generate_states(self, sdfg: SDFG, global_stream: CodeIOStream, callsite_stream: CodeIOStream) -> Set[SDFGState]:
        states_generated = set()

        opbar = progress.OptionalProgressBar(len(sdfg.states()), title=f'Generating code (SDFG {sdfg.cfg_id})')

        # Create closure + function for state dispatcher
        def dispatch_state(state: SDFGState) -> str:
            stream = CodeIOStream()
            self._dispatcher.dispatch_state(state, global_stream, stream)
            opbar.next()
            states_generated.add(state)  # For sanity check
            return stream.getvalue()

        if sdfg.root_sdfg.using_experimental_blocks:
            # Use control flow blocks embedded in the SDFG to generate control flow.
            cft = cflow.structured_control_flow_tree_with_regions(sdfg, dispatch_state)
        elif config.Config.get_bool('optimizer', 'detect_control_flow'):
            # Handle specialized control flow
            # Avoid import loop
            from dace.transformation import helpers as xfh

            # Clean up the state machine by separating combined condition and assignment
            # edges.
            xfh.split_interstate_edges(sdfg)

            cft = cflow.structured_control_flow_tree(sdfg, dispatch_state)
        else:
            # If disabled, generate entire graph as general control flow block
            states_topological = list(sdfg.bfs_nodes(sdfg.start_state))
            last = states_topological[-1]
            cft = cflow.GeneralBlock(
<<<<<<< HEAD
                dispatch_state, None,
                [cflow.SingleState(dispatch_state, None, s, s is last)
=======
                dispatch_state, None, True, None,
                [cflow.BasicCFBlock(dispatch_state, None, s is last, s)
>>>>>>> b2eca1fd
                 for s in states_topological], [], [], [], [], False)

        callsite_stream.write(cft.as_cpp(self, sdfg.symbols), sdfg)

        opbar.done()

        # Write exit label
        callsite_stream.write(f'__state_exit_{sdfg.cfg_id}:;', sdfg)

        return states_generated

    def _get_schedule(self, scope: Union[nodes.EntryNode, SDFGState, SDFG]) -> dtypes.ScheduleType:
        TOP_SCHEDULE = dtypes.ScheduleType.Sequential
        if scope is None:
            return TOP_SCHEDULE
        elif isinstance(scope, nodes.EntryNode):
            return scope.schedule
        elif isinstance(scope, (SDFGState, SDFG)):
            sdfg: SDFG = (scope if isinstance(scope, SDFG) else scope.parent)
            if sdfg.parent_nsdfg_node is None:
                return TOP_SCHEDULE

            # Go one SDFG up
            pstate = sdfg.parent
            pscope = pstate.entry_node(sdfg.parent_nsdfg_node)
            if pscope is not None:
                return self._get_schedule(pscope)
            return self._get_schedule(pstate)
        else:
            raise TypeError

    def _can_allocate(self, sdfg: SDFG, state: SDFGState, desc: data.Data, scope: Union[nodes.EntryNode, SDFGState,
                                                                                        SDFG]) -> bool:
        schedule = self._get_schedule(scope)
        # if not dtypes.can_allocate(desc.storage, schedule):
        #     return False
        if dtypes.can_allocate(desc.storage, schedule):
            return True

        # Check for device-level memory recursively
        node = scope if isinstance(scope, nodes.EntryNode) else None
        cstate = scope if isinstance(scope, SDFGState) else state
        csdfg = scope if isinstance(scope, SDFG) else sdfg

        if desc.storage in dtypes.FPGA_STORAGES:
            return sdscope.is_devicelevel_fpga(csdfg, cstate, node)
        elif desc.storage in dtypes.GPU_STORAGES:
            return sdscope.is_devicelevel_gpu(csdfg, cstate, node)

        return False

    def determine_allocation_lifetime(self, top_sdfg: SDFG):
        """
        Determines where (at which scope/state/SDFG) each data descriptor will be allocated/deallocated.

        :param top_sdfg: The top-level SDFG to determine for.
        """
        # Gather shared transients, free symbols, and first/last appearance
        shared_transients = {}
        fsyms = {}
        reachability = StateReachability().apply_pass(top_sdfg, {})

        # Gather reference sources
        refsources_pass = FindReferenceSources()
        refsources_pass.trace_through_code = True
        refsources = refsources_pass.apply_pass(top_sdfg, {})

        access_instances: Dict[int, Dict[str, List[Tuple[SDFGState, nodes.AccessNode]]]] = {}
        for sdfg in top_sdfg.all_sdfgs_recursive():
            shared_transients[sdfg.cfg_id] = sdfg.shared_transients(check_toplevel=False, include_nested_data=True)
            fsyms[sdfg.cfg_id] = self.symbols_and_constants(sdfg)

            #############################################
            # Look for all states in which a scope-allocated array is used in
            instances: Dict[str, List[Tuple[SDFGState, nodes.AccessNode]]] = collections.defaultdict(list)
            array_names = sdfg.arrays.keys()
            #set(k for k, v in sdfg.arrays.items() if v.lifetime == dtypes.AllocationLifetime.Scope)
            # Iterate topologically to get state-order
            for state in cfg_analysis.blockorder_topological_sort(sdfg, ignore_nonstate_blocks=True):
                for node in state.data_nodes():
                    if node.data not in array_names:
                        continue
                    instances[node.data].append((state, node))

                    # Find array reference sources and keep them allocated throughout the reference's usage
                    if node.data in refsources[sdfg.sdfg_id]:
                        for src in refsources[sdfg.sdfg_id][node.data]:
                            if isinstance(src, Memlet):
                                instances[src.data].append((state, node))

                # Look in the surrounding edges for usage
                edge_fsyms: Set[str] = set()
                for e in state.parent_graph.all_edges(state):
                    edge_fsyms |= e.data.free_symbols
                for edge_array in edge_fsyms & array_names:
                    instances[edge_array].append((state, nodes.AccessNode(edge_array)))
            #############################################

            access_instances[sdfg.cfg_id] = instances

        for sdfg, name, desc in top_sdfg.arrays_recursive(include_nested_data=True):
            # NOTE: Assuming here that all Structure members share transient/storage/lifetime properties.
            # TODO: Study what is needed in the DaCe stack to ensure this assumption is correct.
            top_desc = sdfg.arrays[name.split('.')[0]]
            top_transient = top_desc.transient
            top_storage = top_desc.storage
            top_lifetime = top_desc.lifetime
            if not top_transient:
                continue
            if name in sdfg.constants_prop:
                # Constants do not need to be allocated
                continue

            # NOTE: In the code below we infer where a transient should be
            # declared, allocated, and deallocated. The information is stored
            # in the `to_allocate` dictionary. The key of each entry is the
            # scope where one of the above actions must occur, while the value
            # is a tuple containing the following information:
            # 1. The SDFG object that containts the transient.
            # 2. The State id where the action should (approx.) take place.
            # 3. The Access Node id of the transient in the above State.
            # 4. True if declaration should take place, otherwise False.
            # 5. True if allocation should take place, otherwise False.
            # 6. True if deallocation should take place, otherwise False.

<<<<<<< HEAD
            # We will allocate an array when it is first used, but deallocate
            # when its last reference was seen (e.g., if assigned to a Reference)
            instances = access_instances[sdfg.sdfg_id].get(name, [(None, None)])
            first_state_instance, first_node_instance = next(
                ((s, n) for s, n in instances if n is not None and n.data == name), (None, None))
            last_state_instance, last_node_instance = instances[-1]

            # Determine zero initialization
            if getattr(desc, 'setzero', False):
                first_node_instance.setzero = True
=======
            first_state_instance, first_node_instance = access_instances[sdfg.cfg_id].get(name, [(None, None)])[0]
            last_state_instance, last_node_instance = access_instances[sdfg.cfg_id].get(name, [(None, None)])[-1]
>>>>>>> b2eca1fd

            # Cases
            if top_lifetime in (dtypes.AllocationLifetime.Persistent, dtypes.AllocationLifetime.External):
                # Persistent memory is allocated in initialization code and
                # exists in the library state structure

                # If unused, skip
                if first_node_instance is None:
                    continue

                definition = desc.as_arg(name=f'__{sdfg.cfg_id}_{name}') + ';'

                if top_storage != dtypes.StorageType.CPU_ThreadLocal:  # If thread-local, skip struct entry
                    self.statestruct.append(definition)

                self.to_allocate[top_sdfg].append((sdfg, first_state_instance, first_node_instance, True, True, True))
                self.where_allocated[(sdfg, name)] = top_sdfg
                continue
<<<<<<< HEAD
            elif desc.lifetime == dtypes.AllocationLifetime.Global:
                # Global memory is allocated in the global scope.
                # If multiple SDFGs contain the same global memory, it will only
                # appear once. If data descriptors differ, an error is thrown.
                # See ``allocate_globals`` for implementation.
=======
            elif top_lifetime is dtypes.AllocationLifetime.Global:
                # Global memory is allocated in the beginning of the program
                # exists in the library state structure (to be passed along
                # to the right SDFG)

                # If unused, skip
                if first_node_instance is None:
                    continue

                definition = desc.as_arg(name=f'__{sdfg.cfg_id}_{name}') + ';'
                self.statestruct.append(definition)

                self.to_allocate[top_sdfg].append((sdfg, first_state_instance, first_node_instance, True, True, True))
                self.where_allocated[(sdfg, name)] = top_sdfg
>>>>>>> b2eca1fd
                continue

            # The rest of the cases change the starting scope we attempt to
            # allocate from, since the descriptors may only be allocated higher
            # in the hierarchy (e.g., in the case of GPU global memory inside
            # a kernel).
            alloc_scope: Union[nodes.EntryNode, SDFGState, SDFG] = None
            alloc_state: SDFGState = None
<<<<<<< HEAD
            if name in shared_transients[sdfg.sdfg_id] or desc.lifetime is dtypes.AllocationLifetime.SDFG:
=======
            if (name in shared_transients[sdfg.cfg_id] or top_lifetime is dtypes.AllocationLifetime.SDFG):
>>>>>>> b2eca1fd
                # SDFG descriptors are allocated in the beginning of their SDFG
                alloc_scope = sdfg
                if first_state_instance is not None:
                    alloc_state = first_state_instance
                # If unused, skip
                if first_node_instance is None:
                    continue
            elif top_lifetime == dtypes.AllocationLifetime.State:
                # State memory is either allocated in the beginning of the
                # containing state or the SDFG (if used in more than one state)
                curstate: SDFGState = None
                multistate = False
                for state in sdfg.states():
                    if any(n.data == name for n in state.data_nodes()):
                        if curstate is not None:
                            multistate = True
                            break
                        curstate = state
                if multistate:
                    alloc_scope = sdfg
                else:
                    alloc_scope = curstate
                    alloc_state = curstate
            elif top_lifetime == dtypes.AllocationLifetime.Scope:
                # Scope memory (default) is either allocated in the innermost
                # scope (e.g., Map, Consume) it is used in (i.e., greatest
                # common denominator), or in the SDFG if used in multiple states
                curscope: Union[nodes.EntryNode, SDFGState] = None
                curstate: SDFGState = None
                multistate = False

                # Does the array appear in inter-state edges?
                for isedge in sdfg.all_interstate_edges():
                    if name in self.free_symbols(isedge.data):
                        multistate = True
                        break

                for state in sdfg.states():
                    if multistate:
                        break
                    sdict = state.scope_dict()
                    for node in state.nodes():
                        if not isinstance(node, nodes.AccessNode):
                            continue
<<<<<<< HEAD
                        if node.data != name and (isinstance(desc, data.View) or (state, node) not in instances):
=======
                        if node.root_data != name:
>>>>>>> b2eca1fd
                            continue

                        # If already found in another state, set scope to SDFG
                        if curstate is not None and curstate != state:
                            multistate = True
                            break
                        curstate = state

                        # Current scope (or state object if top-level)
                        scope = sdict[node] or state
                        if curscope is None:
                            curscope = scope
                            continue
                        # States always win
                        if isinstance(scope, SDFGState):
                            curscope = scope
                            continue
                        # Lower/Higher/Disjoint scopes: find common denominator
                        if isinstance(curscope, SDFGState):
                            if scope in curscope.nodes():
                                continue
                        curscope = sdscope.common_parent_scope(sdict, scope, curscope)

                    if multistate:
                        break

                if multistate:
                    alloc_scope = sdfg
                else:
                    alloc_scope = curscope
                    alloc_state = curstate
            else:
                raise TypeError('Unrecognized allocation lifetime "%s"' % desc.lifetime)

            if alloc_scope is None:  # No allocation necessary
                continue

            # If descriptor cannot be allocated in this scope, traverse up the
            # scope tree until it is possible
            cursdfg = sdfg
            curstate = alloc_state
            curscope = alloc_scope
            while not self._can_allocate(cursdfg, curstate, desc, curscope):
                if curscope is None:
                    break
                if isinstance(curscope, nodes.EntryNode):
                    # Go one scope up
                    curscope = curstate.entry_node(curscope)
                    if curscope is None:
                        curscope = curstate
                elif isinstance(curscope, (SDFGState, SDFG)):
                    cursdfg: SDFG = (curscope if isinstance(curscope, SDFG) else curscope.parent)
                    # Go one SDFG up
                    if cursdfg.parent_nsdfg_node is None:
                        curscope = None
                        curstate = None
                        cursdfg = None
                    else:
                        curstate = cursdfg.parent
                        curscope = curstate.entry_node(cursdfg.parent_nsdfg_node)
                        cursdfg = cursdfg.parent_sdfg
                else:
                    raise TypeError

            if curscope is None:
                curscope = top_sdfg

            # Check if Array/View is dependent on non-free SDFG symbols
            # NOTE: Tuple is (SDFG, State, Node, declare, allocate, deallocate)
            fsymbols = fsyms[sdfg.cfg_id]
            if (not isinstance(curscope, nodes.EntryNode)
                    and utils.is_nonfree_sym_dependent(first_node_instance, desc, first_state_instance, fsymbols)):
                # Allocate in first State, deallocate in last State
                if first_state_instance != last_state_instance:
                    # If any state is not reachable from first state, find common denominators in the form of
                    # dominator and postdominator.
                    instances: List[Tuple[SDFGState, nodes.AccessNode]] = access_instances[sdfg.cfg_id][name]

                    # A view gets "allocated" everywhere it appears
                    if isinstance(desc, data.View):
                        for s, n in instances:
                            if n is not None and n.data != name:
                                continue
                            self.to_allocate[s].append((sdfg, s, n, False, True, False))
                            self.to_allocate[s].append((sdfg, s, n, False, False, True))
                        self.where_allocated[(sdfg, name)] = cursdfg
                        continue

                    if any(inst not in reachability[sdfg.cfg_id][first_state_instance] for inst in instances):
                        first_state_instance, last_state_instance = _get_dominator_and_postdominator(sdfg, instances)
                        # Declare in SDFG scope
                        # NOTE: Even if we declare the data at a common dominator, we keep the first and last node
                        # instances. This is especially needed for Views which require both the SDFGState and the
                        # AccessNode.
                        self.to_allocate[curscope].append((sdfg, None, nodes.AccessNode(name), True, False, False))
                    else:
                        self.to_allocate[curscope].append(
                            (sdfg, first_state_instance, first_node_instance, True, False, False))

                    curscope = first_state_instance
                    self.to_allocate[curscope].append(
                        (sdfg, first_state_instance, first_node_instance, False, True, False))
                    curscope = last_state_instance
                    self.to_allocate[curscope].append(
                        (sdfg, last_state_instance, last_node_instance, False, False, True))
                else:
                    curscope = first_state_instance
                    self.to_allocate[curscope].append(
                        (sdfg, first_state_instance, first_node_instance, True, True, True))
            else:
                self.to_allocate[curscope].append((sdfg, first_state_instance, first_node_instance, True, True, True))
            if isinstance(curscope, SDFG):
                self.where_allocated[(sdfg, name)] = curscope
            else:
                self.where_allocated[(sdfg, name)] = cursdfg

    def allocate_arrays_in_scope(self, sdfg: SDFG, cfg: ControlFlowRegion, scope: Union[nodes.EntryNode, SDFGState,
                                                                                        SDFG],
                                 function_stream: CodeIOStream, callsite_stream: CodeIOStream) -> None:
        """ Dispatches allocation of all arrays in the given scope. """
        deferred = []
        for tsdfg, state, node, declare, allocate, _ in self.to_allocate[scope]:
            if state is not None:
                state_id = state.block_id
            else:
                state_id = -1

            desc = node.desc(tsdfg)

<<<<<<< HEAD
            # Defer view/reference allocations until all arrays were allocated
            if isinstance(desc, (data.View, data.Reference)):
                deferred.append((tsdfg, state, state_id, node, declare, allocate, desc))
                continue

            self._dispatcher.dispatch_allocate(tsdfg, state, state_id, node, desc, function_stream, callsite_stream,
                                               declare, allocate)

        for tsdfg, state, state_id, node, declare, allocate, desc in deferred:
            self._dispatcher.dispatch_allocate(tsdfg, state, state_id, node, desc, function_stream, callsite_stream,
                                               declare, allocate)

    def allocate_globals(self, sdfg: SDFG, global_stream: CodeIOStream):
        """
        Allocate globals for SDFG and all nested SDFGs.
        """
        allocated: Dict[str, data.Data] = {}
        for tsdfg, aname, desc in sdfg.arrays_recursive():
            if desc.lifetime == dtypes.AllocationLifetime.Global:
                if aname in allocated and allocated[aname] != desc:
                    warnings.warn(f'Global "{aname}" was already allocated as {allocated[aname]}. Definition '
                                  f'in SDFG {tsdfg.name} overrides it as {desc}.')
                elif aname in allocated:
                    continue  # Do not define same global more than once

                node = nodes.AccessNode(aname)
                self._dispatcher.dispatch_allocate(tsdfg, None, -1, node, desc, global_stream, global_stream, True,
                                                   True)
                allocated[aname] = desc

    def deallocate_arrays_in_scope(self, sdfg: SDFG, scope: Union[nodes.EntryNode, SDFGState, SDFG],
=======
            self._dispatcher.dispatch_allocate(tsdfg, cfg if state is None else state.parent_graph, state, state_id,
                                               node, desc, function_stream, callsite_stream, declare, allocate)

    def deallocate_arrays_in_scope(self, sdfg: SDFG, cfg: ControlFlowRegion, scope: Union[nodes.EntryNode, SDFGState,
                                                                                          SDFG],
>>>>>>> b2eca1fd
                                   function_stream: CodeIOStream, callsite_stream: CodeIOStream):
        """ Dispatches deallocation of all arrays in the given scope. """
        for tsdfg, state, node, _, _, deallocate in self.to_allocate[scope]:
            if not deallocate:
                continue
            if state is not None:
                state_id = state.block_id
            else:
                state_id = -1

            desc = node.desc(tsdfg)

            self._dispatcher.dispatch_deallocate(tsdfg, cfg, state, state_id, node, desc, function_stream,
                                                 callsite_stream)

    def generate_code(self,
                      sdfg: SDFG,
                      schedule: Optional[dtypes.ScheduleType],
                      cfg_id: str = "") -> Tuple[str, str, Set[TargetCodeGenerator], Set[str]]:
        """ Generate frame code for a given SDFG, calling registered targets'
            code generation callbacks for them to generate their own code.

            :param sdfg: The SDFG to generate code for.
            :param schedule: The schedule the SDFG is currently located, or
                             None if the SDFG is top-level.
            :param cfg_id An optional string id given to the SDFG label
            :return: A tuple of the generated global frame code, local frame
                     code, and a set of targets that have been used in the
                     generation of this SDFG.
        """
        if len(cfg_id) == 0 and sdfg.cfg_id != 0:
            cfg_id = '_%d' % sdfg.cfg_id

        global_stream = CodeIOStream()
        callsite_stream = CodeIOStream()

        is_top_level = sdfg.parent is None

        # Analyze allocation lifetime of SDFG and all nested SDFGs
        if is_top_level:
            self.determine_allocation_lifetime(sdfg)
            self.allocate_globals(sdfg, global_stream)

        # Generate code
        ###########################

        # Keep track of allocated variables
        allocated = set()

        # Add symbol mappings to allocated variables
        if sdfg.parent_nsdfg_node is not None:
            allocated |= sdfg.parent_nsdfg_node.symbol_mapping.keys()

        # Invoke all instrumentation providers
        for instr in self._dispatcher.instrumentation.values():
            if instr is not None:
                instr.on_sdfg_begin(sdfg, callsite_stream, global_stream, self)

        # Allocate outer-level transients
        self.allocate_arrays_in_scope(sdfg, sdfg, sdfg, global_stream, callsite_stream)

        # Define constants as top-level-allocated
        for cname, (ctype, _) in sdfg.constants_prop.items():
            if isinstance(ctype, data.Array):
                self.dispatcher.defined_vars.add(cname, disp.DefinedType.Pointer, ctype.dtype)
            else:
                self.dispatcher.defined_vars.add(cname, disp.DefinedType.Scalar, ctype.dtype)

        # Allocate inter-state variables
        global_symbols = copy.deepcopy(sdfg.symbols)
        global_symbols.update({aname: arr.dtype for aname, arr in sdfg.arrays.items()})
        interstate_symbols = {}
        for cfr in sdfg.all_control_flow_regions():
            for e in cfr.dfs_edges(cfr.start_block):
                symbols = e.data.new_symbols(sdfg, global_symbols)
                # Inferred symbols only take precedence if global symbol not defined or None
                symbols = {
                    k: v if (k not in global_symbols or global_symbols[k] is None) else global_symbols[k]
                    for k, v in symbols.items()
                }
                interstate_symbols.update(symbols)
                global_symbols.update(symbols)

        for isvarName, isvarType in interstate_symbols.items():
            if isvarType is None:
                raise TypeError(f'Type inference failed for symbol {isvarName}')

            # NOTE: NestedSDFGs frequently contain tautologies in their symbol mapping, e.g., `'i': i`. Do not
            # redefine the symbols in such cases.
            # Additionally, do not redefine a symbol with its type if it was already defined
            # as part of the function's arguments
            if not is_top_level and isvarName in sdfg.parent_nsdfg_node.symbol_mapping:
                continue
            isvar = data.Scalar(isvarType)
            callsite_stream.write('%s;\n' % (isvar.as_arg(with_types=True, name=isvarName)), sdfg)
            self.dispatcher.defined_vars.add(isvarName, disp.DefinedType.Scalar, isvarType)

        callsite_stream.write('\n', sdfg)

        #######################################################################
        # Generate actual program body

        states_generated = self.generate_states(sdfg, global_stream, callsite_stream)

        #######################################################################

        # Sanity check
        if len(states_generated) != len(sdfg.states()):
            raise RuntimeError(
                "Not all states were generated in SDFG {}!"
                "\n  Generated: {}\n  Missing: {}".format(sdfg.label, [s.label for s in states_generated],
                                                          [s.label for s in (set(sdfg.states()) - states_generated)]))

        # Deallocate transients
        self.deallocate_arrays_in_scope(sdfg, sdfg, sdfg, global_stream, callsite_stream)

        # Now that we have all the information about dependencies, generate
        # header and footer
        if is_top_level:
            header_stream = CodeIOStream()
            header_global_stream = CodeIOStream()
            footer_stream = CodeIOStream()
            footer_global_stream = CodeIOStream()

            # Get all environments used in the generated code, including
            # dependent environments
            import dace.library  # Avoid import loops
            from dace.codegen.targets.cpp import mangle_dace_state_struct_name
            self.environments = dace.library.get_environments_and_dependencies(self._dispatcher.used_environments)

            self.generate_header(sdfg, header_global_stream, header_stream)

            # Open program function
            params = sdfg.signature(arglist=self.arglist)
            if params:
                params = ', ' + params
            function_signature = f'void __program_{sdfg.name}_internal({mangle_dace_state_struct_name(sdfg)}*__state{params})\n{{'

            self.generate_footer(sdfg, footer_global_stream, footer_stream)
            self.generate_external_memory_management(sdfg, footer_stream)

            header_global_stream.write(global_stream.getvalue())
            header_global_stream.write(footer_global_stream.getvalue())
            generated_header = header_global_stream.getvalue()

            all_code = CodeIOStream()
            all_code.write(function_signature)
            all_code.write(header_stream.getvalue())
            all_code.write(callsite_stream.getvalue())
            all_code.write(footer_stream.getvalue())
            generated_code = all_code.getvalue()
        else:
            generated_header = global_stream.getvalue()
            generated_code = callsite_stream.getvalue()

        # Clean up generated code
        gotos = re.findall(r'goto (.*?);', generated_code)
        goto_ctr = collections.Counter(gotos)
        clean_code = ''
        last_line = ''
        for line in generated_code.split('\n'):
            # Empty line
            if not line.strip():
                continue
            # Empty line with semicolon
            if re.match(r'^\s*;\s*', line):
                continue
            # Label that might be unused
            label = re.findall(r'^\s*([a-zA-Z_][a-zA-Z_0-9]*):\s*[;]?\s*////.*$', line)
            if len(label) > 0:
                if label[0] not in gotos:
                    last_line = ''
                    continue
                if f'goto {label[0]};' in last_line and goto_ctr[label[0]] == 1:  # goto followed by label
                    clean_code = clean_code[:-len(last_line) - 1]
                    last_line = ''
                    continue
            clean_code += line + '\n'
            last_line = line

        # Return the generated global and local code strings
        return (generated_header, clean_code, self._dispatcher.used_targets, self._dispatcher.used_environments)


def _get_dominator_and_postdominator(cfg: ControlFlowRegion, accesses: List[Tuple[SDFGState, nodes.AccessNode]]):
    """
    Gets the closest common dominator and post-dominator for a list of states.
    Used for determining allocation of data used in branched states.
    """
    # Get immediate dominators
    idom = nx.immediate_dominators(cfg.nx, cfg.start_block)
    alldoms = cfg_analysis.all_dominators(cfg, idom)

    states = [a for a, _ in accesses]
    data_name = accesses[0][1].data

    # Get immediate post-dominators
    ipostdom, allpostdoms = utils.postdominators(cfg, return_alldoms=True)

    # All dominators and postdominators include the states themselves
    for state in states:
        alldoms[state].add(state)
        allpostdoms[state].add(state)

    start_state = states[0]
    while any(start_state not in alldoms[n] for n in states):
        if idom[start_state] is start_state:
            raise NotImplementedError(f'Could not find an appropriate dominator for allocation of "{data_name}"')
        start_state = idom[start_state]

    end_state = states[-1]
    while any(end_state not in allpostdoms[n] for n in states):
        if ipostdom[end_state] is end_state:
            raise NotImplementedError(f'Could not find an appropriate post-dominator for deallocation of "{data_name}"')
        end_state = ipostdom[end_state]

    # TODO(later): If any of the symbols were not yet defined, or have changed afterwards, fail
    # raise NotImplementedError

    return start_state, end_state<|MERGE_RESOLUTION|>--- conflicted
+++ resolved
@@ -19,13 +19,9 @@
 from dace.sdfg import SDFG, SDFGState, nodes
 from dace.sdfg import scope as sdscope
 from dace.sdfg import utils
-<<<<<<< HEAD
-from dace.transformation.passes.analysis import StateReachability, FindReferenceSources
-=======
 from dace.sdfg.analysis import cfg as cfg_analysis
 from dace.sdfg.state import ControlFlowRegion
-from dace.transformation.passes.analysis import StateReachability
->>>>>>> b2eca1fd
+from dace.transformation.passes.analysis import StateReachability, FindReferenceSources
 
 
 def _get_or_eval_sdfg_first_arg(func, sdfg):
@@ -168,13 +164,9 @@
             if arr is not None:
                 datatypes.add(arr.dtype)
 
-<<<<<<< HEAD
         emitted_definitions = set()
         declared_definitions = set()
         deferred_definitions: Set[dtypes.struct] = set()
-=======
-        emitted = set()
->>>>>>> b2eca1fd
 
         def _emit_definitions(dtype: dtypes.typeclass, wrote_something: bool) -> bool:
             if dtype in emitted_definitions:
@@ -210,7 +202,6 @@
             if hasattr(dtype, 'emit_definition'):
                 if not wrote_something:
                     global_stream.write("", sdfg)
-<<<<<<< HEAD
                 global_stream.write(dtype.emit_definition(), sdfg)
 
             if isinstance(dtype, dtypes.opaque) or (isinstance(dtype, dtypes.struct) and dtype.opaque):
@@ -218,12 +209,6 @@
             else:
                 emitted_definitions.add(dtype)
 
-=======
-                if dtype not in emitted:
-                    global_stream.write(dtype.emit_definition(), sdfg)
-                    wrote_something = True
-                    emitted.add(dtype)
->>>>>>> b2eca1fd
             return wrote_something
 
         # Emit unique definitions
@@ -562,13 +547,8 @@
             states_topological = list(sdfg.bfs_nodes(sdfg.start_state))
             last = states_topological[-1]
             cft = cflow.GeneralBlock(
-<<<<<<< HEAD
-                dispatch_state, None,
-                [cflow.SingleState(dispatch_state, None, s, s is last)
-=======
                 dispatch_state, None, True, None,
                 [cflow.BasicCFBlock(dispatch_state, None, s is last, s)
->>>>>>> b2eca1fd
                  for s in states_topological], [], [], [], [], False)
 
         callsite_stream.write(cft.as_cpp(self, sdfg.symbols), sdfg)
@@ -694,10 +674,9 @@
             # 5. True if allocation should take place, otherwise False.
             # 6. True if deallocation should take place, otherwise False.
 
-<<<<<<< HEAD
             # We will allocate an array when it is first used, but deallocate
             # when its last reference was seen (e.g., if assigned to a Reference)
-            instances = access_instances[sdfg.sdfg_id].get(name, [(None, None)])
+            instances = access_instances[sdfg.cfg_id].get(name, [(None, None)])
             first_state_instance, first_node_instance = next(
                 ((s, n) for s, n in instances if n is not None and n.data == name), (None, None))
             last_state_instance, last_node_instance = instances[-1]
@@ -705,10 +684,6 @@
             # Determine zero initialization
             if getattr(desc, 'setzero', False):
                 first_node_instance.setzero = True
-=======
-            first_state_instance, first_node_instance = access_instances[sdfg.cfg_id].get(name, [(None, None)])[0]
-            last_state_instance, last_node_instance = access_instances[sdfg.cfg_id].get(name, [(None, None)])[-1]
->>>>>>> b2eca1fd
 
             # Cases
             if top_lifetime in (dtypes.AllocationLifetime.Persistent, dtypes.AllocationLifetime.External):
@@ -727,28 +702,11 @@
                 self.to_allocate[top_sdfg].append((sdfg, first_state_instance, first_node_instance, True, True, True))
                 self.where_allocated[(sdfg, name)] = top_sdfg
                 continue
-<<<<<<< HEAD
             elif desc.lifetime == dtypes.AllocationLifetime.Global:
                 # Global memory is allocated in the global scope.
                 # If multiple SDFGs contain the same global memory, it will only
                 # appear once. If data descriptors differ, an error is thrown.
                 # See ``allocate_globals`` for implementation.
-=======
-            elif top_lifetime is dtypes.AllocationLifetime.Global:
-                # Global memory is allocated in the beginning of the program
-                # exists in the library state structure (to be passed along
-                # to the right SDFG)
-
-                # If unused, skip
-                if first_node_instance is None:
-                    continue
-
-                definition = desc.as_arg(name=f'__{sdfg.cfg_id}_{name}') + ';'
-                self.statestruct.append(definition)
-
-                self.to_allocate[top_sdfg].append((sdfg, first_state_instance, first_node_instance, True, True, True))
-                self.where_allocated[(sdfg, name)] = top_sdfg
->>>>>>> b2eca1fd
                 continue
 
             # The rest of the cases change the starting scope we attempt to
@@ -757,11 +715,7 @@
             # a kernel).
             alloc_scope: Union[nodes.EntryNode, SDFGState, SDFG] = None
             alloc_state: SDFGState = None
-<<<<<<< HEAD
             if name in shared_transients[sdfg.sdfg_id] or desc.lifetime is dtypes.AllocationLifetime.SDFG:
-=======
-            if (name in shared_transients[sdfg.cfg_id] or top_lifetime is dtypes.AllocationLifetime.SDFG):
->>>>>>> b2eca1fd
                 # SDFG descriptors are allocated in the beginning of their SDFG
                 alloc_scope = sdfg
                 if first_state_instance is not None:
@@ -806,11 +760,7 @@
                     for node in state.nodes():
                         if not isinstance(node, nodes.AccessNode):
                             continue
-<<<<<<< HEAD
-                        if node.data != name and (isinstance(desc, data.View) or (state, node) not in instances):
-=======
-                        if node.root_data != name:
->>>>>>> b2eca1fd
+                        if node.root_data != name and (isinstance(desc, data.View) or (state, node) not in instances):
                             continue
 
                         # If already found in another state, set scope to SDFG
@@ -940,17 +890,17 @@
 
             desc = node.desc(tsdfg)
 
-<<<<<<< HEAD
             # Defer view/reference allocations until all arrays were allocated
             if isinstance(desc, (data.View, data.Reference)):
-                deferred.append((tsdfg, state, state_id, node, declare, allocate, desc))
+                deferred.append((tsdfg, cfg if state is None else state.parent_graph, state, state_id, node, declare,
+                                 allocate, desc))
                 continue
 
-            self._dispatcher.dispatch_allocate(tsdfg, state, state_id, node, desc, function_stream, callsite_stream,
-                                               declare, allocate)
-
-        for tsdfg, state, state_id, node, declare, allocate, desc in deferred:
-            self._dispatcher.dispatch_allocate(tsdfg, state, state_id, node, desc, function_stream, callsite_stream,
+            self._dispatcher.dispatch_allocate(tsdfg, cfg if state is None else state.parent_graph, state, state_id,
+                                               node, desc, function_stream, callsite_stream, declare, allocate)
+
+        for tsdfg, cfg, state, state_id, node, declare, allocate, desc in deferred:
+            self._dispatcher.dispatch_allocate(tsdfg, cfg, state, state_id, node, desc, function_stream, callsite_stream,
                                                declare, allocate)
 
     def allocate_globals(self, sdfg: SDFG, global_stream: CodeIOStream):
@@ -967,18 +917,11 @@
                     continue  # Do not define same global more than once
 
                 node = nodes.AccessNode(aname)
-                self._dispatcher.dispatch_allocate(tsdfg, None, -1, node, desc, global_stream, global_stream, True,
+                self._dispatcher.dispatch_allocate(tsdfg, None, None, -1, node, desc, global_stream, global_stream, True,
                                                    True)
                 allocated[aname] = desc
 
-    def deallocate_arrays_in_scope(self, sdfg: SDFG, scope: Union[nodes.EntryNode, SDFGState, SDFG],
-=======
-            self._dispatcher.dispatch_allocate(tsdfg, cfg if state is None else state.parent_graph, state, state_id,
-                                               node, desc, function_stream, callsite_stream, declare, allocate)
-
-    def deallocate_arrays_in_scope(self, sdfg: SDFG, cfg: ControlFlowRegion, scope: Union[nodes.EntryNode, SDFGState,
-                                                                                          SDFG],
->>>>>>> b2eca1fd
+    def deallocate_arrays_in_scope(self, sdfg: SDFG, cfg: ControlFlowRegion, scope: Union[nodes.EntryNode, SDFGState, SDFG],
                                    function_stream: CodeIOStream, callsite_stream: CodeIOStream):
         """ Dispatches deallocation of all arrays in the given scope. """
         for tsdfg, state, node, _, _, deallocate in self.to_allocate[scope]:
