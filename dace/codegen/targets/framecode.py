--- conflicted
+++ resolved
@@ -9,12 +9,8 @@
 import numpy as np
 
 import dace
-<<<<<<< HEAD
 from dace import config, data, dtypes, Memlet
-=======
-from dace import config, data, dtypes
 from dace import symbolic
->>>>>>> b36142b0
 from dace.cli import progress
 from dace.codegen import control_flow as cflow
 from dace.codegen import dispatcher as disp
@@ -26,13 +22,8 @@
 from dace.sdfg import scope as sdscope
 from dace.sdfg import utils
 from dace.sdfg.analysis import cfg as cfg_analysis
-<<<<<<< HEAD
-from dace.sdfg.state import ControlFlowRegion, LoopRegion
+from dace.sdfg.state import ConditionalBlock, ControlFlowBlock, ControlFlowRegion, LoopRegion
 from dace.transformation.passes.analysis import StateReachability, FindReferenceSources, loop_analysis
-=======
-from dace.sdfg.state import ConditionalBlock, ControlFlowBlock, ControlFlowRegion, LoopRegion
-from dace.transformation.passes.analysis import StateReachability, loop_analysis
->>>>>>> b36142b0
 
 
 def _get_or_eval_sdfg_first_arg(func, sdfg):
@@ -762,14 +753,11 @@
                 for isedge in sdfg.all_interstate_edges():
                     if name in self.free_symbols(isedge.data):
                         multistate = True
-<<<<<<< HEAD
                         break
-=======
                 for cfg in sdfg.all_control_flow_regions():
                     block_syms = cfg.used_symbols(all_symbols=True, with_contents=False)
                     if name in block_syms:
                         multistate = True
->>>>>>> b36142b0
 
                 for state in sdfg.states():
                     if multistate:
@@ -1051,22 +1039,17 @@
             if not is_top_level and isvarName in sdfg.parent_nsdfg_node.symbol_mapping:
                 continue
             isvar = data.Scalar(isvarType)
-<<<<<<< HEAD
-            callsite_stream.write('%s;\n' % (isvar.as_arg(with_types=True, name=isvarName)), sdfg)
-            self.dispatcher.defined_vars.add(isvarName, disp.DefinedType.Scalar, isvarType)
-
-=======
             if (schedule in (dtypes.ScheduleType.FPGA_Device, dtypes.ScheduleType.FPGA_Multi_Pumped)
                     and config.Config.get('compiler', 'fpga', 'vendor').lower() == 'intel_fpga'):
                 # Emit OpenCL type
                 callsite_stream.write(f'{isvarType.ocltype} {isvarName};\n', sdfg)
-                self.dispatcher.defined_vars.add(isvarName, disp.DefinedType.Scalar, isvarType.ctype)
+                self.dispatcher.defined_vars.add(isvarName, disp.DefinedType.Scalar, isvarType)
             else:
                 # If the variable is passed as an input argument to the SDFG, do not need to declare it
                 if isvarName not in outside_symbols:
                     callsite_stream.write('%s;\n' % (isvar.as_arg(with_types=True, name=isvarName)), sdfg)
-                    self.dispatcher.defined_vars.add(isvarName, disp.DefinedType.Scalar, isvarType.ctype)
->>>>>>> b36142b0
+                    self.dispatcher.defined_vars.add(isvarName, disp.DefinedType.Scalar, isvarType)
+
         callsite_stream.write('\n', sdfg)
 
         #######################################################################
