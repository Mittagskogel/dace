# Copyright 2019-2021 ETH Zurich and the DaCe authors. All rights reserved.
"""
Contains the DaCe code generator target dispatcher, which is responsible for
flexible code generation with multiple backends by dispatching certain
functionality to registered code generators based on user-defined predicates.
"""
from dace.codegen.prettycode import CodeIOStream
import aenum
from dace import config, data as dt, dtypes, nodes, registry
from dace.memlet import Memlet
from dace.codegen import exceptions as cgx, prettycode
from dace.codegen.targets import target
from dace.sdfg import utils as sdutil, SDFG, SDFGState, ScopeSubgraphView
from dace.sdfg.graph import MultiConnectorEdge
from typing import Callable, Dict, List, Optional, Set, Tuple, Union

from dace.sdfg.state import ControlFlowRegion, StateSubgraphView


@registry.extensible_enum
class DefinedType(aenum.AutoNumberEnum):
    """ Data types for `DefinedMemlets`.
    
        :see: DefinedMemlets
    """
    Pointer = ()  # Pointer
    Scalar = ()  # A copyable scalar moved by value (e.g., POD)
    Object = ()  # An object moved by reference
    Stream = ()  # A stream object moved by reference and accessed via a push/pop API
    StreamArray = ()  # An array of Streams
    FPGA_ShiftRegister = ()  # A shift-register object used in FPGA code generation
    ArrayInterface = ()  # An object representing an interface to an array, used mostly in FPGA


class DefinedMemlets:
    """ Keeps track of the type of defined memlets to ensure that they are
        referenced correctly in nested scopes and SDFGs.
        The ones defined in the first (top) scope, refer to global variables.
    """

    def __init__(self):
        self._scopes = [(None, {}, True), (None, {}, True)]

    def enter_scope(self, parent, can_access_parent=True):
        self._scopes.append((parent, {}, can_access_parent))

    def exit_scope(self, parent):
        expected, _, _ = self._scopes.pop()
        if expected != parent:
            raise ValueError("Exited scope {} mismatched current scope {}".format(parent.name, expected.name))

    def has(self, name, ancestor: int = 0):
        try:
            self.get(name, ancestor)
            return True
        except KeyError:
            return False

<<<<<<< HEAD
    def get(self, name: str, ancestor: int = 0, is_global: bool = False) -> Tuple[DefinedType, dtypes.typeclass]:
        last_visited_scope = None
=======
    def get(self, name: str, ancestor: int = 0, is_global: bool = False) -> Tuple[DefinedType, str]:
>>>>>>> b2eca1fd
        for parent, scope, can_access_parent in reversed(self._scopes):
            last_parent = parent
            if ancestor > 0:
                ancestor -= 1
                continue
            if name in scope:
                return scope[name]
            if not can_access_parent:
                break

        # Search among globally defined variables (top scope), if not already visited
        # The following change makes it so we look in all top scopes, not
        # just the very top-level one. However, if we are in a nested SDFG,
        # then we must limit the search to that SDFG only. There is one
        # exception, when the data has Global or Persistent allocation lifetime.
        # Then, we expect it to be only in the very top-level scope.
        if is_global:
            last_parent = None
        if last_parent:
            if isinstance(last_parent, SDFGState):
                last_parent = last_parent.parent
        for i, (parent, scope, _) in enumerate(self._scopes):
            if i == 0 or not last_parent or parent == last_parent:
                if name in scope:
                    return scope[name]

        raise KeyError("Variable {} has not been defined".format(name))

    def add(self,
            name: str,
            dtype: DefinedType,
            ctype: dtypes.typeclass,
            ancestor: int = 0,
            allow_shadowing: bool = False):
        if not isinstance(ctype, dtypes.typeclass):
            raise NotImplementedError('No longer supported')
        if not isinstance(name, str):
            raise TypeError('Variable name type cannot be %s' % type(name).__name__)
        if name.startswith('__state->'):
            return self.add_global(name, dtype, ctype)

        for _, scope, can_access_parent in reversed(self._scopes):
            if name in scope:
                err_str = "Shadowing variable {} from type {} to {}".format(name, scope[name], dtype)
                if (allow_shadowing or config.Config.get_bool("compiler", "allow_shadowing")):
                    if not allow_shadowing and scope[name][0] != dtype:
                        print("WARNING: " + err_str)
                else:
                    raise cgx.CodegenError(err_str)
            if not can_access_parent:
                break
        self._scopes[-1 - ancestor][1][name] = (dtype, ctype)

<<<<<<< HEAD
    def add_global(self, name: str, dtype: DefinedType, ctype: dtypes.typeclass):
=======
    def add_global(self, name: str, dtype: DefinedType, ctype: str) -> None:
>>>>>>> b2eca1fd
        """
        Adds a global variable (top scope)
        """
        if not isinstance(name, str):
            raise TypeError('Variable name type cannot be %s' % type(name).__name__)

        self._scopes[0][1][name] = (dtype, ctype)

<<<<<<< HEAD
    def get_all_names(self, ancestor: int = 0) -> Set[str]:
        global_vars = self._scopes[0][1].keys()
        result = set(global_vars)
        for _, scope, can_access_parent in self._scopes[1:len(self._scopes) - ancestor]:
            if not can_access_parent:
                result = set(global_vars)
            result |= scope.keys()
        return result

    def remove(self, name: str, ancestor: int = 0, is_global: bool = False) -> Tuple[DefinedType, str]:
        last_visited_scope = None
=======
    def remove(self, name: str, ancestor: int = 0, is_global: bool = False) -> None:
>>>>>>> b2eca1fd
        for parent, scope, can_access_parent in reversed(self._scopes):
            last_parent = parent
            if ancestor > 0:
                ancestor -= 1
                continue
            if name in scope:
                del scope[name]
                return
            if not can_access_parent:
                break

        if is_global:
            last_parent = None
        if last_parent:
            if isinstance(last_parent, SDFGState):
                last_parent = last_parent.parent
        for parent, scope, _ in self._scopes:
            if not last_parent or parent == last_parent:
                if name in scope:
                    del scope[name]
                    return

        raise KeyError("Variable {} has not been defined".format(name))


#############################################################################


class TargetDispatcher(object):
    """ Dispatches sub-SDFG generation (according to scope),
        storage<->storage copies, and storage<->tasklet copies to targets. """

    _array_dispatchers: Dict[dtypes.StorageType, target.TargetCodeGenerator]
    _map_dispatchers: Dict[dtypes.ScheduleType, target.TargetCodeGenerator]

    _copy_dispatchers: Dict[Tuple[dtypes.StorageType, dtypes.StorageType, dtypes.ScheduleType],
                            List[Tuple[Callable, target.TargetCodeGenerator]]]
    _generic_copy_dispatcher: Dict[Tuple[dtypes.StorageType, dtypes.StorageType, dtypes.ScheduleType],
                                   target.TargetCodeGenerator]

    _node_dispatchers: List[Tuple[Callable, target.TargetCodeGenerator]]
    _generic_node_dispatcher: Optional[target.TargetCodeGenerator]

    _state_dispatchers: List[Tuple[Callable, target.TargetCodeGenerator]]
    _generic_state_dispatcher: Optional[target.TargetCodeGenerator]

    _declared_arrays: DefinedMemlets
    _defined_vars: DefinedMemlets

    def __init__(self, framecode):
        # Avoid import loop
        from dace.codegen.targets import framecode as fc
        from dace.codegen import instrumentation

        self.frame: fc.DaCeCodeGenerator = framecode
        self._used_targets: Set[target.TargetCodeGenerator] = set()
        self._used_environments = set()

        self.instrumentation: Dict[Union[dtypes.InstrumentationType, dtypes.DataInstrumentationType],
                                   instrumentation.InstrumentationProvider] = {}

        self._array_dispatchers = {}
        self._map_dispatchers = {}
        self._copy_dispatchers = {}
        self._generic_copy_dispatchers = {}
        self._node_dispatchers = []
        self._generic_node_dispatcher = None
        self._state_dispatchers = []
        self._generic_state_dispatcher = None

        self._declared_arrays = DefinedMemlets()
        self._defined_vars = DefinedMemlets()

    @property
    def declared_arrays(self) -> DefinedMemlets:
        """ Returns a list of declared variables.
        
            This is used for variables that must have their declaration and
            allocation separate. It includes all such variables that have been
            declared by the dispatcher.
        """
        return self._declared_arrays

    @property
    def defined_vars(self) -> DefinedMemlets:
        """ Returns a list of defined variables.
        
            This includes all variables defined by the dispatcher.
        """
        return self._defined_vars

    @property
    def used_targets(self):
        """ Returns a list of targets (code generators) that were triggered
            during generation. """
        return self._used_targets

    @property
    def used_environments(self):
        """ Returns a list of environments required to build and run the code.
        """
        return self._used_environments

    def register_state_dispatcher(self, dispatcher, predicate=None):
        """ Registers a code generator that processes a single state, calling
            ``generate_state``.

            :param dispatcher: The code generator to use.
            :param predicate: A lambda function that accepts the SDFG and
                              state, and triggers the code generator when True
                              is returned. If None, registers `dispatcher`
                              as the default state dispatcher.
            :see: TargetCodeGenerator
        """

        if not hasattr(dispatcher, "generate_state"):
            raise TypeError("State dispatcher \"{}\" does not "
                            "implement \"generate_state\"".format(dispatcher))
        if predicate is None:
            self._generic_state_dispatcher = dispatcher
        else:
            self._state_dispatchers.append((predicate, dispatcher))

    def get_generic_state_dispatcher(self):
        """ Returns the default state dispatcher. """
        return self._generic_state_dispatcher

    def get_predicated_state_dispatchers(self):
        """ Returns a list of state dispatchers with predicates. """
        return list(self._state_dispatchers)

    def register_node_dispatcher(self, dispatcher: target.TargetCodeGenerator,
                                 predicate: Optional[Callable] = None) -> None:
        """ Registers a code generator that processes a single node, calling
            ``generate_node``.

            :param dispatcher: The code generator to use.
            :param predicate: A lambda function that accepts the SDFG, state,
                              and node, and triggers the code generator when
                              True is returned. If None, registers `dispatcher`
                              as the default node dispatcher.
            :see: TargetCodeGenerator
        """
        if not hasattr(dispatcher, "generate_node"):
            raise TypeError("Node dispatcher must "
                            "implement \"generate_node\"")
        if predicate is None:
            self._generic_node_dispatcher = dispatcher
        else:
            self._node_dispatchers.append((predicate, dispatcher))

    def get_generic_node_dispatcher(self):
        """ Returns the default node dispatcher. """
        return self._generic_node_dispatcher

    def get_predicated_node_dispatchers(self):
        """ Returns a list of node dispatchers with predicates. """
        return list(self._node_dispatchers)

    def register_map_dispatcher(self,
                                schedule_type: Union[List[dtypes.ScheduleType], dtypes.ScheduleType],
                                func: target.TargetCodeGenerator) -> None:
        """ Registers a function that processes a scope, used when calling
            ``dispatch_subgraph`` and ``dispatch_scope``.

            :param schedule_type: The scope schedule that triggers `func`.
            :param func: A TargetCodeGenerator object that contains an
                         implementation of `generate_scope`.
            :see: TargetCodeGenerator
        """
        if isinstance(schedule_type, list):
            for stype in schedule_type:
                self.register_map_dispatcher(stype, func)
            return

        if not isinstance(schedule_type, dtypes.ScheduleType):
            raise TypeError
        if not isinstance(func, target.TargetCodeGenerator):
            raise TypeError
        if schedule_type in self._map_dispatchers:
            raise ValueError('Schedule already mapped to ' + str(self._map_dispatchers[schedule_type]))
        self._map_dispatchers[schedule_type] = func

    def register_array_dispatcher(self, storage_type: dtypes.StorageType, func: target.TargetCodeGenerator) -> None:
        """ Registers a function that processes data allocation,
            initialization, and deinitialization. Used when calling
            ``dispatch_allocate/deallocate/initialize``.

            :param storage_type: The data storage type that triggers `func`.
            :param func: A TargetCodeGenerator object that contains an
                         implementation of data memory management functions.
            :see: TargetCodeGenerator
        """
        if isinstance(storage_type, list):
            for stype in storage_type:
                self.register_array_dispatcher(stype, func)
            return

        if not isinstance(storage_type, dtypes.StorageType): raise TypeError
        if not isinstance(func, target.TargetCodeGenerator): raise TypeError
        self._array_dispatchers[storage_type] = func

    def register_copy_dispatcher(self, src_storage: dtypes.StorageType, dst_storage: dtypes.StorageType,
                                 dst_schedule: dtypes.ScheduleType, func: target.TargetCodeGenerator,
                                 predicate: Optional[Callable] = None) -> None:
        """ Registers code generation of data-to-data (or data from/to
            tasklet, if src/dst storage is StorageType.Register) copy
            functions. Can also be target-schedule specific, or
            dst_schedule=None if the function will be invoked on any schedule.

            :param src_storage: The source data storage type that triggers
                                ``func``.
            :param dst_storage: The destination data storage type that
                                triggers ``func``.
            :param dst_schedule: An optional destination scope schedule type
                                 that triggers ``func``.
            :param func: A TargetCodeGenerator object that contains an
                         implementation of ``copy_memory``.
            :param predicate: A lambda function that accepts the SDFG, state,
                              and source and destination nodes, and triggers
                              the code generator when True is returned. If
                              None, always dispatches with this dispatcher.
            :see: TargetCodeGenerator
        """

        if not isinstance(src_storage, dtypes.StorageType): raise TypeError
        if not isinstance(dst_storage, dtypes.StorageType): raise TypeError
        if (dst_schedule is not None and not isinstance(dst_schedule, dtypes.ScheduleType)):
            raise TypeError
        if not isinstance(func, target.TargetCodeGenerator): raise TypeError

        dispatcher = (src_storage, dst_storage, dst_schedule)
        if predicate is None:
            self._generic_copy_dispatchers[dispatcher] = func
            return

        if dispatcher not in self._copy_dispatchers:
            self._copy_dispatchers[dispatcher] = []

        self._copy_dispatchers[dispatcher].append((predicate, func))

    def get_state_dispatcher(self, sdfg: SDFG, state: SDFGState) -> target.TargetCodeGenerator:
        # Check if the state satisfies any predicates that delegate to a
        # specific code generator
        satisfied_dispatchers = [
            dispatcher for pred, dispatcher in self._state_dispatchers if pred(sdfg, state) is True
        ]
        num_satisfied = len(satisfied_dispatchers)
        if num_satisfied > 1:
            raise RuntimeError("Multiple predicates satisfied for {}: {}".format(
                state, ", ".join([type(x).__name__ for x in satisfied_dispatchers])))
        elif num_satisfied == 1:
            return satisfied_dispatchers[0]

        return self._generic_state_dispatcher

    def dispatch_state(self, state: SDFGState, function_stream: CodeIOStream, callsite_stream: CodeIOStream) -> None:
        """ Dispatches a code generator for an SDFG state. """

        self.defined_vars.enter_scope(state)
        disp = self.get_state_dispatcher(state.sdfg, state)
        disp.generate_state(state.sdfg, state.parent_graph, state, function_stream, callsite_stream)
        self.defined_vars.exit_scope(state)

    def dispatch_subgraph(self,
                          sdfg: SDFG,
                          cfg: ControlFlowRegion,
                          dfg: StateSubgraphView,
                          state_id: int,
                          function_stream: CodeIOStream,
                          callsite_stream: CodeIOStream,
                          skip_entry_node: bool = False,
                          skip_exit_node: bool = False):
        """ Dispatches a code generator for a scope subgraph of an
            `SDFGState`. """

        start_nodes = list(v for v in dfg.nodes() if len(list(dfg.predecessors(v))) == 0)

        # Mark nodes to skip in order to be able to skip
        nodes_to_skip = set()

        if skip_entry_node:
            assert len(start_nodes) == 1
            nodes_to_skip.add(start_nodes[0])

        if skip_exit_node:
            exit_node = dfg.exit_node(start_nodes[0])
            nodes_to_skip.add(exit_node)

        for v in sdutil.dfs_topological_sort(dfg, start_nodes):
            if v in nodes_to_skip:
                continue

            if isinstance(v, nodes.MapEntry):
                state = cfg.state(state_id)
                scope_subgraph = state.scope_subgraph(v)

                self.dispatch_scope(v.map.schedule, sdfg, cfg, scope_subgraph, state_id, function_stream,
                                    callsite_stream)

                # Skip scope subgraph nodes
                nodes_to_skip.update(scope_subgraph.nodes())
            else:
                self.dispatch_node(sdfg, cfg, dfg, state_id, v, function_stream, callsite_stream)

    def get_node_dispatcher(self, sdfg: SDFG, state: SDFGState, node: nodes.Node):
        satisfied_dispatchers = [dispatcher for pred, dispatcher in self._node_dispatchers if pred(sdfg, state, node)]
        num_satisfied = len(satisfied_dispatchers)
        if num_satisfied > 1:
            raise RuntimeError("Multiple predicates satisfied for {}: {}".format(
                node, ", ".join([type(x).__name__ for x in satisfied_dispatchers])))
        elif num_satisfied == 1:
            return satisfied_dispatchers[0]
        else:  # num_satisfied == 0
            # Otherwise use the generic code generator
            return self._generic_node_dispatcher

    def dispatch_node(self, sdfg: SDFG, cfg: ControlFlowRegion, dfg: StateSubgraphView, state_id: int, node: nodes.Node,
                      function_stream: CodeIOStream, callsite_stream: CodeIOStream):
        """ Dispatches a code generator for a single node. """

        # If this node depends on any environments, register this for
        # generating header code later
        if hasattr(node, "environments"):
            self._used_environments |= node.environments

        # Check if the node satisfies any predicates that delegate to a
        # specific code generator
        state = cfg.state(state_id)
        disp = self.get_node_dispatcher(sdfg, state, node)
        self._used_targets.add(disp)
        disp.generate_node(sdfg, cfg, dfg, state_id, node, function_stream, callsite_stream)

    def get_scope_dispatcher(self, schedule: dtypes.ScheduleType) -> target.TargetCodeGenerator:
        return self._map_dispatchers[schedule]

    def dispatch_scope(self,
                       map_schedule: dtypes.ScheduleType,
                       sdfg: SDFG,
                       cfg: ControlFlowRegion,
                       sub_dfg: StateSubgraphView,
                       state_id: int,
                       function_stream: CodeIOStream,
                       callsite_stream: CodeIOStream) -> None:
        """ Dispatches a code generator function for a scope in an SDFG
            state. """

        entry_node = sub_dfg.source_nodes()[0]
        self.defined_vars.enter_scope(entry_node)
        self._used_targets.add(self._map_dispatchers[map_schedule])
        self._map_dispatchers[map_schedule].generate_scope(sdfg, cfg, sub_dfg, state_id, function_stream,
                                                           callsite_stream)
        self.defined_vars.exit_scope(entry_node)

    def get_array_dispatcher(self, storage: dtypes.StorageType) -> target.TargetCodeGenerator:
        return self._array_dispatchers[storage]

    def dispatch_allocate(self,
                          sdfg: SDFG,
                          cfg: ControlFlowRegion,
                          dfg: ScopeSubgraphView,
                          state_id: int,
                          node: nodes.AccessNode,
                          datadesc: dt.Data,
                          function_stream: prettycode.CodeIOStream,
                          callsite_stream: prettycode.CodeIOStream,
                          declare: bool = True,
                          allocate: bool = True) -> None:
        """ Dispatches a code generator for data allocation. """
        self._used_targets.add(self._array_dispatchers[datadesc.storage])

        if datadesc.lifetime == dtypes.AllocationLifetime.Persistent:
            declaration_stream = CodeIOStream()
            callsite_stream = self.frame._initcode
        elif datadesc.lifetime == dtypes.AllocationLifetime.External:
            declaration_stream = CodeIOStream()
            callsite_stream = CodeIOStream()
        else:
            declaration_stream = callsite_stream

        if declare and not allocate:
            self._array_dispatchers[datadesc.storage].declare_array(sdfg, cfg, dfg, state_id, node, datadesc,
                                                                    function_stream, declaration_stream)
        elif allocate:
            self._array_dispatchers[datadesc.storage].allocate_array(sdfg, cfg, dfg, state_id, node, datadesc,
                                                                     function_stream, declaration_stream,
                                                                     callsite_stream)

    def dispatch_deallocate(self, sdfg: SDFG, cfg: ControlFlowRegion, dfg: ScopeSubgraphView, state_id: int,
                            node: nodes.AccessNode, datadesc: dt.Data, function_stream: prettycode.CodeIOStream,
                            callsite_stream: prettycode.CodeIOStream) -> None:
        """ Dispatches a code generator for a data deallocation. """
        self._used_targets.add(self._array_dispatchers[datadesc.storage])

        if datadesc.lifetime == dtypes.AllocationLifetime.Persistent:
            callsite_stream = self.frame._exitcode
        elif datadesc.lifetime == dtypes.AllocationLifetime.External:
            return

        self._array_dispatchers[datadesc.storage].deallocate_array(sdfg, cfg, dfg, state_id, node, datadesc,
                                                                   function_stream, callsite_stream)

    # Dispatches copy code for a memlet
    def get_copy_dispatcher(self, src_node: Union[nodes.CodeNode, nodes.AccessNode],
                            dst_node: Union[nodes.CodeNode, nodes.AccessNode, nodes.EntryNode],
                            edge: MultiConnectorEdge[Memlet],
                            sdfg: SDFG, state: SDFGState) -> Optional[target.TargetCodeGenerator]:
        """
        (Internal) Returns a code generator that should be dispatched for a
        memory copy operation.
        """
        src_is_data, dst_is_data = False, False

        if isinstance(src_node, nodes.CodeNode):
            src_storage = dtypes.StorageType.Register
        else:
            src_storage = src_node.desc(sdfg).storage
            src_is_data = True

        if isinstance(dst_node, (nodes.CodeNode, nodes.EntryNode)):
            dst_storage = dtypes.StorageType.Register
        else:
            dst_storage = dst_node.desc(sdfg).storage
            dst_is_data = True

        # Skip copies to/from views where edge matches
        if src_is_data and isinstance(src_node.desc(sdfg), dt.View):
            e = sdutil.get_view_edge(state, src_node)
            if e is edge:
                return None
        if dst_is_data and isinstance(dst_node.desc(sdfg), dt.View):
            e = sdutil.get_view_edge(state, dst_node)
            if e is edge:
                return None

        # Skip reference that is also a view
        if src_is_data and isinstance(src_node.desc(sdfg), dt.Reference):
            if edge.src_conn == 'views' and not edge.dst_conn:
                return None

        if (isinstance(src_node, nodes.Tasklet) and not isinstance(dst_node, nodes.Tasklet)):
            # Special case: Copying from a tasklet to an array, schedule of
            # the copy is in the copying tasklet
            dst_schedule_node = state.entry_node(src_node)
        else:
            dst_schedule_node = state.entry_node(dst_node)

        if dst_schedule_node is not None:
            dst_schedule = dst_schedule_node.map.schedule
        else:
            dst_schedule = None

        if (src_storage, dst_storage, dst_schedule) in self._copy_dispatchers:
            disp = (src_storage, dst_storage, dst_schedule)
        elif (src_storage, dst_storage, None) in self._copy_dispatchers:
            disp = (src_storage, dst_storage, None)
        else:
            disp = None

        if disp is not None:
            # Check if the state satisfies any predicates that delegate to a
            # specific code generator
            satisfied_dispatchers = [
                dispatcher for pred, dispatcher in self._copy_dispatchers[disp]
                if pred(sdfg, state, src_node, dst_node) is True
            ]
        else:
            satisfied_dispatchers = []
        num_satisfied = len(satisfied_dispatchers)
        if num_satisfied > 1:
            raise RuntimeError("Multiple predicates satisfied for copy: {}".format(", ".join(
                [type(x).__name__ for x in satisfied_dispatchers])))
        elif num_satisfied == 1:
            target = satisfied_dispatchers[0]
        else:  # num_satisfied == 0
            # Otherwise use the generic copy dispatchers
            if (src_storage, dst_storage, dst_schedule) in self._generic_copy_dispatchers:
                target = self._generic_copy_dispatchers[(src_storage, dst_storage, dst_schedule)]
            elif (src_storage, dst_storage, None) in self._generic_copy_dispatchers:
                target = self._generic_copy_dispatchers[(src_storage, dst_storage, None)]
            else:
                raise RuntimeError('Copy dispatcher for %s->%s with schedule %s' %
                                   (str(src_storage), str(dst_storage), str(dst_schedule)) + ' not found')

        return target

    def dispatch_copy(self, src_node: nodes.Node, dst_node: nodes.Node, edge: MultiConnectorEdge[Memlet], sdfg: SDFG,
                      cfg: ControlFlowRegion, dfg: StateSubgraphView, state_id: int, function_stream: CodeIOStream,
                      output_stream: CodeIOStream) -> None:
        """ Dispatches a code generator for a memory copy operation. """
<<<<<<< HEAD
        if edge.data.is_empty():
            return
        state = sdfg.node(state_id)
=======
        state = cfg.state(state_id)
>>>>>>> b2eca1fd
        target = self.get_copy_dispatcher(src_node, dst_node, edge, sdfg, state)
        if target is None:
            return

        # Dispatch copy
        self._used_targets.add(target)
        target.copy_memory(sdfg, cfg, dfg, state_id, src_node, dst_node, edge, function_stream, output_stream)

    # Dispatches definition code for a memlet that is outgoing from a tasklet
    def dispatch_output_definition(self, src_node: nodes.Node, dst_node: nodes.Node, edge, sdfg: SDFG,
                                   cfg: ControlFlowRegion, dfg: StateSubgraphView, state_id: int,
                                   function_stream: CodeIOStream, output_stream: CodeIOStream) -> None:
        """
        Dispatches a code generator for an output memlet definition in a tasklet.
        """
        state = cfg.state(state_id)
        target = self.get_copy_dispatcher(src_node, dst_node, edge, sdfg, state)
        if target is None:
            raise ValueError(
                f'Could not dispatch copy code generator for {src_node} -> {dst_node} in state {state.label}')

        # Dispatch
        self._used_targets.add(target)
        target.define_out_memlet(sdfg, cfg, dfg, state_id, src_node, dst_node, edge, function_stream, output_stream)<|MERGE_RESOLUTION|>--- conflicted
+++ resolved
@@ -56,12 +56,8 @@
         except KeyError:
             return False
 
-<<<<<<< HEAD
     def get(self, name: str, ancestor: int = 0, is_global: bool = False) -> Tuple[DefinedType, dtypes.typeclass]:
         last_visited_scope = None
-=======
-    def get(self, name: str, ancestor: int = 0, is_global: bool = False) -> Tuple[DefinedType, str]:
->>>>>>> b2eca1fd
         for parent, scope, can_access_parent in reversed(self._scopes):
             last_parent = parent
             if ancestor > 0:
@@ -115,11 +111,7 @@
                 break
         self._scopes[-1 - ancestor][1][name] = (dtype, ctype)
 
-<<<<<<< HEAD
     def add_global(self, name: str, dtype: DefinedType, ctype: dtypes.typeclass):
-=======
-    def add_global(self, name: str, dtype: DefinedType, ctype: str) -> None:
->>>>>>> b2eca1fd
         """
         Adds a global variable (top scope)
         """
@@ -128,7 +120,6 @@
 
         self._scopes[0][1][name] = (dtype, ctype)
 
-<<<<<<< HEAD
     def get_all_names(self, ancestor: int = 0) -> Set[str]:
         global_vars = self._scopes[0][1].keys()
         result = set(global_vars)
@@ -138,11 +129,8 @@
             result |= scope.keys()
         return result
 
-    def remove(self, name: str, ancestor: int = 0, is_global: bool = False) -> Tuple[DefinedType, str]:
+    def remove(self, name: str, ancestor: int = 0, is_global: bool = False) -> None:
         last_visited_scope = None
-=======
-    def remove(self, name: str, ancestor: int = 0, is_global: bool = False) -> None:
->>>>>>> b2eca1fd
         for parent, scope, can_access_parent in reversed(self._scopes):
             last_parent = parent
             if ancestor > 0:
@@ -633,13 +621,9 @@
                       cfg: ControlFlowRegion, dfg: StateSubgraphView, state_id: int, function_stream: CodeIOStream,
                       output_stream: CodeIOStream) -> None:
         """ Dispatches a code generator for a memory copy operation. """
-<<<<<<< HEAD
         if edge.data.is_empty():
             return
-        state = sdfg.node(state_id)
-=======
         state = cfg.state(state_id)
->>>>>>> b2eca1fd
         target = self.get_copy_dispatcher(src_node, dst_node, edge, sdfg, state)
         if target is None:
             return
