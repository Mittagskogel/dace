--- conflicted
+++ resolved
@@ -647,16 +647,10 @@
                 #if prop['name'] == 'subgraph': continue
                 #set_properties_from_json(pattern, prop, sdfg)
 
-<<<<<<< HEAD
-                dace.serialize.set_properties_from_json(
-                    pattern, x['params']['props'], context=sdfg)
-                pattern.apply_pattern(tsdfg)
-=======
                 dace.serialize.set_properties_from_json(pattern,
                                                         x['params']['props'],
                                                         context=sdfg)
-                pattern.apply_pattern(sdfg)
->>>>>>> 9c27fc81
+                pattern.apply_pattern(tsdfg)
 
                 if not useGlobalSuffix:
                     break
