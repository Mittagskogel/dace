--- conflicted
+++ resolved
@@ -114,8 +114,6 @@
 
 
 @dace.program
-<<<<<<< HEAD
-=======
 def multiple_targets_unpacking_multidim(a: dace.float64[2, 3, 4]):
     b, c = a
     return b, c
@@ -155,7 +153,6 @@
 
 
 @dace.program
->>>>>>> f0ca36bd
 def starred_target(a: dace.float32[1]):
     b, *c, d, e = a, 2 * a, 3 * a, 4 * a, 5 * a, 6 * a
     return b, c, d, e
@@ -267,12 +264,9 @@
     test_multiple_targets()
     test_multiple_targets_parentheses()
     test_multiple_targets_unpacking()
-<<<<<<< HEAD
-=======
     test_multiple_targets_unpacking_multidim()
     test_multiple_targets_unpacking_func()
     test_multiple_targets_unpacking_invalid()
->>>>>>> f0ca36bd
 
     # test_starred_target()
     # test_attribute_reference()
