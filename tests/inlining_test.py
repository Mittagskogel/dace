--- conflicted
+++ resolved
@@ -166,6 +166,49 @@
     sdfg(A)
     assert np.allclose(A, expected)
 
+def test_multistate_inline_outer_dependencies():
+
+    @dace.program
+    def nested(A: dace.float64[20]):
+        for i in range(1, 20):
+            A[i] += A[i - 1]
+
+    @dace.program
+    def outerprog(A: dace.float64[20], B: dace.float64[20]):
+        for i in dace.map[0:20]:
+            with dace.tasklet:
+                a >> A[i]
+                b >> B[i]
+
+                a = 0
+                b = 1
+
+        nested(A)
+
+        for i in dace.map[0:20]:
+            with dace.tasklet:
+                a << A[i]
+                b >> A[i]
+
+                b = 2 * a
+
+    sdfg = outerprog.to_sdfg(simplify=False)
+    sdfg.apply_transformations_repeated((StateFusion, InlineSDFG))
+
+    assert len(sdfg.states()) == 1
+
+    from dace.transformation.interstate import InlineMultistateSDFG
+    sdfg.apply_transformations(InlineMultistateSDFG)
+
+    A = np.random.rand(20)
+    B = np.random.rand(20)
+    expected_a = np.copy(A)
+    expected_b = np.copy(B)
+    outerprog.f(expected_a, expected_b)
+
+    outerprog(A, B)
+    assert np.allclose(A, expected_a)
+    assert np.allclose(B, expected_b)
 
 def test_multistate_inline_outer_dependencies():
 
@@ -298,56 +341,10 @@
     applied = sdfg.apply_transformations(InlineMultistateSDFG)
     assert applied == 1
 
-<<<<<<< HEAD
-def test_multistate_inline_outer_dependencies():
-
-    @dace.program
-    def nested(A: dace.float64[20]):
-        for i in range(1, 20):
-            A[i] += A[i - 1]
-
-    @dace.program
-    def outerprog(A: dace.float64[20], B: dace.float64[20]):
-        for i in dace.map[0:20]:
-            with dace.tasklet:
-                a >> A[i]
-                b >> B[i]
-
-                a = 0
-                b = 1
-
-        nested(A)
-
-        for i in dace.map[0:20]:
-            with dace.tasklet:
-                a << A[i]
-                b >> A[i]
-
-                b = 2 * a
-
-    sdfg = outerprog.to_sdfg(simplify=False)
-    sdfg.apply_transformations_repeated((StateFusion, InlineSDFG))
-
-    assert len(sdfg.states()) == 1
-
-    from dace.transformation.interstate import InlineMultistateSDFG
-    sdfg.apply_transformations(InlineMultistateSDFG)
-
-    A = np.random.rand(20)
-    B = np.random.rand(20)
-    expected_a = np.copy(A)
-    expected_b = np.copy(B)
-    outerprog.f(expected_a, expected_b)
-
-    outerprog(A, B)
-    assert np.allclose(A, expected_a)
-    assert np.allclose(B, expected_b)
-=======
     sdfg(A, B, C)
     assert np.allclose(A, expected_a)
     assert np.allclose(B, expected_b)
     assert np.allclose(C, expected_c)
->>>>>>> c21f6cab
 
 def test_inline_symexpr():
     nsdfg = dace.SDFG('inner')
@@ -558,10 +555,7 @@
     test_empty_memlets()
     test_multistate_inline()
     test_multistate_inline_outer_dependencies()
-<<<<<<< HEAD
-=======
     test_multistate_inline_concurrent_subgraphs()
->>>>>>> c21f6cab
     test_multistate_inline_samename()
     test_multistate_inline_subsets()
     test_inline_symexpr()
