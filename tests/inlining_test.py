# Copyright 2019-2021 ETH Zurich and the DaCe authors. All rights reserved.
import dace
from dace.transformation.interstate import InlineSDFG, StateFusion
from dace.libraries import blas
from dace.library import change_default
import numpy as np
import os
import pytest

W = dace.symbol('W')
H = dace.symbol('H')


@dace.program
def transpose(input, output):

    @dace.map(_[0:H, 0:W])
    def compute(i, j):
        a << input[j, i]
        b >> output[i, j]
        b = a


@dace.program
def bla(A, B, alpha):

    @dace.tasklet
    def something():
        al << alpha
        a << A[0, 0]
        b >> B[0, 0]
        b = al * a


@dace.program
def myprogram(A, B, cst):
    transpose(A, B)
    bla(A, B, cst)


def test():
    myprogram.compile(dace.float32[W, H], dace.float32[H, W], dace.int32)


@pytest.mark.skip
def test_regression_reshape_unsqueeze():
    nsdfg = dace.SDFG("nested_reshape_node")
    nstate = nsdfg.add_state()
    nsdfg.add_array("input", [3, 3], dace.float64)
    nsdfg.add_view("view", [3, 3], dace.float64)
    nsdfg.add_array("output", [9], dace.float64)

    R = nstate.add_read("input")
    A = nstate.add_access("view")
    W = nstate.add_write("output")

    mm1 = dace.Memlet("input[0:3, 0:3] -> 0:3, 0:3")
    mm2 = dace.Memlet("view[0:3, 0:2] -> 3:9")

    nstate.add_edge(R, None, A, None, mm1)
    nstate.add_edge(A, None, W, None, mm2)

    @dace.program
    def test_reshape_unsqueeze(A: dace.float64[3, 3], B: dace.float64[9]):
        nsdfg(input=A, output=B)

    sdfg = test_reshape_unsqueeze.to_sdfg(simplify=False)
    sdfg.simplify()
    sdfg.validate()

    a = np.random.rand(3, 3)
    b = np.random.rand(9)
    regb = np.copy(b)
    regb[3:9] = a[0:3, 0:2].reshape([6])
    sdfg(A=a, B=b)

    assert np.allclose(b, regb)


def test_empty_memlets():
    sdfg = dace.SDFG('test')
    state = sdfg.add_state('test_state')
    sdfg.add_array('field_a', shape=[1], dtype=float)
    sdfg.add_array('field_b', shape=[1], dtype=float)

    nsdfg1 = dace.SDFG('nsdfg1')
    nstate1 = nsdfg1.add_state('nstate1')
    tasklet1 = nstate1.add_tasklet('tasklet1', code='b=a', inputs={'a'}, outputs={'b'})
    nsdfg1.add_array('field_a', shape=[1], dtype=float)
    nsdfg1.add_array('field_b', shape=[1], dtype=float)
    nstate1.add_edge(nstate1.add_read('field_a'), None, tasklet1, 'a', dace.Memlet.simple('field_a', subset_str='0'))
    nstate1.add_edge(tasklet1, 'b', nstate1.add_write('field_b'), None, dace.Memlet.simple('field_b', subset_str='0'))

    nsdfg2 = dace.SDFG('nsdfg2')
    nstate2 = nsdfg2.add_state('nstate2')
    tasklet2 = nstate2.add_tasklet('tasklet2', code='tmp=a;a_res=a+1', inputs={'a'}, outputs={'a_res'})
    nsdfg2.add_array('field_a', shape=[1], dtype=float)
    nstate2.add_edge(nstate2.add_read('field_a'), None, tasklet2, 'a', dace.Memlet.simple('field_a', subset_str='0'))
    nstate2.add_edge(tasklet2, 'a_res', nstate2.add_write('field_a'), None, dace.Memlet.simple('field_a',
                                                                                               subset_str='0'))

    nsdfg1_node = state.add_nested_sdfg(nsdfg1, None, {'field_a'}, {'field_b'})
    nsdfg2_node = state.add_nested_sdfg(nsdfg2, None, {'field_a'}, {'field_a'})

    a_read = state.add_read('field_a')
    state.add_edge(a_read, None, nsdfg1_node, 'field_a', dace.Memlet.simple('field_a', subset_str='0'))
    state.add_edge(nsdfg1_node, 'field_b', state.add_write('field_b'), None,
                   dace.Memlet.simple('field_b', subset_str='0'))
    state.add_edge(a_read, None, nsdfg2_node, 'field_a', dace.Memlet.simple('field_a', subset_str='0'))
    state.add_edge(nsdfg2_node, 'field_a', state.add_write('field_a'), None,
                   dace.Memlet.simple('field_a', subset_str='0'))
    state.add_edge(nsdfg1_node, None, nsdfg2_node, None, dace.Memlet())

    sdfg.validate()
    sdfg.simplify()


def test_multistate_inline():

    @dace.program
    def nested(A: dace.float64[20]):
        for i in range(5):
            A[i] += A[i - 1]

    @dace.program
    def outerprog(A: dace.float64[20]):
        nested(A)

    sdfg = outerprog.to_sdfg(simplify=True)
    from dace.transformation.interstate import InlineMultistateSDFG
    sdfg.apply_transformations(InlineMultistateSDFG)
    assert sdfg.number_of_nodes() in (4, 5)

    A = np.random.rand(20)
    expected = np.copy(A)
    outerprog.f(expected)

    outerprog(A)
    assert np.allclose(A, expected)


def test_multistate_inline_samename():

    @dace.program
    def nested(A: dace.float64[20]):
        for i in range(5):
            A[i] += A[i - 1]

    @dace.program
    def outerprog(A: dace.float64[20]):
        for i in range(5):
            nested(A)

    sdfg = outerprog.to_sdfg(simplify=True)
    from dace.transformation.interstate import InlineMultistateSDFG
    sdfg.apply_transformations(InlineMultistateSDFG)
    assert sdfg.number_of_nodes() in (7, 8)

    A = np.random.rand(20)
    expected = np.copy(A)
    outerprog.f(expected)

    outerprog(A)
    assert np.allclose(A, expected)


def test_inline_symexpr():
    nsdfg = dace.SDFG('inner')
    nsdfg.add_array('a', [20], dace.float64)
    nstate = nsdfg.add_state()
    nstate.add_mapped_tasklet('doit', {'k': '0:20'}, {},
                              '''if k < j:
    o = 2.0''', {'o': dace.Memlet('a[k]', dynamic=True)},
                              external_edges=True)

    sdfg = dace.SDFG('outer')
    sdfg.add_array('A', [20], dace.float64)
    sdfg.add_symbol('i', dace.int32)
    state = sdfg.add_state()
    w = state.add_write('A')
    nsdfg_node = state.add_nested_sdfg(nsdfg, None, {}, {'a'}, {'j': 'min(i, 10)'})
    state.add_edge(nsdfg_node, 'a', w, None, dace.Memlet('A'))

    # Verify that compilation works before inlining
    sdfg.compile()

    sdfg.apply_transformations(InlineSDFG)

    # Compile and run
    a = np.random.rand(20)
    sdfg(A=a, i=15)
    assert np.allclose(a[:10], 2.0)
    assert not np.allclose(a[10:], 2.0)


def test_inline_unsqueeze():

    @dace.program
    def nested_squeezed(c: dace.int32[5], d: dace.int32[5]):
        d[:] = c

    @dace.program
    def inline_unsqueeze(A: dace.int32[2, 5], B: dace.int32[5, 3]):
        nested_squeezed(A[1, :], B[:, 1])

    sdfg = inline_unsqueeze.to_sdfg()
    sdfg.apply_transformations(InlineSDFG)

    A = np.arange(10, dtype=np.int32).reshape(2, 5).copy()
    B = np.zeros((5, 3), np.int32)
    sdfg(A, B)
    for i in range(3):
        if i == 1:
            assert (np.array_equal(B[:, i], A[1, :]))
        else:
            assert (np.array_equal(B[:, i], np.zeros((5, ), np.int32)))


def test_inline_unsqueeze2():

    @dace.program
    def nested_squeezed(c, d):
        d[:] = c

    @dace.program
    def inline_unsqueeze(A: dace.int32[2, 5], B: dace.int32[5, 3]):
        for i in range(2):
            nested_squeezed(A[i, :], B[:, 1 - i])

    sdfg = inline_unsqueeze.to_sdfg()
    sdfg.apply_transformations(InlineSDFG)

    A = np.arange(10, dtype=np.int32).reshape(2, 5).copy()
    B = np.zeros((5, 3), np.int32)
    sdfg(A, B)
    for i in range(3):
        if i < 2:
            assert (np.array_equal(B[:, 1 - i], A[i, :]))
        else:
            assert (np.array_equal(B[:, i], np.zeros((5, ), np.int32)))


def test_inline_unsqueeze3():

    @dace.program
    def nested_squeezed(c, d):
        d[:] = c

    @dace.program
    def inline_unsqueeze(A: dace.int32[2, 5], B: dace.int32[5, 3]):
        for i in range(2):
            nested_squeezed(A[i, i:i + 2], B[i + 1:i + 3, 1 - i])

    sdfg = inline_unsqueeze.to_sdfg()
    sdfg.apply_transformations(InlineSDFG)

    A = np.arange(10, dtype=np.int32).reshape(2, 5).copy()
    B = np.zeros((5, 3), np.int32)
    sdfg(A, B)
    for i in range(3):
        if i < 2:
            assert (np.array_equal(B[i + 1:i + 3, 1 - i], A[i, i:i + 2]))
        else:
            assert (np.array_equal(B[:, i], np.zeros((5, ), np.int32)))


def test_inline_unsqueeze4():

    @dace.program
    def nested_squeezed(c, d):
        d[:] = c

    @dace.program
    def inline_unsqueeze(A: dace.int32[2, 5], B: dace.int32[5, 3]):
        for i in range(2):
            nested_squeezed(A[i, i:2 * i + 2], B[i + 1:2 * i + 3, 1 - i])

    sdfg = inline_unsqueeze.to_sdfg()
    sdfg.apply_transformations(InlineSDFG)

    A = np.arange(10, dtype=np.int32).reshape(2, 5).copy()
    B = np.zeros((5, 3), np.int32)
<<<<<<< HEAD
    # TODO: Investigate why serialization fails here and fix
    # NOTE: It looks that the sub-expression `2*i` is sometimes stores as `i + i`.
    with dace.config.set_temporary("testing", "serialization", value=False):
        sdfg(A, B)
=======
    last_value = os.environ.get('DACE_testing_serialization', '0')
    os.environ['DACE_testing_serialization'] = '0'
    sdfg(A, B)
    os.environ['DACE_testing_serialization'] = last_value
>>>>>>> 0d37a947
    for i in range(3):
        if i < 2:
            assert (np.array_equal(B[i + 1:2 * i + 3, 1 - i], A[i, i:2 * i + 2]))
        else:
            assert (np.array_equal(B[:, i], np.zeros((5, ), np.int32)))


def test_inline_symbol_assignment():

    def nested(a, num):
        cat = num - 1
        last_step = (cat == 0)
        if last_step is True:
            return a + 1

        return a

    @dace.program
    def tester(a: dace.float64[20], b: dace.float64[10, 20]):
        for i in range(10):
            cat = nested(a, i)
            b[i] = cat

    sdfg = tester.to_sdfg()
    sdfg.compile()


def test_regression_inline_subset():
    nsdfg = dace.SDFG("nested_sdfg")
    nstate = nsdfg.add_state()
    nsdfg.add_array("input", [96, 32], dace.float64)
    nsdfg.add_array("output", [32, 32], dace.float64)
    nstate.add_edge(nstate.add_read("input"), None, nstate.add_write("output"), None,
                    dace.Memlet("input[32:64, 0:32] -> 0:32, 0:32"))

    @dace.program
    def test(A: dace.float64[96, 32]):
        B = dace.define_local([32, 32], dace.float64)
        nsdfg(input=A, output=B)
        return B + 1

    sdfg = test.to_sdfg(simplify=False)
    sdfg.apply_transformations_repeated(StateFusion)
    sdfg.validate()
    sdfg.simplify()
    sdfg.validate()
    data = np.random.rand(96, 32)
    out = test(data)
    assert np.allclose(out, data[32:64, :] + 1)


def test_inlining_view_input():

    @dace.program
    def test(A: dace.float64[96, 32], B: dace.float64[42, 32]):
        O = np.zeros([96 * 2, 42], dace.float64)
        for i in dace.map[0:2]:
            O[i * 96:(i + 1) * 96, :] = np.einsum("ij,kj->ik", A, B)
        return O

    sdfg = test.to_sdfg()
    with change_default(blas, "pure"):
        sdfg.expand_library_nodes()
    sdfg.simplify()

    state = sdfg.nodes()[1]
    # find nested_sdfg
    nsdfg = [n for n in state.nodes() if isinstance(n, dace.sdfg.nodes.NestedSDFG)][0]
    # delete gemm initialization state
    nsdfg.sdfg.remove_node(nsdfg.sdfg.nodes()[0])

    # check that inlining the sdfg works
    sdfg.simplify()

    A = np.random.rand(96, 32)
    B = np.random.rand(42, 32)

    expected = np.concatenate([A @ B.T, A @ B.T], axis=0)
    actual = sdfg(A=A, B=B)
    np.testing.assert_allclose(expected, actual)


if __name__ == "__main__":
    test()
    # Skipped to to bug that cannot be reproduced
    # test_regression_reshape_unsqueeze()
    test_empty_memlets()
    test_multistate_inline()
    test_multistate_inline_samename()
    test_inline_symexpr()
    test_inline_unsqueeze()
    test_inline_unsqueeze2()
    test_inline_unsqueeze3()
    test_inline_unsqueeze4()
    test_inline_symbol_assignment()
    test_regression_inline_subset()
    test_inlining_view_input()<|MERGE_RESOLUTION|>--- conflicted
+++ resolved
@@ -280,17 +280,10 @@
 
     A = np.arange(10, dtype=np.int32).reshape(2, 5).copy()
     B = np.zeros((5, 3), np.int32)
-<<<<<<< HEAD
-    # TODO: Investigate why serialization fails here and fix
-    # NOTE: It looks that the sub-expression `2*i` is sometimes stores as `i + i`.
-    with dace.config.set_temporary("testing", "serialization", value=False):
-        sdfg(A, B)
-=======
     last_value = os.environ.get('DACE_testing_serialization', '0')
     os.environ['DACE_testing_serialization'] = '0'
     sdfg(A, B)
     os.environ['DACE_testing_serialization'] = last_value
->>>>>>> 0d37a947
     for i in range(3):
         if i < 2:
             assert (np.array_equal(B[i + 1:2 * i + 3, 1 - i], A[i, i:2 * i + 2]))
