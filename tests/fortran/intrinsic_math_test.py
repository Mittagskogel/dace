# Copyright 2019-2023 ETH Zurich and the DaCe authors. All rights reserved.

import numpy as np
import pytest

from dace.frontend.fortran import fortran_parser


def test_fortran_frontend_min_max():
    test_string = """
                    PROGRAM intrinsic_math_test_min_max
                    implicit none
                    double precision, dimension(2) :: arg1
                    double precision, dimension(2) :: arg2
                    double precision, dimension(2) :: res1
                    double precision, dimension(2) :: res2
                    CALL intrinsic_math_test_min_max_function(arg1, arg2, res1, res2)
                    end

                    SUBROUTINE intrinsic_math_test_min_max_function(arg1, arg2, res1, res2)
                    double precision, dimension(2) :: arg1
                    double precision, dimension(2) :: arg2
                    double precision, dimension(2) :: res1
                    double precision, dimension(2) :: res2

                    res1(1) = MIN(arg1(1), arg2(1))
                    res1(2) = MIN(arg1(2), arg2(2))

                    res2(1) = MAX(arg1(1), arg2(1))
                    res2(2) = MAX(arg1(2), arg2(2))

                    END SUBROUTINE intrinsic_math_test_min_max_function
                    """

    sdfg = fortran_parser.create_sdfg_from_string(test_string, "intrinsic_math_test_min_max", True)
    sdfg.simplify(verbose=True)
    sdfg.compile()

    size = 2
    arg1 = np.full([size], 42, order="F", dtype=np.float64)
    arg2 = np.full([size], 42, order="F", dtype=np.float64)

    arg1[0] = 20
    arg1[1] = 25
    arg2[0] = 30
    arg2[1] = 18

    res1 = np.full([2], 42, order="F", dtype=np.float64)
    res2 = np.full([2], 42, order="F", dtype=np.float64)
    sdfg(arg1=arg1, arg2=arg2, res1=res1, res2=res2)

    assert res1[0] == 20
    assert res1[1] == 18
    assert res2[0] == 30
    assert res2[1] == 25


def test_fortran_frontend_sqrt():
    test_string = """
                    PROGRAM intrinsic_math_test_sqrt
                    implicit none
                    double precision, dimension(2) :: d
                    double precision, dimension(2) :: res
                    CALL intrinsic_math_test_sqrt_function(d, res)
                    end

                    SUBROUTINE intrinsic_math_test_sqrt_function(d, res)
                    double precision, dimension(2) :: d
                    double precision, dimension(2) :: res

                    res(1) = SQRT(d(1))
                    res(2) = SQRT(d(2))

                    END SUBROUTINE intrinsic_math_test_sqrt_function
                    """

    sdfg = fortran_parser.create_sdfg_from_string(test_string, "intrinsic_math_test_sqrt", True)
    sdfg.simplify(verbose=True)
    sdfg.compile()

    size = 2
    d = np.full([size], 42, order="F", dtype=np.float64)
    d[0] = 2
    d[1] = 5
    res = np.full([2], 42, order="F", dtype=np.float64)
    sdfg(d=d, res=res)
    py_res = np.sqrt(d)

    for f_res, p_res in zip(res, py_res):
        assert abs(f_res - p_res) < 10**-9

<<<<<<< HEAD
@pytest.mark.skip(reason="Needs suport for sqrt + datarefs")
=======

>>>>>>> 67fade9d
def test_fortran_frontend_sqrt_structure():
    test_string = """
                    module lib
                      implicit none
                      type test_type
                          double precision, dimension(2) :: input_data
                      end type

                      type test_type2
                          type(test_type) :: var
                          integer :: test_variable
                      end type
                    end module lib

                    PROGRAM intrinsic_math_test_sqrt
                    use lib, only: test_type2
                    implicit none

                    double precision, dimension(2) :: d
                    double precision, dimension(2) :: res
                    CALL intrinsic_math_test_sqrt_function(d, res)
                    end

<<<<<<< HEAD
                    SUBROUTINE intrinsic_math_test_sqrt_function(d, res)
=======
                    SUBROUTINE intrinsic_math_test_function(d, res)
>>>>>>> 67fade9d
                    use lib, only: test_type2
                    implicit none

                    double precision, dimension(2) :: d
                    double precision, dimension(2) :: res
                    type(test_type2) :: data

                    data%var%input_data = d

                    CALL intrinsic_math_test_function2(res, data)
<<<<<<< HEAD

                    END SUBROUTINE intrinsic_math_test_sqrt_function

                    SUBROUTINE intrinsic_math_test_function2(res, data)
                    use lib, only: test_type2
                    implicit none
                    double precision, dimension(2) :: res
                    type(test_type2) :: data

=======

                    END SUBROUTINE intrinsic_math_test_function

                    SUBROUTINE intrinsic_math_test_function2(res, data)
                    use lib, only: test_type2
                    implicit none
                    double precision, dimension(2) :: res
                    type(test_type2) :: data

>>>>>>> 67fade9d
                    res(1) = MOD(data%var%input_data(1), 5.0D0)
                    res(2) = MOD(data%var%input_data(2), 5.0D0)

                    END SUBROUTINE intrinsic_math_test_function2
                    """

    sdfg = fortran_parser.create_sdfg_from_string(test_string, "intrinsic_math_test_sqrt", True)
    sdfg.validate()
    #sdfg.simplify(verbose=True)
    sdfg.compile()

    size = 2
    d = np.full([size], 42, order="F", dtype=np.float64)
    d[0] = 2
    d[1] = 5
    res = np.full([2], 42, order="F", dtype=np.float64)
    sdfg(d=d, res=res)
    py_res = np.sqrt(d)

    for f_res, p_res in zip(res, py_res):
        assert abs(f_res - p_res) < 10**-9

<<<<<<< HEAD
=======

>>>>>>> 67fade9d
def test_fortran_frontend_abs():
    test_string = """
                    PROGRAM intrinsic_math_test_abs
                    implicit none
                    double precision, dimension(2) :: d
                    double precision, dimension(2) :: res
                    CALL intrinsic_math_test_abs_function(d, res)
                    end

                    SUBROUTINE intrinsic_math_test_abs_function(d, res)
                    double precision, dimension(2) :: d
                    double precision, dimension(2) :: res

                    res(1) = ABS(d(1))
                    res(2) = ABS(d(2))

                    END SUBROUTINE intrinsic_math_test_abs_function
                    """

    sdfg = fortran_parser.create_sdfg_from_string(test_string, "intrinsic_math_test_abs", True)
    sdfg.simplify(verbose=True)
    sdfg.compile()

    size = 2
    d = np.full([size], 42, order="F", dtype=np.float64)
    d[0] = -30
    d[1] = 40
    res = np.full([2], 42, order="F", dtype=np.float64)
    sdfg(d=d, res=res)

    assert res[0] == 30
    assert res[1] == 40

<<<<<<< HEAD
=======

>>>>>>> 67fade9d
def test_fortran_frontend_exp():
    test_string = """
                    PROGRAM intrinsic_math_test_exp
                    implicit none
                    double precision, dimension(2) :: d
                    double precision, dimension(2) :: res
                    CALL intrinsic_math_test_exp_function(d, res)
                    end

                    SUBROUTINE intrinsic_math_test_exp_function(d, res)
                    double precision, dimension(2) :: d
                    double precision, dimension(2) :: res

                    res(1) = EXP(d(1))
                    res(2) = EXP(d(2))

                    END SUBROUTINE intrinsic_math_test_exp_function
                    """

    sdfg = fortran_parser.create_sdfg_from_string(test_string, "intrinsic_math_test_exp", True)
    sdfg.simplify(verbose=True)
    sdfg.compile()

    size = 2
    d = np.full([size], 42, order="F", dtype=np.float64)
    d[0] = 2
    d[1] = 4.5
    res = np.full([2], 42, order="F", dtype=np.float64)
    sdfg(d=d, res=res)
    py_res = np.exp(d)

    for f_res, p_res in zip(res, py_res):
        assert abs(f_res - p_res) < 10**-9


def test_fortran_frontend_log():
    test_string = """
                    PROGRAM intrinsic_math_test_log
                    implicit none
                    double precision, dimension(2) :: d
                    double precision, dimension(2) :: res
                    CALL intrinsic_math_test_exp_function(d, res)
                    end

                    SUBROUTINE intrinsic_math_test_exp_function(d, res)
                    double precision, dimension(2) :: d
                    double precision, dimension(2) :: res

                    res(1) = LOG(d(1))
                    res(2) = LOG(d(2))

                    END SUBROUTINE intrinsic_math_test_exp_function
                    """

    sdfg = fortran_parser.create_sdfg_from_string(test_string, "intrinsic_math_test_exp", True)
    sdfg.simplify(verbose=True)
    sdfg.compile()

    size = 2
    d = np.full([size], 42, order="F", dtype=np.float64)
    d[0] = 2.71
    d[1] = 4.5
    res = np.full([2], 42, order="F", dtype=np.float64)
    sdfg(d=d, res=res)
    py_res = np.log(d)

    for f_res, p_res in zip(res, py_res):
        assert abs(f_res - p_res) < 10**-9


def test_fortran_frontend_mod_float():
    test_string = """
                    PROGRAM intrinsic_math_test_mod
                    implicit none
                    double precision, dimension(12) :: d
                    double precision, dimension(6) :: res
                    CALL intrinsic_math_test_mod_function(d, res)
                    end

                    SUBROUTINE intrinsic_math_test_mod_function(d, res)
                    double precision, dimension(12) :: d
                    double precision, dimension(6) :: res

                    res(1) = MOD(d(1), d(2))
                    res(2) = MOD(d(3), d(4))
                    res(3) = MOD(d(5), d(6))
                    res(4) = MOD(d(7), d(8))
                    res(5) = MOD(d(9), d(10))
                    res(6) = MOD(d(11), d(12))

                    END SUBROUTINE intrinsic_math_test_mod_function
                    """

    sdfg = fortran_parser.create_sdfg_from_string(test_string, "intrinsic_math_test_mod", True)
    sdfg.simplify(verbose=True)
    sdfg.compile()

    size = 12
    d = np.full([size], 42, order="F", dtype=np.float64)
    d[0] = 17.
    d[1] = 3.
    d[2] = -17.
    d[3] = 3.
    d[4] = 17.
    d[5] = -3.
    d[6] = -17.
    d[7] = -3.
    d[8] = 17.5
    d[9] = 5.5
    d[10] = -17.5
    d[11] = 5.5
    res = np.full([6], 42, order="F", dtype=np.float64)
    sdfg(d=d, res=res)

    assert res[0] == 2.0
    assert res[1] == -2.0
    assert res[2] == 2.0
    assert res[3] == -2.0
    assert res[4] == 1
    assert res[5] == -1


def test_fortran_frontend_mod_integer():
    test_string = """
                    PROGRAM intrinsic_math_test_mod
                    implicit none
                    integer, dimension(8) :: d
                    integer, dimension(4) :: res
                    CALL intrinsic_math_test_modulo_function(d, res)
                    end

                    SUBROUTINE intrinsic_math_test_modulo_function(d, res)
                    integer, dimension(8) :: d
                    integer, dimension(4) :: res

                    res(1) = MOD(d(1), d(2))
                    res(2) = MOD(d(3), d(4))
                    res(3) = MOD(d(5), d(6))
                    res(4) = MOD(d(7), d(8))

                    END SUBROUTINE intrinsic_math_test_modulo_function
                    """

    sdfg = fortran_parser.create_sdfg_from_string(test_string, "intrinsic_math_test_modulo", True)
    sdfg.simplify(verbose=True)
    sdfg.compile()

    size = 12
    d = np.full([size], 42, order="F", dtype=np.int32)
    d[0] = 17
    d[1] = 3
    d[2] = -17
    d[3] = 3
    d[4] = 17
    d[5] = -3
    d[6] = -17
    d[7] = -3
    res = np.full([4], 42, order="F", dtype=np.int32)
    sdfg(d=d, res=res)
    assert res[0] == 2
    assert res[1] == -2
    assert res[2] == 2
    assert res[3] == -2


def test_fortran_frontend_modulo_float():
    test_string = """
                    PROGRAM intrinsic_math_test_modulo
                    implicit none
                    double precision, dimension(12) :: d
                    double precision, dimension(6) :: res
                    CALL intrinsic_math_test_modulo_function(d, res)
                    end

                    SUBROUTINE intrinsic_math_test_modulo_function(d, res)
                    double precision, dimension(12) :: d
                    double precision, dimension(6) :: res

                    res(1) = MODULO(d(1), d(2))
                    res(2) = MODULO(d(3), d(4))
                    res(3) = MODULO(d(5), d(6))
                    res(4) = MODULO(d(7), d(8))
                    res(5) = MODULO(d(9), d(10))
                    res(6) = MODULO(d(11), d(12))

                    END SUBROUTINE intrinsic_math_test_modulo_function
                    """

    sdfg = fortran_parser.create_sdfg_from_string(test_string, "intrinsic_math_test_modulo", True)
    sdfg.simplify(verbose=True)
    sdfg.compile()

    size = 12
    d = np.full([size], 42, order="F", dtype=np.float64)
    d[0] = 17.
    d[1] = 3.
    d[2] = -17.
    d[3] = 3.
    d[4] = 17.
    d[5] = -3.
    d[6] = -17.
    d[7] = -3.
    d[8] = 17.5
    d[9] = 5.5
    d[10] = -17.5
    d[11] = 5.5
    res = np.full([6], 42, order="F", dtype=np.float64)
    sdfg(d=d, res=res)

    assert res[0] == 2.0
    assert res[1] == 1.0
    assert res[2] == -1.0
    assert res[3] == -2.0
    assert res[4] == 1.0
    assert res[5] == 4.5


def test_fortran_frontend_modulo_integer():
    test_string = """
                    PROGRAM intrinsic_math_test_modulo
                    implicit none
                    integer, dimension(8) :: d
                    integer, dimension(4) :: res
                    CALL intrinsic_math_test_modulo_function(d, res)
                    end

                    SUBROUTINE intrinsic_math_test_modulo_function(d, res)
                    integer, dimension(8) :: d
                    integer, dimension(4) :: res

                    res(1) = MODULO(d(1), d(2))
                    res(2) = MODULO(d(3), d(4))
                    res(3) = MODULO(d(5), d(6))
                    res(4) = MODULO(d(7), d(8))

                    END SUBROUTINE intrinsic_math_test_modulo_function
                    """

    sdfg = fortran_parser.create_sdfg_from_string(test_string, "intrinsic_math_test_modulo", True)
    sdfg.simplify(verbose=True)
    sdfg.compile()

    size = 12
    d = np.full([size], 42, order="F", dtype=np.int32)
    d[0] = 17
    d[1] = 3
    d[2] = -17
    d[3] = 3
    d[4] = 17
    d[5] = -3
    d[6] = -17
    d[7] = -3
    res = np.full([4], 42, order="F", dtype=np.int32)
    sdfg(d=d, res=res)

    assert res[0] == 2
    assert res[1] == 1
    assert res[2] == -1
    assert res[3] == -2


def test_fortran_frontend_floor():
    test_string = """
                    PROGRAM intrinsic_math_test_floor
                    implicit none
                    real, dimension(4) :: d
                    integer, dimension(4) :: res
                    CALL intrinsic_math_test_modulo_function(d, res)
                    end

                    SUBROUTINE intrinsic_math_test_modulo_function(d, res)
                    real, dimension(4) :: d
                    integer, dimension(4) :: res

                    res(1) = FLOOR(d(1))
                    res(2) = FLOOR(d(2))
                    res(3) = FLOOR(d(3))
                    res(4) = FLOOR(d(4))

                    END SUBROUTINE intrinsic_math_test_modulo_function
                    """

    sdfg = fortran_parser.create_sdfg_from_string(test_string, "intrinsic_math_test_modulo", True)
    sdfg.simplify(verbose=True)
    sdfg.compile()

    size = 4
    d = np.full([size], 42, order="F", dtype=np.float32)
    d[0] = 3.5
    d[1] = 63.000001
    d[2] = -3.5
    d[3] = -63.00001
    res = np.full([4], 42, order="F", dtype=np.int32)
    sdfg(d=d, res=res)

    assert res[0] == 3
    assert res[1] == 63
    assert res[2] == -4
    assert res[3] == -64


def test_fortran_frontend_scale():
    test_string = """
                    PROGRAM intrinsic_math_test_scale
                    implicit none
                    real, dimension(4) :: d
                    integer, dimension(4) :: d2
                    real, dimension(5) :: res
                    CALL intrinsic_math_test_scale_function(d, d2, res)
                    end

                    SUBROUTINE intrinsic_math_test_scale_function(d, d2, res)
                    real, dimension(4) :: d
                    integer, dimension(4) :: d2
                    real, dimension(5) :: res

                    res(1) = SCALE(d(1), d2(1))
                    res(2) = SCALE(d(2), d2(2))
                    res(3) = SCALE(d(3), d2(3))
                    ! Verifies that we properly replace call even inside a complex expression
                    res(4) = (SCALE(d(4), d2(4))) + (SCALE(d(4), d2(4))*2)
                    res(5) = (SCALE(SCALE(d(4), d2(4)), d2(4)))

                    END SUBROUTINE intrinsic_math_test_scale_function
                    """

<<<<<<< HEAD
    sdfg = fortran_parser.create_sdfg_from_string(test_string, "intrinsic_math_test_scale", True)
=======
    sdfg = fortran_parser.create_sdfg_from_string(test_string, "intrinsic_math_test_modulo", True)
>>>>>>> 67fade9d
    sdfg.simplify(verbose=True)
    sdfg.compile()

    size = 4
    d = np.full([size], 42, order="F", dtype=np.float32)
    d[0] = 178.1387e-4
    d[1] = 5.5
    d[2] = 5.5
    d[3] = 42.5
    d2 = np.full([size], 42, order="F", dtype=np.int32)
    d2[0] = 5
    d2[1] = 5
    d2[2] = 7
    d2[3] = 9
    res = np.full([5], 42, order="F", dtype=np.float32)
    sdfg(d=d, d2=d2, res=res)

    assert abs(res[0] - 0.570043862) < 10**-7
    assert res[1] == 176.
    assert res[2] == 704.
    assert res[3] == 65280.
    assert res[4] == 11141120.


def test_fortran_frontend_exponent():
    test_string = """
                    PROGRAM intrinsic_math_test_exponent
                    implicit none
                    real, dimension(4) :: d
                    integer, dimension(4) :: res
                    CALL intrinsic_math_test_exponent_function(d, res)
                    end

                    SUBROUTINE intrinsic_math_test_exponent_function(d, res)
                    real, dimension(4) :: d
                    integer, dimension(4) :: res

                    res(1) = EXPONENT(d(1))
                    res(2) = EXPONENT(d(2))
                    res(3) = EXPONENT(d(3))
                    res(4) = EXPONENT(d(4))

                    END SUBROUTINE intrinsic_math_test_exponent_function
                    """

<<<<<<< HEAD
    sdfg = fortran_parser.create_sdfg_from_string(test_string, "intrinsic_math_test_exponent", True)
=======
    sdfg = fortran_parser.create_sdfg_from_string(test_string, "intrinsic_math_test_modulo", True)
>>>>>>> 67fade9d
    sdfg.simplify(verbose=True)
    sdfg.compile()

    size = 4
    d = np.full([size], 42, order="F", dtype=np.float32)
    d[0] = 0.0
    d[1] = 1.0
    d[2] = 13.0
    d[3] = 390.0
    res = np.full([5], 42, order="F", dtype=np.int32)
    sdfg(d=d, res=res)

    assert res[0] == 0
    assert res[1] == 1
    assert res[2] == 4
    assert res[3] == 9


def test_fortran_frontend_int():
    test_string = """
                    PROGRAM intrinsic_math_test_int
                    implicit none
                    real, dimension(4) :: d
                    real, dimension(8) :: d2
                    integer, dimension(4) :: res
                    real, dimension(4) :: res2
                    integer, dimension(8) :: res3
                    real, dimension(8) :: res4
                    CALL intrinsic_math_test_int_function(d, d2, res, res2, res3, res4)
                    end

                    SUBROUTINE intrinsic_math_test_int_function(d, d2, res, res2, res3, res4)
                    integer :: n
                    real, dimension(4) :: d
                    real, dimension(8) :: d2
                    integer, dimension(4) :: res
                    real, dimension(4) :: res2
                    integer, dimension(8) :: res3
                    real, dimension(8) :: res4

                    res(1) = INT(d(1))
                    res(2) = INT(d(2))
                    res(3) = INT(d(3))
                    res(4) = INT(d(4))

                    res2(1) = AINT(d(1))
                    res2(2) = AINT(d(2))
                    res2(3) = AINT(d(3))
                    ! KIND parameter is ignored
                    res2(4) = AINT(d(4), 4)

                    DO n=1,8
                        ! KIND parameter is ignored
                        res3(n) = NINT(d2(n), 4)
                    END DO

                    DO n=1,8
                        ! KIND parameter is ignored
                        res4(n) = ANINT(d2(n), 4)
                    END DO

                    END SUBROUTINE intrinsic_math_test_int_function
                    """

<<<<<<< HEAD
    sdfg = fortran_parser.create_sdfg_from_string(test_string, "intrinsic_math_test_int", True)
=======
    sdfg = fortran_parser.create_sdfg_from_string(test_string, "intrinsic_math_test_modulo", True)
>>>>>>> 67fade9d
    sdfg.simplify(verbose=True)
    sdfg.compile()

    size = 4
    d = np.full([size], 42, order="F", dtype=np.float32)
    d[0] = 1.0
    d[1] = 1.5
    d[2] = 42.5
    d[3] = -42.5
    d2 = np.full([size * 2], 42, order="F", dtype=np.float32)
    d2[0] = 3.49
    d2[1] = 3.5
    d2[2] = 3.51
    d2[3] = 4
    d2[4] = -3.49
    d2[5] = -3.5
    d2[6] = -3.51
    d2[7] = -4
    res = np.full([4], 42, order="F", dtype=np.int32)
    res2 = np.full([4], 42, order="F", dtype=np.float32)
    res3 = np.full([8], 42, order="F", dtype=np.int32)
    res4 = np.full([8], 42, order="F", dtype=np.float32)
    sdfg(d=d, d2=d2, res=res, res2=res2, res3=res3, res4=res4)

    assert np.array_equal(res, [1, 1, 42, -42])

    assert np.array_equal(res2, [1., 1., 42., -42.])

    assert np.array_equal(res3, [3, 4, 4, 4, -3, -4, -4, -4])

    assert np.array_equal(res4, [3., 4., 4., 4., -3., -4., -4., -4.])


def test_fortran_frontend_real():
    test_string = """
                    PROGRAM intrinsic_math_test_real
                    implicit none
                    double precision, dimension(2) :: d
                    real, dimension(2) :: d2
                    integer, dimension(2) :: d3
                    double precision, dimension(6) :: res
                    real, dimension(6) :: res2
                    CALL intrinsic_math_test_real_function(d, d2, d3, res, res2)
                    end

                    SUBROUTINE intrinsic_math_test_real_function(d, d2, d3, res, res2)
                    integer :: n
                    double precision, dimension(2) :: d
                    real, dimension(2) :: d2
                    integer, dimension(2) :: d3
                    double precision, dimension(6) :: res
                    real, dimension(6) :: res2

                    res(1) = DBLE(d(1))
                    res(2) = DBLE(d(2))
                    res(3) = DBLE(d2(1))
                    res(4) = DBLE(d2(2))
                    res(5) = DBLE(d3(1))
                    res(6) = DBLE(d3(2))

                    res2(1) = REAL(d(1))
                    res2(2) = REAL(d(2))
                    res2(3) = REAL(d2(1))
                    res2(4) = REAL(d2(2))
                    res2(5) = REAL(d3(1))
                    res2(6) = REAL(d3(2))

                    END SUBROUTINE intrinsic_math_test_real_function
                    """

<<<<<<< HEAD
    sdfg = fortran_parser.create_sdfg_from_string(test_string, "intrinsic_math_test_real", True)
=======
    sdfg = fortran_parser.create_sdfg_from_string(test_string, "intrinsic_math_test_modulo", True)
>>>>>>> 67fade9d
    sdfg.simplify(verbose=True)
    sdfg.compile()

    size = 2
    d = np.full([size], 42, order="F", dtype=np.float64)
    d[0] = 7.0
    d[1] = 13.11
    d2 = np.full([size], 42, order="F", dtype=np.float32)
    d2[0] = 7.0
    d2[1] = 13.11
    d3 = np.full([size], 42, order="F", dtype=np.int32)
    d3[0] = 7
    d3[1] = 13

    res = np.full([size * 3], 42, order="F", dtype=np.float64)
    res2 = np.full([size * 3], 42, order="F", dtype=np.float32)
    sdfg(d=d, d2=d2, d3=d3, res=res, res2=res2)

    assert np.allclose(res, [7.0, 13.11, 7.0, 13.11, 7., 13.])
    assert np.allclose(res2, [7.0, 13.11, 7.0, 13.11, 7., 13.])


def test_fortran_frontend_trig():
    test_string = """
                    PROGRAM intrinsic_math_test_trig
                    implicit none
                    real, dimension(3) :: d
                    real, dimension(6) :: res
                    CALL intrinsic_math_test_trig_function(d, res)
                    end

                    SUBROUTINE intrinsic_math_test_trig_function(d, res)
                    integer :: n
                    real, dimension(3) :: d
                    real, dimension(6) :: res

                    DO n=1,3
                        res(n) = SIN(d(n))
                    END DO

                    DO n=1,3
                        res(n+3) = COS(d(n))
                    END DO

                    END SUBROUTINE intrinsic_math_test_trig_function
                    """

<<<<<<< HEAD
    sdfg = fortran_parser.create_sdfg_from_string(test_string, "intrinsic_math_test_trig", True)
=======
    sdfg = fortran_parser.create_sdfg_from_string(test_string, "intrinsic_math_test_modulo", True)
>>>>>>> 67fade9d
    sdfg.simplify(verbose=True)
    sdfg.compile()

    size = 3
    d = np.full([size], 42, order="F", dtype=np.float32)
    d[0] = 0
    d[1] = 3.14 / 2
    d[2] = 3.14

    res = np.full([size * 2], 42, order="F", dtype=np.float32)
    sdfg(d=d, res=res)

    assert np.allclose(res, [0.0, 0.999999702, 1.59254798E-03, 1.0, 7.96274282E-04, -0.999998748])


def test_fortran_frontend_hyperbolic():
    test_string = """
                    PROGRAM intrinsic_math_test_hyperbolic
                    implicit none
                    real, dimension(3) :: d
                    real, dimension(9) :: res
                    CALL intrinsic_math_test_hyperbolic_function(d, res)
                    end

                    SUBROUTINE intrinsic_math_test_hyperbolic_function(d, res)
                    integer :: n
                    real, dimension(3) :: d
                    real, dimension(9) :: res

                    DO n=1,3
                        res(n) = SINH(d(n))
                    END DO

                    DO n=1,3
                        res(n+3) = COSH(d(n))
                    END DO

                    DO n=1,3
                        res(n+6) = TANH(d(n))
                    END DO

                    END SUBROUTINE intrinsic_math_test_hyperbolic_function
                    """

<<<<<<< HEAD
    sdfg = fortran_parser.create_sdfg_from_string(test_string, "intrinsic_math_test_hyperbolic", True)
=======
    sdfg = fortran_parser.create_sdfg_from_string(test_string, "intrinsic_math_test_modulo", True)
>>>>>>> 67fade9d
    sdfg.simplify(verbose=True)
    sdfg.compile()

    size = 3
    d = np.full([size], 42, order="F", dtype=np.float32)
    d[0] = 0
    d[1] = 1
    d[2] = 3.14

    res = np.full([size * 3], 42, order="F", dtype=np.float32)
    sdfg(d=d, res=res)

    assert np.allclose(
        res,
        [0.00000000, 1.17520118, 11.5302935, 1.00000000, 1.54308057, 11.5735760, 0.00000000, 0.761594176, 0.996260226])


def test_fortran_frontend_trig_inverse():
    test_string = """
                    PROGRAM intrinsic_math_test_hyperbolic
                    implicit none
                    real, dimension(3) :: sincos_args
                    real, dimension(3) :: tan_args
                    real, dimension(6) :: tan2_args
                    real, dimension(12) :: res
                    CALL intrinsic_math_test_hyperbolic_function(sincos_args, tan_args, tan2_args, res)
                    end

                    SUBROUTINE intrinsic_math_test_hyperbolic_function(sincos_args, tan_args, tan2_args, res)
                    integer :: n
                    real, dimension(3) :: sincos_args
                    real, dimension(3) :: tan_args
                    real, dimension(6) :: tan2_args
                    real, dimension(12) :: res

                    DO n=1,3
                        res(n) = ASIN(sincos_args(n))
                    END DO

                    DO n=1,3
                        res(n+3) = ACOS(sincos_args(n))
                    END DO

                    DO n=1,3
                        res(n+6) = ATAN(tan_args(n))
                    END DO

                    DO n=1,3
                        res(n+9) = ATAN2(tan2_args(2*n - 1), tan2_args(2*n))
                    END DO

                    END SUBROUTINE intrinsic_math_test_hyperbolic_function
                    """

<<<<<<< HEAD
    sdfg = fortran_parser.create_sdfg_from_string(test_string, "intrinsic_math_test_hyperbolic", True)
=======
    sdfg = fortran_parser.create_sdfg_from_string(test_string, "intrinsic_math_test_modulo", True)
>>>>>>> 67fade9d
    sdfg.simplify(verbose=True)
    sdfg.compile()

    size = 3
    sincos_args = np.full([size], 42, order="F", dtype=np.float32)
    sincos_args[0] = -0.5
    sincos_args[1] = 0.0
    sincos_args[2] = 1.0

    atan_args = np.full([size], 42, order="F", dtype=np.float32)
    atan_args[0] = 0.0
    atan_args[1] = 1.0
    atan_args[2] = 3.14

    atan2_args = np.full([size * 2], 42, order="F", dtype=np.float32)
    atan2_args[0] = 0.0
    atan2_args[1] = 1.0
    atan2_args[2] = 1.0
    atan2_args[3] = 1.0
    atan2_args[4] = 1.0
    atan2_args[5] = 0.0

    res = np.full([size * 4], 42, order="F", dtype=np.float32)
    sdfg(sincos_args=sincos_args, tan_args=atan_args, tan2_args=atan2_args, res=res)

    assert np.allclose(res, [
        -0.523598790, 0.00000000, 1.57079637, 2.09439516, 1.57079637, 0.00000000, 0.00000000, 0.785398185, 1.26248074,
        0.00000000, 0.785398185, 1.57079637
    ])


if __name__ == "__main__":

    test_fortran_frontend_min_max()
    test_fortran_frontend_sqrt()
    #test_fortran_frontend_sqrt_structure()
    test_fortran_frontend_abs()
    test_fortran_frontend_exp()
    test_fortran_frontend_log()
    test_fortran_frontend_mod_float()
    test_fortran_frontend_mod_integer()
    test_fortran_frontend_modulo_float()
    test_fortran_frontend_modulo_integer()
    test_fortran_frontend_floor()
    test_fortran_frontend_scale()
    test_fortran_frontend_exponent()
    test_fortran_frontend_int()
    test_fortran_frontend_real()
    test_fortran_frontend_trig()
    test_fortran_frontend_hyperbolic()
    test_fortran_frontend_trig_inverse()<|MERGE_RESOLUTION|>--- conflicted
+++ resolved
@@ -89,11 +89,7 @@
     for f_res, p_res in zip(res, py_res):
         assert abs(f_res - p_res) < 10**-9
 
-<<<<<<< HEAD
 @pytest.mark.skip(reason="Needs suport for sqrt + datarefs")
-=======
-
->>>>>>> 67fade9d
 def test_fortran_frontend_sqrt_structure():
     test_string = """
                     module lib
@@ -117,11 +113,7 @@
                     CALL intrinsic_math_test_sqrt_function(d, res)
                     end
 
-<<<<<<< HEAD
                     SUBROUTINE intrinsic_math_test_sqrt_function(d, res)
-=======
-                    SUBROUTINE intrinsic_math_test_function(d, res)
->>>>>>> 67fade9d
                     use lib, only: test_type2
                     implicit none
 
@@ -132,7 +124,6 @@
                     data%var%input_data = d
 
                     CALL intrinsic_math_test_function2(res, data)
-<<<<<<< HEAD
 
                     END SUBROUTINE intrinsic_math_test_sqrt_function
 
@@ -142,17 +133,6 @@
                     double precision, dimension(2) :: res
                     type(test_type2) :: data
 
-=======
-
-                    END SUBROUTINE intrinsic_math_test_function
-
-                    SUBROUTINE intrinsic_math_test_function2(res, data)
-                    use lib, only: test_type2
-                    implicit none
-                    double precision, dimension(2) :: res
-                    type(test_type2) :: data
-
->>>>>>> 67fade9d
                     res(1) = MOD(data%var%input_data(1), 5.0D0)
                     res(2) = MOD(data%var%input_data(2), 5.0D0)
 
@@ -175,10 +155,6 @@
     for f_res, p_res in zip(res, py_res):
         assert abs(f_res - p_res) < 10**-9
 
-<<<<<<< HEAD
-=======
-
->>>>>>> 67fade9d
 def test_fortran_frontend_abs():
     test_string = """
                     PROGRAM intrinsic_math_test_abs
@@ -212,10 +188,6 @@
     assert res[0] == 30
     assert res[1] == 40
 
-<<<<<<< HEAD
-=======
-
->>>>>>> 67fade9d
 def test_fortran_frontend_exp():
     test_string = """
                     PROGRAM intrinsic_math_test_exp
@@ -542,11 +514,7 @@
                     END SUBROUTINE intrinsic_math_test_scale_function
                     """
 
-<<<<<<< HEAD
     sdfg = fortran_parser.create_sdfg_from_string(test_string, "intrinsic_math_test_scale", True)
-=======
-    sdfg = fortran_parser.create_sdfg_from_string(test_string, "intrinsic_math_test_modulo", True)
->>>>>>> 67fade9d
     sdfg.simplify(verbose=True)
     sdfg.compile()
 
@@ -592,11 +560,7 @@
                     END SUBROUTINE intrinsic_math_test_exponent_function
                     """
 
-<<<<<<< HEAD
     sdfg = fortran_parser.create_sdfg_from_string(test_string, "intrinsic_math_test_exponent", True)
-=======
-    sdfg = fortran_parser.create_sdfg_from_string(test_string, "intrinsic_math_test_modulo", True)
->>>>>>> 67fade9d
     sdfg.simplify(verbose=True)
     sdfg.compile()
 
@@ -661,11 +625,7 @@
                     END SUBROUTINE intrinsic_math_test_int_function
                     """
 
-<<<<<<< HEAD
     sdfg = fortran_parser.create_sdfg_from_string(test_string, "intrinsic_math_test_int", True)
-=======
-    sdfg = fortran_parser.create_sdfg_from_string(test_string, "intrinsic_math_test_modulo", True)
->>>>>>> 67fade9d
     sdfg.simplify(verbose=True)
     sdfg.compile()
 
@@ -736,11 +696,7 @@
                     END SUBROUTINE intrinsic_math_test_real_function
                     """
 
-<<<<<<< HEAD
     sdfg = fortran_parser.create_sdfg_from_string(test_string, "intrinsic_math_test_real", True)
-=======
-    sdfg = fortran_parser.create_sdfg_from_string(test_string, "intrinsic_math_test_modulo", True)
->>>>>>> 67fade9d
     sdfg.simplify(verbose=True)
     sdfg.compile()
 
@@ -788,11 +744,7 @@
                     END SUBROUTINE intrinsic_math_test_trig_function
                     """
 
-<<<<<<< HEAD
     sdfg = fortran_parser.create_sdfg_from_string(test_string, "intrinsic_math_test_trig", True)
-=======
-    sdfg = fortran_parser.create_sdfg_from_string(test_string, "intrinsic_math_test_modulo", True)
->>>>>>> 67fade9d
     sdfg.simplify(verbose=True)
     sdfg.compile()
 
@@ -837,11 +789,7 @@
                     END SUBROUTINE intrinsic_math_test_hyperbolic_function
                     """
 
-<<<<<<< HEAD
     sdfg = fortran_parser.create_sdfg_from_string(test_string, "intrinsic_math_test_hyperbolic", True)
-=======
-    sdfg = fortran_parser.create_sdfg_from_string(test_string, "intrinsic_math_test_modulo", True)
->>>>>>> 67fade9d
     sdfg.simplify(verbose=True)
     sdfg.compile()
 
@@ -896,11 +844,7 @@
                     END SUBROUTINE intrinsic_math_test_hyperbolic_function
                     """
 
-<<<<<<< HEAD
     sdfg = fortran_parser.create_sdfg_from_string(test_string, "intrinsic_math_test_hyperbolic", True)
-=======
-    sdfg = fortran_parser.create_sdfg_from_string(test_string, "intrinsic_math_test_modulo", True)
->>>>>>> 67fade9d
     sdfg.simplify(verbose=True)
     sdfg.compile()
 
