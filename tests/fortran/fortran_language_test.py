# Copyright 2023 ETH Zurich and the DaCe authors. All rights reserved.

import numpy as np

from dace.frontend.fortran import fortran_parser
from tests.fortran.fortran_test_helper import SourceCodeBuilder
from dace.frontend.fortran.fortran_parser import create_singular_sdfg_from_string

def test_fortran_frontend_real_kind_selector():
    """
    Tests that the size intrinsics are correctly parsed and translated to DaCe.
    """
    sources, main = SourceCodeBuilder().add_file("""
subroutine main(d)
  implicit none
  integer, parameter :: JPRB = selected_real_kind(13, 300)
  integer, parameter :: JPIM = selected_int_kind(9)
  real(KIND=JPRB) d(4)
  integer(KIND=JPIM) i

  i = 7
  d(2) = 5.5 + i
end subroutine main
""", 'main').check_with_gfortran().get()
    sdfg = create_singular_sdfg_from_string(sources, 'main')
    sdfg.simplify(verbose=True)
    a = np.full([4], 42, order="F", dtype=np.float64)
    sdfg(d=a)
    assert (a[0] == 42)
    assert (a[1] == 12.5)
    assert (a[2] == 42)


def test_fortran_frontend_if1():
    """
    Tests that the if/else construct is correctly parsed and translated to DaCe.
    """
    sources, main = SourceCodeBuilder().add_file("""
subroutine main(d)
  implicit none
  double precision d(3, 4, 5), ZFAC(10)
  integer JK, JL, RTT, NSSOPT
  integer ZTP1(10, 10)
  JL = 1
  JK = 1
  ZTP1(JL, JK) = 1.0
  RTT = 2
  NSSOPT = 1

  if (ZTP1(JL, JK) >= RTT .or. NSSOPT == 0) then
    ZFAC(1) = 1.0
  else
    ZFAC(1) = 2.0
  end if
  d(1, 1, 1) = ZFAC(1)
end subroutine main
""", 'main').check_with_gfortran().get()
    sdfg = create_singular_sdfg_from_string(sources, 'main')
    sdfg.simplify(verbose=True)
    d = np.full([3, 4, 5], 42, order="F", dtype=np.float64)
    sdfg(d=d)
    assert (d[0, 0, 0] == 2)


def test_fortran_frontend_loop1():
    """
    Tests that the loop construct is correctly parsed and translated to DaCe.
    """
    sources, main = SourceCodeBuilder().add_file("""
subroutine main(d)
  logical d(3, 4, 5), ZFAC(10)
  integer :: a, JK, JL, JM
  integer, parameter :: KLEV = 10, N = 10, NCLV = 3

  double precision :: RLMIN, ZVQX(NCLV)
  logical :: LLCOOLJ, LLFALL(NCLV)
  LLFALL(:) = .false.
  ZVQX(:) = 0.0
  ZVQX(2) = 1.0
  do JM = 1, NCLV
    if (ZVQX(JM) > 0.0) LLFALL(JM) = .true. ! falling species
  end do

  d(1, 1, 1) = LLFALL(1)
  d(1, 1, 2) = LLFALL(2)
end subroutine main
""", 'main').check_with_gfortran().get()
    sdfg = create_singular_sdfg_from_string(sources, 'main')
    sdfg.simplify(verbose=True)
    d = np.full([3, 4, 5], 1, order="F", dtype=np.int32)
    sdfg(d=d)
    assert (d[0, 0, 0] == 0)
    assert (d[0, 0, 1] == 1)


def test_fortran_frontend_function_statement1():
    """
    Tests that the function statement are correctly removed recursively.
    """
    sources, main = SourceCodeBuilder().add_file("""
subroutine main(d)
  double precision d(3, 4, 5)
  double precision :: PTARE, RTT(2), FOEDELTA, FOELDCP
  double precision :: RALVDCP(2), RALSDCP(2), RES

  FOEDELTA(PTARE) = max(0.0, sign(1.d0, PTARE - RTT(1)))
  FOELDCP(PTARE) = FOEDELTA(PTARE)*RALVDCP(1) + (1.0 - FOEDELTA(PTARE))*RALSDCP(1)

  RTT(1) = 4.5
  RALVDCP(1) = 4.9
  RALSDCP(1) = 5.1
  d(1, 1, 1) = FOELDCP(3.d0)
  RES = FOELDCP(3.d0)
  d(1, 1, 2) = RES
end subroutine main
""", 'main').check_with_gfortran().get()
    sdfg = create_singular_sdfg_from_string(sources, 'main')
    sdfg.simplify(verbose=True)
    d = np.full([3, 4, 5], 42, order="F", dtype=np.float64)
    sdfg(d=d)
    assert (d[0, 0, 0] == 5.1)
    assert (d[0, 0, 1] == 5.1)


def test_fortran_frontend_pow1():
    """
    Tests that the power intrinsic is correctly parsed and translated to DaCe. (should become a*a)
    """
    sources, main = SourceCodeBuilder().add_file("""
subroutine main(d)
  implicit none
  double precision d(3, 4, 5)
  double precision :: ZSIGK(2), ZHRC(2), RAMID(2)

  ZSIGK(1) = 4.8
  RAMID(1) = 0.0
  ZHRC(1) = 12.34
  if (ZSIGK(1) > 0.8) then
    ZHRC(1) = RAMID(1) + (1.0 - RAMID(1))*((ZSIGK(1) - 0.8)/0.2)**2
  end if
  d(1, 1, 2) = ZHRC(1)
end subroutine main
""", 'main').check_with_gfortran().get()
    sdfg = create_singular_sdfg_from_string(sources, 'main')
    sdfg.simplify(verbose=True)
    d = np.full([3, 4, 5], 42, order="F", dtype=np.float64)
    sdfg(d=d)
    assert (d[0, 0, 1] == 400)


def test_fortran_frontend_pow2():
    """
    Tests that the power intrinsic is correctly parsed and translated to DaCe (this time it's p sqrt p).
    """
    sources, main = SourceCodeBuilder().add_file("""
subroutine main(d)
  implicit none
  double precision d(3, 4, 5)
  double precision :: ZSIGK(2), ZHRC(2), RAMID(2)

  ZSIGK(1) = 4.8
  RAMID(1) = 0.0
  ZHRC(1) = 12.34
  if (ZSIGK(1) > 0.8) then
    ZHRC(1) = RAMID(1) + (1.0 - RAMID(1))*((ZSIGK(1) - 0.8)/0.01)**1.5
  end if
  d(1, 1, 2) = ZHRC(1)
end subroutine main
""", 'main').check_with_gfortran().get()
    sdfg = create_singular_sdfg_from_string(sources, 'main')
    sdfg.simplify(verbose=True)
    d = np.full([3, 4, 5], 42, order="F", dtype=np.float64)
    sdfg(d=d)
    assert (d[0, 0, 1] == 8000)


def test_fortran_frontend_sign1():
    """
    Tests that the sign intrinsic is correctly parsed and translated to DaCe.
    """
    sources, main = SourceCodeBuilder().add_file("""
subroutine main(d)
  implicit none
  double precision d(3, 4, 5)
  double precision :: ZSIGK(2), ZHRC(2), RAMID(2)

  ZSIGK(1) = 4.8
  RAMID(1) = 0.0
  ZHRC(1) = -12.34
  d(1, 1, 2) = sign(ZSIGK(1), ZHRC(1))
end subroutine main
""", 'main').check_with_gfortran().get()
    sdfg = create_singular_sdfg_from_string(sources, 'main')
    sdfg.simplify(verbose=True)
    d = np.full([3, 4, 5], 42, order="F", dtype=np.float64)
    sdfg(d=d)
    assert (d[0, 0, 1] == -4.8)


if __name__ == "__main__":
<<<<<<< HEAD
    # test_fortran_frontend_real_kind_selector()
    # test_fortran_frontend_if1()
    # test_fortran_frontend_loop1()
    # test_fortran_frontend_function_statement1()
    # test_fortran_frontend_pow1()
    # test_fortran_frontend_pow2()
=======
    test_fortran_frontend_real_kind_selector()
    test_fortran_frontend_if1()
    test_fortran_frontend_loop1()
    test_fortran_frontend_function_statement1()
    test_fortran_frontend_pow1()
    test_fortran_frontend_pow2()
>>>>>>> c3313fbf
    test_fortran_frontend_sign1()<|MERGE_RESOLUTION|>--- conflicted
+++ resolved
@@ -198,19 +198,10 @@
 
 
 if __name__ == "__main__":
-<<<<<<< HEAD
-    # test_fortran_frontend_real_kind_selector()
-    # test_fortran_frontend_if1()
-    # test_fortran_frontend_loop1()
-    # test_fortran_frontend_function_statement1()
-    # test_fortran_frontend_pow1()
-    # test_fortran_frontend_pow2()
-=======
     test_fortran_frontend_real_kind_selector()
     test_fortran_frontend_if1()
     test_fortran_frontend_loop1()
     test_fortran_frontend_function_statement1()
     test_fortran_frontend_pow1()
     test_fortran_frontend_pow2()
->>>>>>> c3313fbf
     test_fortran_frontend_sign1()