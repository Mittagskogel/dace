--- conflicted
+++ resolved
@@ -2,13 +2,9 @@
 
 import numpy as np
 
-<<<<<<< HEAD
 from dace.frontend.fortran import ast_internal_classes
 from dace.frontend.fortran.fortran_parser import create_internal_ast, ParseConfig, create_singular_sdfg_from_string
 from tests.fortran.fortran_test_helper import SourceCodeBuilder
-=======
-from dace.frontend.fortran import ast_internal_classes, ast_transforms, fortran_parser
->>>>>>> 67fade9d
 
 
 def test_fortran_frontend_offset_normalizer_1d():
@@ -44,65 +40,6 @@
     sdfg(d=a)
     for i in range(0, 5):
         assert a[i] == (50 + i) * 2
-<<<<<<< HEAD
-=======
-
-
-def test_fortran_frontend_offset_normalizer_1d_symbol():
-    """
-    Tests that the Fortran frontend can parse array accesses and that the accessed indices are correct.
-    """
-    test_string = """
-                    PROGRAM index_offset_test
-                    implicit none
-                    integer :: arrsize
-                    integer :: arrsize2
-                    double precision :: d(arrsize:arrsize2)
-                    CALL index_test_function(d, arrsize, arrsize2)
-                    end
-
-                    SUBROUTINE index_test_function(d, arrsize, arrsize2)
-                    integer :: arrsize
-                    integer :: arrsize2
-                    double precision :: d(arrsize:arrsize2)
-
-                    do i=arrsize,arrsize2
-                        d(i) = i * 2.0
-                    end do
-
-                    END SUBROUTINE index_test_function
-                    """
-
-    # Test to verify that offset is normalized correctly
-    ast, own_ast = fortran_parser.create_ast_from_string(test_string, "index_offset_test", True, True)
-
-    for subroutine in ast.subroutine_definitions:
-
-        loop = subroutine.execution_part.execution[1]
-        idx_assignment = loop.body.execution[1]
-        assert isinstance(idx_assignment.rval.rval, ast_internal_classes.Name_Node)
-        assert idx_assignment.rval.rval.name == "arrsize"
-
-    # Now test to verify it executes correctly
-
-    sdfg = fortran_parser.create_sdfg_from_string(test_string, "index_offset_test", True)
-    sdfg.simplify(verbose=True)
-    sdfg.compile()
-
-    from dace.symbolic import evaluate
-    arrsize = 50
-    arrsize2 = 54
-    assert len(sdfg.data('d').shape) == 1
-    assert evaluate(sdfg.data('d').shape[0], {'arrsize': arrsize, 'arrsize2': arrsize2}) == 5
-
-    arrsize = 50
-    arrsize2 = 54
-    a = np.full([arrsize2 - arrsize + 1], 42, order="F", dtype=np.float64)
-    sdfg(d=a, arrsize=arrsize, arrsize2=arrsize2)
-    for i in range(0, arrsize2 - arrsize + 1):
-        assert a[i] == (50 + i) * 2
-
->>>>>>> 67fade9d
 
 
 def test_fortran_frontend_offset_normalizer_1d_symbol():
@@ -192,78 +129,6 @@
     for i in range(0, 5):
         for j in range(0, 3):
             assert a[i, j] == (50 + i) * 2 + 3 * (7 + j)
-<<<<<<< HEAD
-=======
-
-
-def test_fortran_frontend_offset_normalizer_2d_symbol():
-    """
-    Tests that the Fortran frontend can parse array accesses and that the accessed indices are correct.
-    """
-    test_string = """
-                    PROGRAM index_offset_test
-                    implicit none
-                    integer :: arrsize
-                    integer :: arrsize2
-                    integer :: arrsize3
-                    integer :: arrsize4
-                    double precision, dimension(arrsize:arrsize2,arrsize3:arrsize4) :: d
-                    CALL index_test_function(d, arrsize, arrsize2, arrsize3, arrsize4)
-                    end
-
-                    SUBROUTINE index_test_function(d, arrsize, arrsize2, arrsize3, arrsize4)
-                    integer :: arrsize
-                    integer :: arrsize2
-                    integer :: arrsize3
-                    integer :: arrsize4
-                    double precision, dimension(arrsize:arrsize2,arrsize3:arrsize4) :: d
-
-                    do i=arrsize, arrsize2
-                        do j=arrsize3, arrsize4
-                            d(i, j) = i * 2.0 + 3 * j
-                        end do
-                    end do
-
-                    END SUBROUTINE index_test_function
-                    """
-
-    # Test to verify that offset is normalized correctly
-    ast, own_ast = fortran_parser.create_ast_from_string(test_string, "index_offset_test", True, True)
-
-    for subroutine in ast.subroutine_definitions:
-
-        loop = subroutine.execution_part.execution[1]
-        nested_loop = loop.body.execution[1]
-
-        idx = nested_loop.body.execution[1]
-        assert idx.lval.name == 'tmp_index_0'
-        assert isinstance(idx.rval.rval, ast_internal_classes.Name_Node)
-        assert idx.rval.rval.name == "arrsize"
-
-        idx2 = nested_loop.body.execution[3]
-        assert idx2.lval.name == 'tmp_index_1'
-        assert isinstance(idx2.rval.rval, ast_internal_classes.Name_Node)
-        assert idx2.rval.rval.name == "arrsize3"
-
-    # Now test to verify it executes correctly
-
-    sdfg = fortran_parser.create_sdfg_from_string(test_string, "index_offset_test", True)
-    sdfg.simplify(verbose=True)
-    sdfg.compile()
-
-    from dace.symbolic import evaluate
-    values = {'arrsize': 50, 'arrsize2': 54, 'arrsize3': 7, 'arrsize4': 9}
-    assert len(sdfg.data('d').shape) == 2
-    assert evaluate(sdfg.data('d').shape[0], values) == 5
-    assert evaluate(sdfg.data('d').shape[1], values) == 3
-
-    a = np.full([5, 3], 42, order="F", dtype=np.float64)
-    sdfg(d=a, **values)
-    for i in range(0, 5):
-        for j in range(0, 3):
-            assert a[i, j] == (50 + i) * 2 + 3 * (7 + j)
-
->>>>>>> 67fade9d
 
 
 def test_fortran_frontend_offset_normalizer_2d_symbol():
@@ -364,7 +229,6 @@
         for j in range(0, 3):
             assert a[i, j] == (50 + i) * 2
 
-<<<<<<< HEAD
 
 def test_fortran_frontend_offset_normalizer_2d_arr2loop_symbol():
     """
@@ -501,146 +365,11 @@
 
 
 if __name__ == "__main__":
-=======
->>>>>>> 67fade9d
-
-def test_fortran_frontend_offset_normalizer_2d_arr2loop_symbol():
-    """
-    Tests that the Fortran frontend can parse array accesses and that the accessed indices are correct.
-    """
-    test_string = """
-                    PROGRAM index_offset_test
-                    implicit none
-                    integer :: arrsize
-                    integer :: arrsize2
-                    integer :: arrsize3
-                    integer :: arrsize4
-                    double precision, dimension(arrsize:arrsize2,arrsize3:arrsize4) :: d
-                    CALL index_test_function(d, arrsize, arrsize2, arrsize3, arrsize4)
-                    end
-
-                    SUBROUTINE index_test_function(d, arrsize, arrsize2, arrsize3, arrsize4)
-                    integer :: arrsize
-                    integer :: arrsize2
-                    integer :: arrsize3
-                    integer :: arrsize4
-                    double precision, dimension(arrsize:arrsize2,arrsize3:arrsize4) :: d
-
-                    do i=arrsize,arrsize2
-                        d(i, :) = i * 2.0
-                    end do
-
-                    END SUBROUTINE index_test_function
-                    """
-
-    # Test to verify that offset is normalized correctly
-    ast, own_ast = fortran_parser.create_ast_from_string(test_string, "index_offset_test", True, True)
-
-    for subroutine in ast.subroutine_definitions:
-
-        loop = subroutine.execution_part.execution[1]
-        nested_loop = loop.body.execution[1]
-
-        idx = nested_loop.body.execution[1]
-        assert idx.lval.name == 'tmp_index_0'
-        assert isinstance(idx.rval.rval, ast_internal_classes.Name_Node)
-        assert idx.rval.rval.name == "arrsize"
-
-        idx2 = nested_loop.body.execution[3]
-        assert idx2.lval.name == 'tmp_index_1'
-        assert isinstance(idx2.rval.rval, ast_internal_classes.Name_Node)
-        assert idx2.rval.rval.name == "arrsize3"
-
-    # Now test to verify it executes correctly with no normalization
-
-    sdfg = fortran_parser.create_sdfg_from_string(test_string, "index_offset_test", True)
-    sdfg.simplify(verbose=True)
-    sdfg.compile()
-
-    from dace.symbolic import evaluate
-    values = {'arrsize': 50, 'arrsize2': 54, 'arrsize3': 7, 'arrsize4': 9}
-    assert len(sdfg.data('d').shape) == 2
-    assert evaluate(sdfg.data('d').shape[0], values) == 5
-    assert evaluate(sdfg.data('d').shape[1], values) == 3
-
-    a = np.full([5, 3], 42, order="F", dtype=np.float64)
-    sdfg(d=a, **values)
-    for i in range(0, 5):
-        for j in range(0, 3):
-            assert a[i, j] == (50 + i) * 2
-
-
-def test_fortran_frontend_offset_normalizer_struct():
-    test_string = """
-                    PROGRAM index_offset_test
-                    implicit none
-
-                    TYPE simple_type
-                        double precision :: d(:, :)
-                        integer :: arrsize
-                        integer :: arrsize2
-                        integer :: arrsize3
-                        integer :: arrsize4
-                    END TYPE simple_type
-
-                    integer :: arrsize
-                    integer :: arrsize2
-                    integer :: arrsize3
-                    integer :: arrsize4
-                    double precision, dimension(arrsize:arrsize2,arrsize3:arrsize4) :: d
-                    CALL index_test_function(d, arrsize, arrsize2, arrsize3, arrsize4)
-                    end
-
-                    SUBROUTINE index_test_function(d, arrsize, arrsize2, arrsize3, arrsize4)
-                    integer :: arrsize
-                    integer :: arrsize2
-                    integer :: arrsize3
-                    integer :: arrsize4
-                    double precision, dimension(arrsize:arrsize2,arrsize3:arrsize4) :: d
-                    type(simple_type) :: struct_data
-
-                    !struct_data%arrsize = arrsize
-                    !struct_data%arrsize2 = arrsize2
-                    !struct_data%arrsize3 = arrsize3
-                    !struct_data%arrsize4 = arrsize4
-                    !struct_data%d = d
-
-                    !do i=struct_data%arrsize,struct_data%arrsize2
-                    !    struct_data%d(i, 1) = i * 2.0
-                    !end do
-
-                    END SUBROUTINE index_test_function
-                    """
-
-    # Now test to verify it executes correctly with no normalization
-
-    sdfg = fortran_parser.create_sdfg_from_string(test_string, "index_offset_test", True)
-    sdfg.simplify(verbose=True)
-    sdfg.compile()
-
-    from dace.symbolic import evaluate
-    values = {'arrsize': 50, 'arrsize2': 54, 'arrsize3': 7, 'arrsize4': 9}
-    assert len(sdfg.data('d').shape) == 2
-    assert evaluate(sdfg.data('d').shape[0], values) == 5
-    assert evaluate(sdfg.data('d').shape[1], values) == 3
-
-    a = np.full([5, 3], 42, order="F", dtype=np.float64)
-    sdfg(d=a, **values)
-    for i in range(0, 5):
-        for j in range(0, 3):
-            assert a[i, j] == (50 + i) * 2
-
-
-if __name__ == "__main__":
     test_fortran_frontend_offset_normalizer_1d()
     test_fortran_frontend_offset_normalizer_2d()
     test_fortran_frontend_offset_normalizer_2d_arr2loop()
     test_fortran_frontend_offset_normalizer_1d_symbol()
     test_fortran_frontend_offset_normalizer_2d_symbol()
     test_fortran_frontend_offset_normalizer_2d_arr2loop_symbol()
-<<<<<<< HEAD
     test_fortran_frontend_offset_normalizer_struct()
-    test_fortran_frontend_offset_pardecl()
-=======
-    test_fortran_frontend_offset_normalizer_struct()
->>>>>>> 67fade9d
+    test_fortran_frontend_offset_pardecl()