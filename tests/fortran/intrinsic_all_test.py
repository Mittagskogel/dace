--- conflicted
+++ resolved
@@ -162,11 +162,7 @@
     sdfg(first=first, res=res)
     assert list(res) == [0, 0, 0, 0, 0, 0, 1]
 
-<<<<<<< HEAD
 @pytest.mark.skip("Changing the order of AST transformations prevents the intrinsics from analyzing it")
-=======
-
->>>>>>> 67fade9d
 def test_fortran_frontend_all_array_comparison_wrong_subset():
     test_string = """
                     PROGRAM intrinsic_all_test
@@ -189,10 +185,6 @@
 
     with pytest.raises(TypeError):
         fortran_parser.create_sdfg_from_string(test_string, "intrinsic_all_test")
-<<<<<<< HEAD
-=======
-
->>>>>>> 67fade9d
 
 def test_fortran_frontend_all_array_2d():
     test_string = """
