--- conflicted
+++ resolved
@@ -274,27 +274,4 @@
 
     @classmethod
     def NAMED(cls, name: str):
-        return cls(Name_Node, {'name': cls(has_value=name)})
-<<<<<<< HEAD
-=======
-
-
-def create_singular_sdfg_from_string(
-        sources: Dict[str, str],
-        entry_point: str,
-        normalize_offsets: bool = True,
-        config_injections: Optional[List[ConstTypeInjection]] = None):
-    entry_point = entry_point.split('.')
-
-    cfg = ParseConfig(main=sources['main.f90'], sources=sources, entry_points=tuple(entry_point),
-                      config_injections=config_injections)
-    own_ast, program = create_internal_ast(cfg)
-
-    cfg = SDFGConfig({entry_point[-1]: entry_point}, config_injections=config_injections,
-                     normalize_offsets=normalize_offsets, multiple_sdfgs=False)
-    gmap = create_sdfg_from_internal_ast(own_ast, program, cfg)
-    assert gmap.keys() == {entry_point[-1]}
-    g = list(gmap.values())[0]
-
-    return g
->>>>>>> f17ed045
+        return cls(Name_Node, {'name': cls(has_value=name)})