--- conflicted
+++ resolved
@@ -36,23 +36,15 @@
 
 def test_redundant_array_success():
     sdfg = _make_sdfg_1(succeed=True)
-<<<<<<< HEAD
-    num = sdfg.apply_transformations(RedundantArray, strict=True)
-=======
     sdfg.save('test2.sdfg')
     num = sdfg.apply_transformations(RedundantArray)
->>>>>>> f5ba6fe0
     assert (num == 1)
 
 
 def test_redundant_array_failure():
     sdfg = _make_sdfg_1(succeed=False)
-<<<<<<< HEAD
-    num = sdfg.apply_transformations(RedundantArray, strict=True)
-=======
     sdfg.save('test2.sdfg')
     num = sdfg.apply_transformations(RedundantArray)
->>>>>>> f5ba6fe0
     assert (num == 0)
 
 
@@ -89,23 +81,15 @@
 
 def test_redundant_second_array_success():
     sdfg = _make_sdfg_2(succeed=True)
-<<<<<<< HEAD
-    num = sdfg.apply_transformations(RedundantSecondArray, strict=True)
-=======
     sdfg.save('test2.sdfg')
     num = sdfg.apply_transformations(RedundantSecondArray)
->>>>>>> f5ba6fe0
     assert (num == 1)
 
 
 def test_redundant_second_array_failure():
     sdfg = _make_sdfg_2(succeed=False)
-<<<<<<< HEAD
-    num = sdfg.apply_transformations(RedundantSecondArray, strict=True)
-=======
     sdfg.save('test2.sdfg')
     num = sdfg.apply_transformations(RedundantSecondArray)
->>>>>>> f5ba6fe0
     assert (num == 0)
 
 
