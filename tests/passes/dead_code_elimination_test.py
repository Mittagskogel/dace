--- conflicted
+++ resolved
@@ -47,7 +47,26 @@
     assert set(sdfg.states()) == {s, s2, e}
 
 
-<<<<<<< HEAD
+def test_dse_edge_condition_with_integer_as_boolean_regression():
+    """
+    This is a regression test for issue #1129, which describes dead state elimination incorrectly eliminating interstate
+    edges when integers are used as boolean values in interstate edge conditions. Code taken from issue #1129.
+    """
+    sdfg = dace.SDFG('dse_edge_condition_with_integer_as_boolean_regression')
+    sdfg.add_scalar('N', dtype=dace.int32, transient=True)
+    sdfg.add_scalar('result', dtype=dace.int32)
+    state_init = sdfg.add_state()
+    state_middle = sdfg.add_state()
+    state_end = sdfg.add_state()
+    sdfg.add_edge(state_init, state_end, dace.InterstateEdge(condition='(not ((N > 20) != 0))',
+                                                             assignments={'result': 'N'}))
+    sdfg.add_edge(state_init, state_middle, dace.InterstateEdge(condition='((N > 20) != 0)'))
+    sdfg.add_edge(state_middle, state_end, dace.InterstateEdge(assignments={'result': '20'}))
+
+    res = DeadStateElimination().apply_pass(sdfg, {})
+    assert res is None
+
+
 def test_dse_inside_loop():
     sdfg = dace.SDFG('dse_inside_loop')
     sdfg.add_symbol('a', dace.int32)
@@ -100,26 +119,6 @@
 
     DeadStateElimination().apply_pass(sdfg, {})
     assert set(sdfg.states()) == {start, s, s2, e, end}
-=======
-def test_dse_edge_condition_with_integer_as_boolean_regression():
-    """
-    This is a regression test for issue #1129, which describes dead state elimination incorrectly eliminating interstate
-    edges when integers are used as boolean values in interstate edge conditions. Code taken from issue #1129.
-    """
-    sdfg = dace.SDFG('dse_edge_condition_with_integer_as_boolean_regression')
-    sdfg.add_scalar('N', dtype=dace.int32, transient=True)
-    sdfg.add_scalar('result', dtype=dace.int32)
-    state_init = sdfg.add_state()
-    state_middle = sdfg.add_state()
-    state_end = sdfg.add_state()
-    sdfg.add_edge(state_init, state_end, dace.InterstateEdge(condition='(not ((N > 20) != 0))',
-                                                             assignments={'result': 'N'}))
-    sdfg.add_edge(state_init, state_middle, dace.InterstateEdge(condition='((N > 20) != 0)'))
-    sdfg.add_edge(state_middle, state_end, dace.InterstateEdge(assignments={'result': '20'}))
-
-    res = DeadStateElimination().apply_pass(sdfg, {})
-    assert res is None
->>>>>>> 4f8eb922
 
 
 def test_dde_simple():
@@ -384,12 +383,9 @@
 if __name__ == '__main__':
     test_dse_simple()
     test_dse_unconditional()
-<<<<<<< HEAD
+    test_dse_edge_condition_with_integer_as_boolean_regression()
     test_dse_inside_loop()
     test_dse_inside_loop_conditional()
-=======
-    test_dse_edge_condition_with_integer_as_boolean_regression()
->>>>>>> 4f8eb922
     test_dde_simple()
     test_dde_libnode()
     test_dde_access_node_in_scope(False)
