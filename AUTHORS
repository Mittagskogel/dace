# This is the official list of DaCe authors (individuals or organizations) for 
# copyright purposes.

ETH Zurich
Tal Ben-Nun
Johannes de Fine Licht
Alexandros Nikolaos Ziogas
Timo Schneider
Torsten Hoefler
Tiziano De Matteis
Dominic Hofer
Roman Haag
Silvan Niederer
Saurabh Raje
Philipp Schaad
Oliver Rausch
Gabriel Gavrilas
Andrei Ivanov
Luca Lavarini
Manuel Burger
Jan Kleine
Linus Groner
Thierry Backes
Valentin Anklin
Andreas Kuster
Thomas Baumann
Berke Ates
Stefan Scholbe
Carl-Johannes Johnsen
Jannis Widmer
Neville Walo
Lukas Trümper
Cliff Hodel
Tiancheng Chen
<<<<<<< HEAD
Reid Wahl
=======
Yihang Luo
>>>>>>> ad86ecea

and other contributors listed in https://github.com/spcl/dace/graphs/contributors<|MERGE_RESOLUTION|>--- conflicted
+++ resolved
@@ -32,10 +32,7 @@
 Lukas Trümper
 Cliff Hodel
 Tiancheng Chen
-<<<<<<< HEAD
 Reid Wahl
-=======
 Yihang Luo
->>>>>>> ad86ecea
 
 and other contributors listed in https://github.com/spcl/dace/graphs/contributors